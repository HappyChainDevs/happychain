--- conflicted
+++ resolved
@@ -61,40 +61,17 @@
         specifier: ^5.0.3
         version: 5.0.3(typescript@5.5.4)
 
-<<<<<<< HEAD
-  packages/demo-vanillajs:
-    dependencies:
-      '@happychain/js':
-        specifier: workspace:^
-        version: link:../sdk-vanillajs
-      ethers:
-        specifier: ^6.13.2
-        version: 6.13.2(bufferutil@4.0.8)(utf-8-validate@5.0.10)
-    devDependencies:
-      '@happychain/eslint-config':
-        specifier: workspace:^
-        version: link:../eslint-config
-      '@happychain/prettier-config':
-        specifier: workspace:^
-        version: link:../prettier-config
-=======
   packages/demo-react:
     dependencies:
       '@happychain/react':
         specifier: workspace:^
         version: link:../sdk-react
->>>>>>> ea82b376
       autoprefixer:
         specifier: ^10.4.19
         version: 10.4.19(postcss@8.4.40)
       postcss:
         specifier: ^8.4.40
         version: 8.4.40
-<<<<<<< HEAD
-      tailwindcss:
-        specifier: ^3.4.7
-        version: 3.4.7
-=======
       react:
         specifier: ^18.3.1
         version: 18.3.1
@@ -135,7 +112,34 @@
       typescript:
         specifier: ^5.5.4
         version: 5.5.4
->>>>>>> ea82b376
+      vite:
+        specifier: ^5.3.4
+        version: 5.3.5(@types/node@22.0.0)(terser@5.31.3)
+
+  packages/demo-vanillajs:
+    dependencies:
+      '@happychain/js':
+        specifier: workspace:^
+        version: link:../sdk-vanillajs
+      ethers:
+        specifier: ^6.13.2
+        version: 6.13.2(bufferutil@4.0.8)(utf-8-validate@5.0.10)
+    devDependencies:
+      '@happychain/eslint-config':
+        specifier: workspace:^
+        version: link:../eslint-config
+      '@happychain/prettier-config':
+        specifier: workspace:^
+        version: link:../prettier-config
+      autoprefixer:
+        specifier: ^10.4.19
+        version: 10.4.19(postcss@8.4.40)
+      postcss:
+        specifier: ^8.4.40
+        version: 8.4.40
+      tailwindcss:
+        specifier: ^3.4.7
+        version: 3.4.7
       vite:
         specifier: ^5.3.4
         version: 5.3.5(@types/node@22.0.0)(terser@5.31.3)

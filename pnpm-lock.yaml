lockfileVersion: '9.0'

settings:
  autoInstallPeers: true
  excludeLinksFromLockfile: false

importers:

  .:
    devDependencies:
      '@biomejs/biome':
        specifier: ^1.8.3
        version: 1.8.3
      typescript:
        specifier: ^5.5.4
        version: 5.5.4

  packages/common:
    devDependencies:
      '@happychain/eslint-config':
        specifier: workspace:^
        version: link:../eslint-config
      '@happychain/prettier-config':
        specifier: workspace:^
        version: link:../prettier-config
      '@happychain/typescript-config':
        specifier: workspace:^
        version: link:../typescript-config
      '@types/react':
        specifier: ^18.3.3
        version: 18.3.3
      eslint:
        specifier: ^8.57.0
        version: 8.57.0
      prettier:
        specifier: ^3.3.3
        version: 3.3.3
      react:
        specifier: ^18.3.1
        version: 18.3.1

  packages/contracts:
    dependencies:
      '@openzeppelin/contracts':
        specifier: ^5.0.2
        version: 5.0.2
      '@openzeppelin/contracts-upgradeable':
        specifier: ^5.0.2
        version: 5.0.2(@openzeppelin/contracts@5.0.2)
    devDependencies:
      '@openzeppelin/upgrades-core':
        specifier: ^1.35.0
        version: 1.35.0
      forge-std:
        specifier: github:foundry-rs/forge-std#v1.9.1
        version: https://codeload.github.com/foundry-rs/forge-std/tar.gz/07263d193d621c4b2b0ce8b4d54af58f6957d97d
      node-jq:
        specifier: ^6.0.1
        version: 6.0.1
      solhint:
        specifier: ^5.0.3
        version: 5.0.3(typescript@5.5.4)

  packages/demo-react:
    dependencies:
      '@happychain/react':
        specifier: workspace:^
        version: link:../sdk-react
      autoprefixer:
        specifier: ^10.4.19
        version: 10.4.19(postcss@8.4.40)
      postcss:
        specifier: ^8.4.40
        version: 8.4.40
      react:
        specifier: ^18.3.1
        version: 18.3.1
      react-dom:
        specifier: ^18.3.1
        version: 18.3.1(react@18.3.1)
      tailwindcss:
        specifier: ^3.4.7
        version: 3.4.7
      viem:
        specifier: ^2.18.4
        version: 2.18.4(bufferutil@4.0.8)(typescript@5.5.4)(utf-8-validate@5.0.10)(zod@3.23.8)
    devDependencies:
      '@happychain/eslint-config':
        specifier: workspace:^
        version: link:../eslint-config
      '@happychain/prettier-config':
        specifier: workspace:^
        version: link:../prettier-config
      '@happychain/typescript-config':
        specifier: workspace:^
        version: link:../typescript-config
      '@types/react':
        specifier: ^18.3.3
        version: 18.3.3
      '@types/react-dom':
        specifier: ^18.3.0
        version: 18.3.0
      '@vitejs/plugin-react-swc':
        specifier: ^3.5.0
        version: 3.7.0(@swc/helpers@0.5.5)(vite@5.3.5(@types/node@22.0.0)(terser@5.31.3))
      eslint:
        specifier: ^8.57.0
        version: 8.57.0
      prettier:
        specifier: ^3.3.3
        version: 3.3.3
      typescript:
        specifier: ^5.5.4
        version: 5.5.4
      vite:
        specifier: ^5.3.4
        version: 5.3.5(@types/node@22.0.0)(terser@5.31.3)

  packages/eslint-config:
    devDependencies:
      '@happychain/prettier-config':
        specifier: workspace:^
        version: link:../prettier-config
      '@typescript-eslint/eslint-plugin':
        specifier: ^7.18.0
        version: 7.18.0(@typescript-eslint/parser@7.18.0(eslint@8.57.0)(typescript@5.5.4))(eslint@8.57.0)(typescript@5.5.4)
      '@typescript-eslint/parser':
        specifier: ^7.18.0
        version: 7.18.0(eslint@8.57.0)(typescript@5.5.4)
      eslint-config-next:
        specifier: ^14.2.4
        version: 14.2.4(eslint@8.57.0)(typescript@5.5.4)
      eslint-config-prettier:
        specifier: ^9.1.0
        version: 9.1.0(eslint@8.57.0)
      eslint-import-resolver-alias:
        specifier: ^1.1.2
        version: 1.1.2(eslint-plugin-import@2.29.1(@typescript-eslint/parser@7.2.0(eslint@8.57.0)(typescript@5.5.4))(eslint-import-resolver-typescript@3.6.1)(eslint@8.57.0))
      eslint-plugin-react:
        specifier: ^7.35.0
        version: 7.35.0(eslint@8.57.0)
      eslint-plugin-react-hooks:
        specifier: ^4.6.2
        version: 4.6.2(eslint@8.57.0)
      eslint-plugin-react-refresh:
        specifier: ^0.4.9
        version: 0.4.9(eslint@8.57.0)
      eslint-plugin-simple-import-sort:
        specifier: ^12.1.1
        version: 12.1.1(eslint@8.57.0)
      typescript:
        specifier: ^5.5.2
        version: 5.5.4

  packages/iframe:
    dependencies:
      '@happychain/common':
        specifier: workspace:^
        version: link:../common
      '@happychain/core':
        specifier: workspace:^
        version: link:../sdk-core
      '@happychain/firebase-web3auth-strategy':
        specifier: workspace:^
        version: link:../sdk-firebase-web3auth-strategy
      '@tanstack/react-router':
        specifier: ^1.45.11
        version: 1.45.11(react-dom@18.3.1(react@18.3.1))(react@18.3.1)
      clsx:
        specifier: ^2.1.1
        version: 2.1.1
      jotai:
        specifier: ^2.9.1
        version: 2.9.1(@types/react@18.3.3)(react@18.3.1)
      react:
        specifier: ^18.3.1
        version: 18.3.1
      react-dom:
        specifier: ^18.3.1
        version: 18.3.1(react@18.3.1)
      viem:
        specifier: ^2.18.4
        version: 2.18.4(bufferutil@4.0.8)(typescript@5.5.4)(utf-8-validate@5.0.10)(zod@3.23.8)
    devDependencies:
      '@happychain/eslint-config':
        specifier: workspace:^
        version: link:../eslint-config
      '@happychain/prettier-config':
        specifier: workspace:^
        version: link:../prettier-config
      '@happychain/typescript-config':
        specifier: workspace:^
        version: link:../typescript-config
      '@tanstack/router-devtools':
        specifier: ^1.45.11
        version: 1.45.11(@tanstack/react-router@1.45.11(react-dom@18.3.1(react@18.3.1))(react@18.3.1))(csstype@3.1.3)(react-dom@18.3.1(react@18.3.1))(react@18.3.1)
      '@tanstack/router-plugin':
        specifier: ^1.45.8
        version: 1.45.8(vite@5.3.5(@types/node@22.0.0)(terser@5.31.3))
      '@types/react':
        specifier: ^18.3.3
        version: 18.3.3
      '@types/react-dom':
        specifier: ^18.3.0
        version: 18.3.0
      '@typescript-eslint/eslint-plugin':
        specifier: ^7.18.0
        version: 7.18.0(@typescript-eslint/parser@7.18.0(eslint@8.57.0)(typescript@5.5.4))(eslint@8.57.0)(typescript@5.5.4)
      '@typescript-eslint/parser':
        specifier: ^7.18.0
        version: 7.18.0(eslint@8.57.0)(typescript@5.5.4)
      '@vitejs/plugin-react-swc':
        specifier: ^3.7.0
        version: 3.7.0(@swc/helpers@0.5.5)(vite@5.3.5(@types/node@22.0.0)(terser@5.31.3))
      autoprefixer:
        specifier: ^10.4.19
        version: 10.4.19(postcss@8.4.40)
      daisyui:
        specifier: ^4.12.10
        version: 4.12.10(postcss@8.4.40)
      empty-module:
        specifier: ^0.0.2
        version: 0.0.2
      eslint:
        specifier: ^8.57.0
        version: 8.57.0
      eslint-plugin-react-hooks:
        specifier: ^4.6.2
        version: 4.6.2(eslint@8.57.0)
      eslint-plugin-react-refresh:
        specifier: ^0.4.9
        version: 0.4.9(eslint@8.57.0)
      jotai-devtools:
        specifier: ^0.10.0
        version: 0.10.0(@types/react@18.3.3)(react-dom@18.3.1(react@18.3.1))(react@18.3.1)(redux@5.0.1)
      postcss:
        specifier: ^8.4.40
        version: 8.4.40
      tailwindcss:
        specifier: ^3.4.7
        version: 3.4.7
      typescript:
        specifier: ^5.5.4
        version: 5.5.4
      vite:
        specifier: ^5.3.5
        version: 5.3.5(@types/node@22.0.0)(terser@5.31.3)
      vite-plugin-node-polyfills:
        specifier: ^0.22.0
        version: 0.22.0(rollup@4.19.1)(vite@5.3.5(@types/node@22.0.0)(terser@5.31.3))

  packages/prettier-config:
    devDependencies:
      prettier-plugin-tailwindcss:
        specifier: ^0.6.5
        version: 0.6.5(prettier@3.3.3)

  packages/sdk-core:
    dependencies:
      '@metamask/safe-event-emitter':
        specifier: ^3.1.1
        version: 3.1.1
      viem:
        specifier: ^2.18.4
        version: 2.18.4(bufferutil@4.0.8)(typescript@5.5.4)(utf-8-validate@5.0.10)(zod@3.23.8)
    devDependencies:
      '@happy-dom/global-registrator':
        specifier: ^14.12.3
        version: 14.12.3
      '@happychain/eslint-config':
        specifier: workspace:^
        version: link:../eslint-config
      '@happychain/prettier-config':
        specifier: workspace:^
        version: link:../prettier-config
      '@happychain/typescript-config':
        specifier: workspace:^
        version: link:../typescript-config
      '@types/bun':
        specifier: ^1.1.6
        version: 1.1.6
      eslint:
        specifier: ^8.57.0
        version: 8.57.0
      happy-dom:
        specifier: ^14.12.3
        version: 14.12.3
      prettier:
        specifier: ^3.3.3
        version: 3.3.3

  packages/sdk-firebase-web3auth-strategy:
    dependencies:
      '@happychain/common':
        specifier: workspace:^
        version: link:../common
      '@happychain/core':
        specifier: workspace:^
        version: link:../sdk-core
      '@web3auth/ethereum-mpc-provider':
        specifier: ^8.12.0
        version: 8.12.0(@babel/runtime@7.25.0)(bufferutil@4.0.8)(utf-8-validate@5.0.10)
      '@web3auth/mpc-core-kit':
        specifier: ^2.3.3
        version: 2.3.3(@babel/runtime@7.25.0)(@toruslabs/metadata-helpers@5.1.0(@babel/runtime@7.25.0))(bufferutil@4.0.8)(encoding@0.1.12)(utf-8-validate@5.0.10)
      firebase:
        specifier: ^10.12.4
        version: 10.12.4
      jotai:
        specifier: ^2.9.1
        version: 2.9.1(@types/react@18.3.3)(react@18.3.1)
      react:
        specifier: ^18.3.1
        version: 18.3.1
      react-dom:
        specifier: ^18.3.1
        version: 18.3.1(react@18.3.1)
    devDependencies:
      '@happychain/eslint-config':
        specifier: workspace:^
        version: link:../eslint-config
      '@happychain/prettier-config':
        specifier: workspace:^
        version: link:../prettier-config
      '@happychain/typescript-config':
        specifier: workspace:^
        version: link:../typescript-config
      '@types/react':
        specifier: ^18.3.3
        version: 18.3.3
      '@types/react-dom':
        specifier: ^18.3.0
        version: 18.3.0
      eslint:
        specifier: ^8.57.0
        version: 8.57.0
      prettier:
        specifier: ^3.3.3
        version: 3.3.3
      viem:
        specifier: ^2.18.4
        version: 2.18.4(bufferutil@4.0.8)(typescript@5.5.4)(utf-8-validate@5.0.10)(zod@3.23.8)
      vite:
        specifier: ^5.3.5
        version: 5.3.5(@types/node@22.0.0)(terser@5.31.3)

  packages/sdk-react:
    dependencies:
      '@happychain/common':
        specifier: workspace:^
        version: link:../common
      '@happychain/core':
        specifier: workspace:^
        version: link:../sdk-core
      jotai:
        specifier: ^2.8.4
        version: 2.8.4(@types/react@18.3.3)(react@18.3.1)
      react:
        specifier: ^18.3.1
        version: 18.3.1
      react-dom:
        specifier: ^18.3.1
        version: 18.3.1(react@18.3.1)
    devDependencies:
      '@happychain/eslint-config':
        specifier: workspace:^
        version: link:../eslint-config
      '@happychain/prettier-config':
        specifier: workspace:^
        version: link:../prettier-config
      '@happychain/typescript-config':
        specifier: workspace:^
        version: link:../typescript-config
      '@testing-library/dom':
        specifier: ^10.4.0
        version: 10.4.0
      '@testing-library/jest-dom':
        specifier: ^6.4.8
        version: 6.4.8
      '@testing-library/react':
        specifier: ^16.0.0
        version: 16.0.0(@testing-library/dom@10.4.0)(@types/react-dom@18.3.0)(@types/react@18.3.3)(react-dom@18.3.1(react@18.3.1))(react@18.3.1)
      '@types/react':
        specifier: ^18.3.3
        version: 18.3.3
      '@types/react-dom':
        specifier: ^18.3.0
        version: 18.3.0
      '@typescript-eslint/eslint-plugin':
        specifier: ^7.15.0
        version: 7.15.0(@typescript-eslint/parser@7.15.0(eslint@8.57.0)(typescript@5.5.4))(eslint@8.57.0)(typescript@5.5.4)
      '@typescript-eslint/parser':
        specifier: ^7.15.0
        version: 7.15.0(eslint@8.57.0)(typescript@5.5.4)
      '@vitejs/plugin-react-swc':
        specifier: ^3.5.0
        version: 3.7.0(@swc/helpers@0.5.5)(vite@5.3.5(@types/node@22.0.0)(terser@5.31.3))
      autoprefixer:
        specifier: ^10.4.19
        version: 10.4.19(postcss@8.4.40)
      clsx:
        specifier: ^2.1.1
        version: 2.1.1
      eslint:
        specifier: ^8.57.0
        version: 8.57.0
      eslint-plugin-react-hooks:
        specifier: ^4.6.2
        version: 4.6.2(eslint@8.57.0)
      eslint-plugin-react-refresh:
        specifier: ^0.4.7
        version: 0.4.9(eslint@8.57.0)
      jsdom:
        specifier: ^24.1.1
        version: 24.1.1(bufferutil@4.0.8)(utf-8-validate@5.0.10)
      postcss:
        specifier: ^8.4.40
        version: 8.4.40
      postcss-cli:
        specifier: ^11.0.0
        version: 11.0.0(jiti@1.21.6)(postcss@8.4.40)
      tailwindcss:
        specifier: ^3.4.7
        version: 3.4.7
      typescript:
        specifier: ^5.5.4
        version: 5.5.4
      vite:
        specifier: ^5.3.4
        version: 5.3.5(@types/node@22.0.0)(terser@5.31.3)
      vite-plugin-dts:
        specifier: 4.0.0-beta.1
        version: 4.0.0-beta.1(@types/node@22.0.0)(rollup@4.19.1)(typescript@5.5.4)(vite@5.3.5(@types/node@22.0.0)(terser@5.31.3))
      vitest:
        specifier: ^2.0.4
        version: 2.0.4(@types/node@22.0.0)(happy-dom@14.12.3)(jsdom@24.1.1(bufferutil@4.0.8)(utf-8-validate@5.0.10))(terser@5.31.3)

  packages/typescript-config: {}

packages:

  '@adobe/css-tools@4.4.0':
    resolution: {integrity: sha512-Ff9+ksdQQB3rMncgqDK78uLznstjyfIf2Arnh22pW8kBpLs6rpKDwgnZT46hin5Hl1WzazzK64DOrhSwYpS7bQ==}

  '@adraffy/ens-normalize@1.10.0':
    resolution: {integrity: sha512-nA9XHtlAkYfJxY7bce8DcN7eKxWWCWkU+1GR9d+U6MbNpfwQp8TI7vqOsBsMcHoT4mBu2kypKoSKnghEzOOq5Q==}

  '@alloc/quick-lru@5.2.0':
    resolution: {integrity: sha512-UrcABB+4bUrFABwbluTIBErXwvbsU/V7TZWfmbgJfbkwiBuziS9gxdODUyuiecfdGQ85jglMW6juS3+z5TsKLw==}
    engines: {node: '>=10'}

  '@ampproject/remapping@2.3.0':
    resolution: {integrity: sha512-30iZtAPgz+LTIYoeivqYo853f02jBYSd5uGnGpkFV0M3xOt9aN73erkgYAmZU43x4VfqcnLxW9Kpg3R5LC4YYw==}
    engines: {node: '>=6.0.0'}

  '@babel/code-frame@7.24.7':
    resolution: {integrity: sha512-BcYH1CVJBO9tvyIZ2jVeXgSIMvGZ2FDRvDdOIVQyuklNKSsx+eppDEBq/g47Ayw+RqNFE+URvOShmf+f/qwAlA==}
    engines: {node: '>=6.9.0'}

  '@babel/compat-data@7.25.0':
    resolution: {integrity: sha512-P4fwKI2mjEb3ZU5cnMJzvRsRKGBUcs8jvxIoRmr6ufAY9Xk2Bz7JubRTTivkw55c7WQJfTECeqYVa+HZ0FzREg==}
    engines: {node: '>=6.9.0'}

  '@babel/core@7.24.9':
    resolution: {integrity: sha512-5e3FI4Q3M3Pbr21+5xJwCv6ZT6KmGkI0vw3Tozy5ODAQFTIWe37iT8Cr7Ice2Ntb+M3iSKCEWMB1MBgKrW3whg==}
    engines: {node: '>=6.9.0'}

  '@babel/generator@7.25.0':
    resolution: {integrity: sha512-3LEEcj3PVW8pW2R1SR1M89g/qrYk/m/mB/tLqn7dn4sbBUQyTqnlod+II2U4dqiGtUmkcnAmkMDralTFZttRiw==}
    engines: {node: '>=6.9.0'}

  '@babel/helper-compilation-targets@7.24.8':
    resolution: {integrity: sha512-oU+UoqCHdp+nWVDkpldqIQL/i/bvAv53tRqLG/s+cOXxe66zOYLU7ar/Xs3LdmBihrUMEUhwu6dMZwbNOYDwvw==}
    engines: {node: '>=6.9.0'}

  '@babel/helper-module-imports@7.24.7':
    resolution: {integrity: sha512-8AyH3C+74cgCVVXow/myrynrAGv+nTVg5vKu2nZph9x7RcRwzmh0VFallJuFTZ9mx6u4eSdXZfcOzSqTUm0HCA==}
    engines: {node: '>=6.9.0'}

  '@babel/helper-module-transforms@7.25.0':
    resolution: {integrity: sha512-bIkOa2ZJYn7FHnepzr5iX9Kmz8FjIz4UKzJ9zhX3dnYuVW0xul9RuR3skBfoLu+FPTQw90EHW9rJsSZhyLQ3fQ==}
    engines: {node: '>=6.9.0'}
    peerDependencies:
      '@babel/core': ^7.0.0

  '@babel/helper-plugin-utils@7.24.8':
    resolution: {integrity: sha512-FFWx5142D8h2Mgr/iPVGH5G7w6jDn4jUSpZTyDnQO0Yn7Ks2Kuz6Pci8H6MPCoUJegd/UZQ3tAvfLCxQSnWWwg==}
    engines: {node: '>=6.9.0'}

  '@babel/helper-simple-access@7.24.7':
    resolution: {integrity: sha512-zBAIvbCMh5Ts+b86r/CjU+4XGYIs+R1j951gxI3KmmxBMhCg4oQMsv6ZXQ64XOm/cvzfU1FmoCyt6+owc5QMYg==}
    engines: {node: '>=6.9.0'}

  '@babel/helper-string-parser@7.24.8':
    resolution: {integrity: sha512-pO9KhhRcuUyGnJWwyEgnRJTSIZHiT+vMD0kPeD+so0l7mxkMT19g3pjY9GTnHySck/hDzq+dtW/4VgnMkippsQ==}
    engines: {node: '>=6.9.0'}

  '@babel/helper-validator-identifier@7.24.7':
    resolution: {integrity: sha512-rR+PBcQ1SMQDDyF6X0wxtG8QyLCgUB0eRAGguqRLfkCA87l7yAP7ehq8SNj96OOGTO8OBV70KhuFYcIkHXOg0w==}
    engines: {node: '>=6.9.0'}

  '@babel/helper-validator-option@7.24.8':
    resolution: {integrity: sha512-xb8t9tD1MHLungh/AIoWYN+gVHaB9kwlu8gffXGSt3FFEIT7RjS+xWbc2vUD1UTZdIpKj/ab3rdqJ7ufngyi2Q==}
    engines: {node: '>=6.9.0'}

  '@babel/helpers@7.25.0':
    resolution: {integrity: sha512-MjgLZ42aCm0oGjJj8CtSM3DB8NOOf8h2l7DCTePJs29u+v7yO/RBX9nShlKMgFnRks/Q4tBAe7Hxnov9VkGwLw==}
    engines: {node: '>=6.9.0'}

  '@babel/highlight@7.24.7':
    resolution: {integrity: sha512-EStJpq4OuY8xYfhGVXngigBJRWxftKX9ksiGDnmlY3o7B/V7KIAc9X4oiK87uPJSc/vs5L869bem5fhZa8caZw==}
    engines: {node: '>=6.9.0'}

  '@babel/parser@7.25.0':
    resolution: {integrity: sha512-CzdIU9jdP0dg7HdyB+bHvDJGagUv+qtzZt5rYCWwW6tITNqV9odjp6Qu41gkG0ca5UfdDUWrKkiAnHHdGRnOrA==}
    engines: {node: '>=6.0.0'}
    hasBin: true

  '@babel/plugin-syntax-jsx@7.24.7':
    resolution: {integrity: sha512-6ddciUPe/mpMnOKv/U+RSd2vvVy+Yw/JfBB0ZHYjEZt9NLHmCUylNYlsbqCCS1Bffjlb0fCwC9Vqz+sBz6PsiQ==}
    engines: {node: '>=6.9.0'}
    peerDependencies:
      '@babel/core': ^7.0.0-0

  '@babel/plugin-syntax-typescript@7.24.7':
    resolution: {integrity: sha512-c/+fVeJBB0FeKsFvwytYiUD+LBvhHjGSI0g446PRGdSVGZLRNArBUno2PETbAly3tpiNAQR5XaZ+JslxkotsbA==}
    engines: {node: '>=6.9.0'}
    peerDependencies:
      '@babel/core': ^7.0.0-0

  '@babel/runtime@7.24.7':
    resolution: {integrity: sha512-UwgBRMjJP+xv857DCngvqXI3Iq6J4v0wXmwc6sapg+zyhbwmQX67LUEFrkK5tbyJ30jGuG3ZvWpBiB9LCy1kWw==}
    engines: {node: '>=6.9.0'}

  '@babel/runtime@7.25.0':
    resolution: {integrity: sha512-7dRy4DwXwtzBrPbZflqxnvfxLF8kdZXPkhymtDeFoFqE6ldzjQFgYTtYIFARcLEYDrqfBfYcZt1WqFxRoyC9Rw==}
    engines: {node: '>=6.9.0'}

  '@babel/template@7.25.0':
    resolution: {integrity: sha512-aOOgh1/5XzKvg1jvVz7AVrx2piJ2XBi227DHmbY6y+bM9H2FlN+IfecYu4Xl0cNiiVejlsCri89LUsbj8vJD9Q==}
    engines: {node: '>=6.9.0'}

  '@babel/traverse@7.25.1':
    resolution: {integrity: sha512-LrHHoWq08ZpmmFqBAzN+hUdWwy5zt7FGa/hVwMcOqW6OVtwqaoD5utfuGYU87JYxdZgLUvktAsn37j/sYR9siA==}
    engines: {node: '>=6.9.0'}

  '@babel/types@7.25.0':
    resolution: {integrity: sha512-LcnxQSsd9aXOIgmmSpvZ/1yo46ra2ESYyqLcryaBZOghxy5qqOBjvCWP5JfkI8yl9rlxRgdLTTMCQQRcN2hdCg==}
    engines: {node: '>=6.9.0'}

  '@biomejs/biome@1.8.3':
    resolution: {integrity: sha512-/uUV3MV+vyAczO+vKrPdOW0Iaet7UnJMU4bNMinggGJTAnBPjCoLEYcyYtYHNnUNYlv4xZMH6hVIQCAozq8d5w==}
    engines: {node: '>=14.21.3'}
    hasBin: true

  '@biomejs/cli-darwin-arm64@1.8.3':
    resolution: {integrity: sha512-9DYOjclFpKrH/m1Oz75SSExR8VKvNSSsLnVIqdnKexj6NwmiMlKk94Wa1kZEdv6MCOHGHgyyoV57Cw8WzL5n3A==}
    engines: {node: '>=14.21.3'}
    cpu: [arm64]
    os: [darwin]

  '@biomejs/cli-darwin-x64@1.8.3':
    resolution: {integrity: sha512-UeW44L/AtbmOF7KXLCoM+9PSgPo0IDcyEUfIoOXYeANaNXXf9mLUwV1GeF2OWjyic5zj6CnAJ9uzk2LT3v/wAw==}
    engines: {node: '>=14.21.3'}
    cpu: [x64]
    os: [darwin]

  '@biomejs/cli-linux-arm64-musl@1.8.3':
    resolution: {integrity: sha512-9yjUfOFN7wrYsXt/T/gEWfvVxKlnh3yBpnScw98IF+oOeCYb5/b/+K7YNqKROV2i1DlMjg9g/EcN9wvj+NkMuQ==}
    engines: {node: '>=14.21.3'}
    cpu: [arm64]
    os: [linux]

  '@biomejs/cli-linux-arm64@1.8.3':
    resolution: {integrity: sha512-fed2ji8s+I/m8upWpTJGanqiJ0rnlHOK3DdxsyVLZQ8ClY6qLuPc9uehCREBifRJLl/iJyQpHIRufLDeotsPtw==}
    engines: {node: '>=14.21.3'}
    cpu: [arm64]
    os: [linux]

  '@biomejs/cli-linux-x64-musl@1.8.3':
    resolution: {integrity: sha512-UHrGJX7PrKMKzPGoEsooKC9jXJMa28TUSMjcIlbDnIO4EAavCoVmNQaIuUSH0Ls2mpGMwUIf+aZJv657zfWWjA==}
    engines: {node: '>=14.21.3'}
    cpu: [x64]
    os: [linux]

  '@biomejs/cli-linux-x64@1.8.3':
    resolution: {integrity: sha512-I8G2QmuE1teISyT8ie1HXsjFRz9L1m5n83U1O6m30Kw+kPMPSKjag6QGUn+sXT8V+XWIZxFFBoTDEDZW2KPDDw==}
    engines: {node: '>=14.21.3'}
    cpu: [x64]
    os: [linux]

  '@biomejs/cli-win32-arm64@1.8.3':
    resolution: {integrity: sha512-J+Hu9WvrBevfy06eU1Na0lpc7uR9tibm9maHynLIoAjLZpQU3IW+OKHUtyL8p6/3pT2Ju5t5emReeIS2SAxhkQ==}
    engines: {node: '>=14.21.3'}
    cpu: [arm64]
    os: [win32]

  '@biomejs/cli-win32-x64@1.8.3':
    resolution: {integrity: sha512-/PJ59vA1pnQeKahemaQf4Nyj7IKUvGQSc3Ze1uIGi+Wvr1xF7rGobSrAAG01T/gUDG21vkDsZYM03NAmPiVkqg==}
    engines: {node: '>=14.21.3'}
    cpu: [x64]
    os: [win32]

  '@chaitanyapotti/register-service-worker@1.7.4':
    resolution: {integrity: sha512-+u78X4ljCleLy1okQMtYLTXGLHdFQcwai822xu3oHRTviKEIVkQTMNhCmbYTCiP24thY6AbH9g+c6p2LNU0pnA==}

  '@esbuild/aix-ppc64@0.21.5':
    resolution: {integrity: sha512-1SDgH6ZSPTlggy1yI6+Dbkiz8xzpHJEVAlF/AM1tHPLsf5STom9rwtjE4hKAF20FfXXNTFqEYXyJNWh1GiZedQ==}
    engines: {node: '>=12'}
    cpu: [ppc64]
    os: [aix]

  '@esbuild/android-arm64@0.21.5':
    resolution: {integrity: sha512-c0uX9VAUBQ7dTDCjq+wdyGLowMdtR/GoC2U5IYk/7D1H1JYC0qseD7+11iMP2mRLN9RcCMRcjC4YMclCzGwS/A==}
    engines: {node: '>=12'}
    cpu: [arm64]
    os: [android]

  '@esbuild/android-arm@0.21.5':
    resolution: {integrity: sha512-vCPvzSjpPHEi1siZdlvAlsPxXl7WbOVUBBAowWug4rJHb68Ox8KualB+1ocNvT5fjv6wpkX6o/iEpbDrf68zcg==}
    engines: {node: '>=12'}
    cpu: [arm]
    os: [android]

  '@esbuild/android-x64@0.21.5':
    resolution: {integrity: sha512-D7aPRUUNHRBwHxzxRvp856rjUHRFW1SdQATKXH2hqA0kAZb1hKmi02OpYRacl0TxIGz/ZmXWlbZgjwWYaCakTA==}
    engines: {node: '>=12'}
    cpu: [x64]
    os: [android]

  '@esbuild/darwin-arm64@0.21.5':
    resolution: {integrity: sha512-DwqXqZyuk5AiWWf3UfLiRDJ5EDd49zg6O9wclZ7kUMv2WRFr4HKjXp/5t8JZ11QbQfUS6/cRCKGwYhtNAY88kQ==}
    engines: {node: '>=12'}
    cpu: [arm64]
    os: [darwin]

  '@esbuild/darwin-x64@0.21.5':
    resolution: {integrity: sha512-se/JjF8NlmKVG4kNIuyWMV/22ZaerB+qaSi5MdrXtd6R08kvs2qCN4C09miupktDitvh8jRFflwGFBQcxZRjbw==}
    engines: {node: '>=12'}
    cpu: [x64]
    os: [darwin]

  '@esbuild/freebsd-arm64@0.21.5':
    resolution: {integrity: sha512-5JcRxxRDUJLX8JXp/wcBCy3pENnCgBR9bN6JsY4OmhfUtIHe3ZW0mawA7+RDAcMLrMIZaf03NlQiX9DGyB8h4g==}
    engines: {node: '>=12'}
    cpu: [arm64]
    os: [freebsd]

  '@esbuild/freebsd-x64@0.21.5':
    resolution: {integrity: sha512-J95kNBj1zkbMXtHVH29bBriQygMXqoVQOQYA+ISs0/2l3T9/kj42ow2mpqerRBxDJnmkUDCaQT/dfNXWX/ZZCQ==}
    engines: {node: '>=12'}
    cpu: [x64]
    os: [freebsd]

  '@esbuild/linux-arm64@0.21.5':
    resolution: {integrity: sha512-ibKvmyYzKsBeX8d8I7MH/TMfWDXBF3db4qM6sy+7re0YXya+K1cem3on9XgdT2EQGMu4hQyZhan7TeQ8XkGp4Q==}
    engines: {node: '>=12'}
    cpu: [arm64]
    os: [linux]

  '@esbuild/linux-arm@0.21.5':
    resolution: {integrity: sha512-bPb5AHZtbeNGjCKVZ9UGqGwo8EUu4cLq68E95A53KlxAPRmUyYv2D6F0uUI65XisGOL1hBP5mTronbgo+0bFcA==}
    engines: {node: '>=12'}
    cpu: [arm]
    os: [linux]

  '@esbuild/linux-ia32@0.21.5':
    resolution: {integrity: sha512-YvjXDqLRqPDl2dvRODYmmhz4rPeVKYvppfGYKSNGdyZkA01046pLWyRKKI3ax8fbJoK5QbxblURkwK/MWY18Tg==}
    engines: {node: '>=12'}
    cpu: [ia32]
    os: [linux]

  '@esbuild/linux-loong64@0.21.5':
    resolution: {integrity: sha512-uHf1BmMG8qEvzdrzAqg2SIG/02+4/DHB6a9Kbya0XDvwDEKCoC8ZRWI5JJvNdUjtciBGFQ5PuBlpEOXQj+JQSg==}
    engines: {node: '>=12'}
    cpu: [loong64]
    os: [linux]

  '@esbuild/linux-mips64el@0.21.5':
    resolution: {integrity: sha512-IajOmO+KJK23bj52dFSNCMsz1QP1DqM6cwLUv3W1QwyxkyIWecfafnI555fvSGqEKwjMXVLokcV5ygHW5b3Jbg==}
    engines: {node: '>=12'}
    cpu: [mips64el]
    os: [linux]

  '@esbuild/linux-ppc64@0.21.5':
    resolution: {integrity: sha512-1hHV/Z4OEfMwpLO8rp7CvlhBDnjsC3CttJXIhBi+5Aj5r+MBvy4egg7wCbe//hSsT+RvDAG7s81tAvpL2XAE4w==}
    engines: {node: '>=12'}
    cpu: [ppc64]
    os: [linux]

  '@esbuild/linux-riscv64@0.21.5':
    resolution: {integrity: sha512-2HdXDMd9GMgTGrPWnJzP2ALSokE/0O5HhTUvWIbD3YdjME8JwvSCnNGBnTThKGEB91OZhzrJ4qIIxk/SBmyDDA==}
    engines: {node: '>=12'}
    cpu: [riscv64]
    os: [linux]

  '@esbuild/linux-s390x@0.21.5':
    resolution: {integrity: sha512-zus5sxzqBJD3eXxwvjN1yQkRepANgxE9lgOW2qLnmr8ikMTphkjgXu1HR01K4FJg8h1kEEDAqDcZQtbrRnB41A==}
    engines: {node: '>=12'}
    cpu: [s390x]
    os: [linux]

  '@esbuild/linux-x64@0.21.5':
    resolution: {integrity: sha512-1rYdTpyv03iycF1+BhzrzQJCdOuAOtaqHTWJZCWvijKD2N5Xu0TtVC8/+1faWqcP9iBCWOmjmhoH94dH82BxPQ==}
    engines: {node: '>=12'}
    cpu: [x64]
    os: [linux]

  '@esbuild/netbsd-x64@0.21.5':
    resolution: {integrity: sha512-Woi2MXzXjMULccIwMnLciyZH4nCIMpWQAs049KEeMvOcNADVxo0UBIQPfSmxB3CWKedngg7sWZdLvLczpe0tLg==}
    engines: {node: '>=12'}
    cpu: [x64]
    os: [netbsd]

  '@esbuild/openbsd-x64@0.21.5':
    resolution: {integrity: sha512-HLNNw99xsvx12lFBUwoT8EVCsSvRNDVxNpjZ7bPn947b8gJPzeHWyNVhFsaerc0n3TsbOINvRP2byTZ5LKezow==}
    engines: {node: '>=12'}
    cpu: [x64]
    os: [openbsd]

  '@esbuild/sunos-x64@0.21.5':
    resolution: {integrity: sha512-6+gjmFpfy0BHU5Tpptkuh8+uw3mnrvgs+dSPQXQOv3ekbordwnzTVEb4qnIvQcYXq6gzkyTnoZ9dZG+D4garKg==}
    engines: {node: '>=12'}
    cpu: [x64]
    os: [sunos]

  '@esbuild/win32-arm64@0.21.5':
    resolution: {integrity: sha512-Z0gOTd75VvXqyq7nsl93zwahcTROgqvuAcYDUr+vOv8uHhNSKROyU961kgtCD1e95IqPKSQKH7tBTslnS3tA8A==}
    engines: {node: '>=12'}
    cpu: [arm64]
    os: [win32]

  '@esbuild/win32-ia32@0.21.5':
    resolution: {integrity: sha512-SWXFF1CL2RVNMaVs+BBClwtfZSvDgtL//G/smwAc5oVK/UPu2Gu9tIaRgFmYFFKrmg3SyAjSrElf0TiJ1v8fYA==}
    engines: {node: '>=12'}
    cpu: [ia32]
    os: [win32]

  '@esbuild/win32-x64@0.21.5':
    resolution: {integrity: sha512-tQd/1efJuzPC6rCFwEvLtci/xNFcTZknmXs98FYDfGE4wP9ClFV98nyKrzJKVPMhdDnjzLhdUyMX4PsQAPjwIw==}
    engines: {node: '>=12'}
    cpu: [x64]
    os: [win32]

  '@eslint-community/eslint-utils@4.4.0':
    resolution: {integrity: sha512-1/sA4dwrzBAyeUoQ6oxahHKmrZvsnLCg4RfxW3ZFGGmQkSNQPFNLV9CUEFQP1x9EYXHTo5p6xdhZM1Ne9p/AfA==}
    engines: {node: ^12.22.0 || ^14.17.0 || >=16.0.0}
    peerDependencies:
      eslint: ^6.0.0 || ^7.0.0 || >=8.0.0

  '@eslint-community/regexpp@4.11.0':
    resolution: {integrity: sha512-G/M/tIiMrTAxEWRfLfQJMmGNX28IxBg4PBz8XqQhqUHLFI6TL2htpIB1iQCj144V5ee/JaKyT9/WZ0MGZWfA7A==}
    engines: {node: ^12.0.0 || ^14.0.0 || >=16.0.0}

  '@eslint/eslintrc@2.1.4':
    resolution: {integrity: sha512-269Z39MS6wVJtsoUl10L60WdkhJVdPG24Q4eZTH3nnF6lpvSShEK3wQjDX9JRWAUPvPh7COouPpU9IrqaZFvtQ==}
    engines: {node: ^12.22.0 || ^14.17.0 || >=16.0.0}

  '@eslint/js@8.57.0':
    resolution: {integrity: sha512-Ys+3g2TaW7gADOJzPt83SJtCDhMjndcDMFVQ/Tj9iA1BfJzFKD9mAUXT3OenpuPHbI6P/myECxRJrofUsDx/5g==}
    engines: {node: ^12.22.0 || ^14.17.0 || >=16.0.0}

  '@ethereumjs/common@3.2.0':
    resolution: {integrity: sha512-pksvzI0VyLgmuEF2FA/JR/4/y6hcPq8OUail3/AvycBaW1d5VSauOZzqGvJ3RTmR4MU35lWE8KseKOsEhrFRBA==}

  '@ethereumjs/common@4.3.0':
    resolution: {integrity: sha512-shBNJ0ewcPNTUfZduHiczPmqkfJDn0Dh/9BR5fq7xUFTuIq7Fu1Vx00XDwQVIrpVL70oycZocOhBM6nDO+4FEQ==}

  '@ethereumjs/rlp@4.0.1':
    resolution: {integrity: sha512-tqsQiBQDQdmPWE1xkkBq4rlSW5QZpLOUJ5RJh2/9fug+q9tnUhuZoVLk7s0scUIKTOzEtR72DFBXI4WiZcMpvw==}
    engines: {node: '>=14'}
    hasBin: true

  '@ethereumjs/rlp@5.0.2':
    resolution: {integrity: sha512-DziebCdg4JpGlEqEdGgXmjqcFoJi+JGulUXwEjsZGAscAQ7MyD/7LE/GVCP29vEQxKc7AAwjT3A2ywHp2xfoCA==}
    engines: {node: '>=18'}
    hasBin: true

  '@ethereumjs/tx@4.2.0':
    resolution: {integrity: sha512-1nc6VO4jtFd172BbSnTnDQVr9IYBFl1y4xPzZdtkrkKIncBCkdbgfdRV+MiTkJYAtTxvV12GRZLqBFT1PNK6Yw==}
    engines: {node: '>=14'}

  '@ethereumjs/tx@5.3.0':
    resolution: {integrity: sha512-uv++XYuIfuqYbvymL3/o14hHuC6zX0nRQ1nI2FHsbkkorLZ2ChEIDqVeeVk7Xc9/jQNU/22sk9qZZkRlsveXxw==}
    engines: {node: '>=18'}

  '@ethereumjs/util@8.1.0':
    resolution: {integrity: sha512-zQ0IqbdX8FZ9aw11vP+dZkKDkS+kgIvQPHnSAXzP9pLu+Rfu3D3XEeLbicvoXJTYnhZiPmsZUxgdzXwNKxRPbA==}
    engines: {node: '>=14'}

  '@ethereumjs/util@9.0.3':
    resolution: {integrity: sha512-PmwzWDflky+7jlZIFqiGsBPap12tk9zK5SVH9YW2OEnDN7OEhCjUOMzbOqwuClrbkSIkM2ERivd7sXZ48Rh/vg==}
    engines: {node: '>=18'}

  '@ethersproject/abi@5.7.0':
    resolution: {integrity: sha512-351ktp42TiRcYB3H1OP8yajPeAQstMW/yCFokj/AthP9bLHzQFPlOrxOcwYEDkUAICmOHljvN4K39OMTMUa9RA==}

  '@ethersproject/abstract-provider@5.7.0':
    resolution: {integrity: sha512-R41c9UkchKCpAqStMYUpdunjo3pkEvZC3FAwZn5S5MGbXoMQOHIdHItezTETxAO5bevtMApSyEhn9+CHcDsWBw==}

  '@ethersproject/abstract-signer@5.7.0':
    resolution: {integrity: sha512-a16V8bq1/Cz+TGCkE2OPMTOUDLS3grCpdjoJCYNnVBbdYEMSgKrU0+B90s8b6H+ByYTBZN7a3g76jdIJi7UfKQ==}

  '@ethersproject/address@5.7.0':
    resolution: {integrity: sha512-9wYhYt7aghVGo758POM5nqcOMaE168Q6aRLJZwUmiqSrAungkG74gSSeKEIR7ukixesdRZGPgVqme6vmxs1fkA==}

  '@ethersproject/base64@5.7.0':
    resolution: {integrity: sha512-Dr8tcHt2mEbsZr/mwTPIQAf3Ai0Bks/7gTw9dSqk1mQvhW3XvRlmDJr/4n+wg1JmCl16NZue17CDh8xb/vZ0sQ==}

  '@ethersproject/bignumber@5.7.0':
    resolution: {integrity: sha512-n1CAdIHRWjSucQO3MC1zPSVgV/6dy/fjL9pMrPP9peL+QxEg9wOsVqwD4+818B6LUEtaXzVHQiuivzRoxPxUGw==}

  '@ethersproject/bytes@5.7.0':
    resolution: {integrity: sha512-nsbxwgFXWh9NyYWo+U8atvmMsSdKJprTcICAkvbBffT75qDocbuggBU0SJiVK2MuTrp0q+xvLkTnGMPK1+uA9A==}

  '@ethersproject/constants@5.7.0':
    resolution: {integrity: sha512-DHI+y5dBNvkpYUMiRQyxRBYBefZkJfo70VUkUAsRjcPs47muV9evftfZ0PJVCXYbAiCgght0DtcF9srFQmIgWA==}

  '@ethersproject/hash@5.7.0':
    resolution: {integrity: sha512-qX5WrQfnah1EFnO5zJv1v46a8HW0+E5xuBBDTwMFZLuVTx0tbU2kkx15NqdjxecrLGatQN9FGQKpb1FKdHCt+g==}

  '@ethersproject/keccak256@5.7.0':
    resolution: {integrity: sha512-2UcPboeL/iW+pSg6vZ6ydF8tCnv3Iu/8tUmLLzWWGzxWKFFqOBQFLo6uLUv6BDrLgCDfN28RJ/wtByx+jZ4KBg==}

  '@ethersproject/logger@5.7.0':
    resolution: {integrity: sha512-0odtFdXu/XHtjQXJYA3u9G0G8btm0ND5Cu8M7i5vhEcE8/HmF4Lbdqanwyv4uQTr2tx6b7fQRmgLrsnpQlmnig==}

  '@ethersproject/networks@5.7.1':
    resolution: {integrity: sha512-n/MufjFYv3yFcUyfhnXotyDlNdFb7onmkSy8aQERi2PjNcnWQ66xXxa3XlS8nCcA8aJKJjIIMNJTC7tu80GwpQ==}

  '@ethersproject/properties@5.7.0':
    resolution: {integrity: sha512-J87jy8suntrAkIZtecpxEPxY//szqr1mlBaYlQ0r4RCaiD2hjheqF9s1LVE8vVuJCXisjIP+JgtK/Do54ej4Sw==}

  '@ethersproject/rlp@5.7.0':
    resolution: {integrity: sha512-rBxzX2vK8mVF7b0Tol44t5Tb8gomOHkj5guL+HhzQ1yBh/ydjGnpw6at+X6Iw0Kp3OzzzkcKp8N9r0W4kYSs9w==}

  '@ethersproject/signing-key@5.7.0':
    resolution: {integrity: sha512-MZdy2nL3wO0u7gkB4nA/pEf8lu1TlFswPNmy8AiYkfKTdO6eXBJyUdmHO/ehm/htHw9K/qF8ujnTyUAD+Ry54Q==}

  '@ethersproject/strings@5.7.0':
    resolution: {integrity: sha512-/9nu+lj0YswRNSH0NXYqrh8775XNyEdUQAuf3f+SmOrnVewcJ5SBNAjF7lpgehKi4abvNNXyf+HX86czCdJ8Mg==}

  '@ethersproject/transactions@5.7.0':
    resolution: {integrity: sha512-kmcNicCp1lp8qanMTC3RIikGgoJ80ztTyvtsFvCYpSCfkjhD0jZ2LOrnbcuxuToLIUYYf+4XwD1rP+B/erDIhQ==}

  '@ethersproject/web@5.7.1':
    resolution: {integrity: sha512-Gueu8lSvyjBWL4cYsWsjh6MtMwM0+H4HvqFPZfB6dV8ctbP9zFAO73VG1cMWae0FLPCtz0peKPpZY8/ugJJX2w==}

  '@fastify/busboy@2.1.1':
    resolution: {integrity: sha512-vBZP4NlzfOlerQTnba4aqZoMhE/a9HY7HRqoOPaETQcSQuWEIyZMHGfVu6w9wGtGK5fED5qRs2DteVCjOH60sA==}
    engines: {node: '>=14'}

  '@firebase/analytics-compat@0.2.12':
    resolution: {integrity: sha512-rXWnOAdEHbvBPLNjFLu3U0yDZVIAi+C0DL+RkUEOirfSqAeQaKzBCATeBw6+K7FVpEnknhm4tZrvVUVtJjShMw==}
    peerDependencies:
      '@firebase/app-compat': 0.x

  '@firebase/analytics-types@0.8.2':
    resolution: {integrity: sha512-EnzNNLh+9/sJsimsA/FGqzakmrAUKLeJvjRHlg8df1f97NLUlFidk9600y0ZgWOp3CAxn6Hjtk+08tixlUOWyw==}

  '@firebase/analytics@0.10.6':
    resolution: {integrity: sha512-sB59EwcAvLt0fINGfMWmcRKcdUiYhE4AJNdDXSCSDo4D/ZXFRmb6qwX9YesKHXFB59XTLT03mAjqQcDrdym9qA==}
    peerDependencies:
      '@firebase/app': 0.x

  '@firebase/app-check-compat@0.3.13':
    resolution: {integrity: sha512-1sbS5Apq7dLys1KYdNQsmZLFIjJoFP9Mv4bzIcdXuTkWQjr3X2qAvwiTslC6prVAUMiTV0eM9eicdQIXVsiSRw==}
    peerDependencies:
      '@firebase/app-compat': 0.x

  '@firebase/app-check-interop-types@0.3.2':
    resolution: {integrity: sha512-LMs47Vinv2HBMZi49C09dJxp0QT5LwDzFaVGf/+ITHe3BlIhUiLNttkATSXplc89A2lAaeTqjgqVkiRfUGyQiQ==}

  '@firebase/app-check-types@0.5.2':
    resolution: {integrity: sha512-FSOEzTzL5bLUbD2co3Zut46iyPWML6xc4x+78TeaXMSuJap5QObfb+rVvZJtla3asN4RwU7elaQaduP+HFizDA==}

  '@firebase/app-check@0.8.6':
    resolution: {integrity: sha512-uSzl0/SDw54hwuORWHDtldb9kK/QEVZOcoPn2mlIjMrJOLDug/6kcqnIN3IHzwmPyf23Epg0AGBktvG2FugW4w==}
    peerDependencies:
      '@firebase/app': 0.x

  '@firebase/app-compat@0.2.37':
    resolution: {integrity: sha512-yiQLYT9LYQHuJGu/msuBLFtdWWTJ3Pz04E9gSeWykSB+8s0XXJJqfqQlghH7CcQ3KnJZR+Wuc3zSMcY3a+dn6Q==}

  '@firebase/app-types@0.9.2':
    resolution: {integrity: sha512-oMEZ1TDlBz479lmABwWsWjzHwheQKiAgnuKxE0pz0IXCVx7/rtlkx1fQ6GfgK24WCrxDKMplZrT50Kh04iMbXQ==}

  '@firebase/app@0.10.7':
    resolution: {integrity: sha512-7OCd53B+wnk/onbMLn/vM10pDjw97zzWUD8m3swtLYKJIrL+gDZ7HZ4xcbBLw7OB8ikzu8k1ORNjRe2itgAy4g==}

  '@firebase/auth-compat@0.5.10':
    resolution: {integrity: sha512-epDhgNIXmhl9DPuTW9Ec5NDJJKMFIdXBXiQI9O0xNHveow/ETtBCY86srzF7iCacqsd30CcpLwwXlhk8Y19Olg==}
    peerDependencies:
      '@firebase/app-compat': 0.x

  '@firebase/auth-interop-types@0.2.3':
    resolution: {integrity: sha512-Fc9wuJGgxoxQeavybiuwgyi+0rssr76b+nHpj+eGhXFYAdudMWyfBHvFL/I5fEHniUM/UQdFzi9VXJK2iZF7FQ==}

  '@firebase/auth-types@0.12.2':
    resolution: {integrity: sha512-qsEBaRMoGvHO10unlDJhaKSuPn4pyoTtlQuP1ghZfzB6rNQPuhp/N/DcFZxm9i4v0SogjCbf9reWupwIvfmH6w==}
    peerDependencies:
      '@firebase/app-types': 0.x
      '@firebase/util': 1.x

  '@firebase/auth@1.7.5':
    resolution: {integrity: sha512-DMFR1OA/f1/voeuFbSORg9AP36pMgOoSb/DRgiDalLmIJsDTlQNMCu+givjMP4s/XL85+tBk2MerYnK/AscJjw==}
    peerDependencies:
      '@firebase/app': 0.x
      '@react-native-async-storage/async-storage': ^1.18.1
    peerDependenciesMeta:
      '@react-native-async-storage/async-storage':
        optional: true

  '@firebase/component@0.6.8':
    resolution: {integrity: sha512-LcNvxGLLGjBwB0dJUsBGCej2fqAepWyBubs4jt1Tiuns7QLbXHuyObZ4aMeBjZjWx4m8g1LoVI9QFpSaq/k4/g==}

  '@firebase/database-compat@1.0.6':
    resolution: {integrity: sha512-1OGA0sLY47mkXjhICCrUTXEYFnSSXoiXWm1SHsN62b+Lzs5aKA3aWTjTUmYIoK93kDAMPkYpulSv8jcbH4Hwew==}

  '@firebase/database-types@1.0.4':
    resolution: {integrity: sha512-mz9ZzbH6euFXbcBo+enuJ36I5dR5w+enJHHjy9Y5ThCdKUseqfDjW3vCp1YxE9zygFCSjJJ/z1cQ+zodvUcwPQ==}

  '@firebase/database@1.0.6':
    resolution: {integrity: sha512-nrexUEG/fpVlHtWKkyfhTC3834kZ1WS7voNyqbBsBCqHXQOvznN5Z0L3nxBqdXSJyltNAf4ndFlQqm5gZiEczQ==}

  '@firebase/firestore-compat@0.3.33':
    resolution: {integrity: sha512-i42a2l31N95CwYEB7zmfK0FS1mrO6pwOLwxavCrwu1BCFrVVVQhUheTPIda/iGguK/2Nog0RaIR1bo7QkZEz3g==}
    peerDependencies:
      '@firebase/app-compat': 0.x

  '@firebase/firestore-types@3.0.2':
    resolution: {integrity: sha512-wp1A+t5rI2Qc/2q7r2ZpjUXkRVPtGMd6zCLsiWurjsQpqPgFin3AhNibKcIzoF2rnToNa/XYtyWXuifjOOwDgg==}
    peerDependencies:
      '@firebase/app-types': 0.x
      '@firebase/util': 1.x

  '@firebase/firestore@4.6.4':
    resolution: {integrity: sha512-vk2MoH5HxYEhiNg1l+yBXq1Fkhue/11bFg4HdlTv6BJHcTnnAj2a+/afPpatcW4MOdYA3Tv+d5nGzWbbOC1SHw==}
    engines: {node: '>=10.10.0'}
    peerDependencies:
      '@firebase/app': 0.x

  '@firebase/functions-compat@0.3.12':
    resolution: {integrity: sha512-r3XUb5VlITWpML46JymfJPkK6I9j4SNlO7qWIXUc0TUmkv0oAfVoiIt1F83/NuMZXaGr4YWA/794nVSy4GV8tw==}
    peerDependencies:
      '@firebase/app-compat': 0.x

  '@firebase/functions-types@0.6.2':
    resolution: {integrity: sha512-0KiJ9lZ28nS2iJJvimpY4nNccV21rkQyor5Iheu/nq8aKXJqtJdeSlZDspjPSBBiHRzo7/GMUttegnsEITqR+w==}

  '@firebase/functions@0.11.6':
    resolution: {integrity: sha512-GPfIBPtpwQvsC7SQbgaUjLTdja0CsNwMoKSgrzA1FGGRk4NX6qO7VQU6XCwBiAFWbpbQex6QWkSMsCzLx1uibQ==}
    peerDependencies:
      '@firebase/app': 0.x

  '@firebase/installations-compat@0.2.8':
    resolution: {integrity: sha512-pI2q8JFHB7yIq/szmhzGSWXtOvtzl6tCUmyykv5C8vvfOVJUH6mP4M4iwjbK8S1JotKd/K70+JWyYlxgQ0Kpyw==}
    peerDependencies:
      '@firebase/app-compat': 0.x

  '@firebase/installations-types@0.5.2':
    resolution: {integrity: sha512-que84TqGRZJpJKHBlF2pkvc1YcXrtEDOVGiDjovP/a3s6W4nlbohGXEsBJo0JCeeg/UG9A+DEZVDUV9GpklUzA==}
    peerDependencies:
      '@firebase/app-types': 0.x

  '@firebase/installations@0.6.8':
    resolution: {integrity: sha512-57V374qdb2+wT5v7+ntpLXBjZkO6WRgmAUbVkRfFTM/4t980p0FesbqTAcOIiM8U866UeuuuF8lYH70D3jM/jQ==}
    peerDependencies:
      '@firebase/app': 0.x

  '@firebase/logger@0.4.2':
    resolution: {integrity: sha512-Q1VuA5M1Gjqrwom6I6NUU4lQXdo9IAQieXlujeHZWvRt1b7qQ0KwBaNAjgxG27jgF9/mUwsNmO8ptBCGVYhB0A==}

  '@firebase/messaging-compat@0.2.10':
    resolution: {integrity: sha512-FXQm7rcowkDm8kFLduHV35IRYCRo+Ng0PIp/t1+EBuEbyplaKkGjZ932pE+owf/XR+G/60ku2QRBptRGLXZydg==}
    peerDependencies:
      '@firebase/app-compat': 0.x

  '@firebase/messaging-interop-types@0.2.2':
    resolution: {integrity: sha512-l68HXbuD2PPzDUOFb3aG+nZj5KA3INcPwlocwLZOzPp9rFM9yeuI9YLl6DQfguTX5eAGxO0doTR+rDLDvQb5tA==}

  '@firebase/messaging@0.12.10':
    resolution: {integrity: sha512-fGbxJPKpl2DIKNJGhbk4mYPcM+qE2gl91r6xPoiol/mN88F5Ym6UeRdMVZah+pijh9WxM55alTYwXuW40r1Y2Q==}
    peerDependencies:
      '@firebase/app': 0.x

  '@firebase/performance-compat@0.2.8':
    resolution: {integrity: sha512-o7TFClRVJd3VIBoY7KZQqtCeW0PC6v9uBzM6Lfw3Nc9D7hM6OonqecYvh7NwJ6R14k+xM27frLS4BcCvFHKw2A==}
    peerDependencies:
      '@firebase/app-compat': 0.x

  '@firebase/performance-types@0.2.2':
    resolution: {integrity: sha512-gVq0/lAClVH5STrIdKnHnCo2UcPLjJlDUoEB/tB4KM+hAeHUxWKnpT0nemUPvxZ5nbdY/pybeyMe8Cs29gEcHA==}

  '@firebase/performance@0.6.8':
    resolution: {integrity: sha512-F+alziiIZ6Yn8FG47mxwljq+4XkgkT2uJIFRlkyViUQRLzrogaUJW6u/+6ZrePXnouKlKIwzqos3PVJraPEcCA==}
    peerDependencies:
      '@firebase/app': 0.x

  '@firebase/remote-config-compat@0.2.8':
    resolution: {integrity: sha512-UxSFOp6dzFj2AHB8Bq/BYtbq5iFyizKx4Rd6WxAdaKYM8cnPMeK+l2v+Oogtjae+AeyHRI+MfL2acsfVe5cd2A==}
    peerDependencies:
      '@firebase/app-compat': 0.x

  '@firebase/remote-config-types@0.3.2':
    resolution: {integrity: sha512-0BC4+Ud7y2aPTyhXJTMTFfrGGLqdYXrUB9sJVAB8NiqJswDTc4/2qrE/yfUbnQJhbSi6ZaTTBKyG3n1nplssaA==}

  '@firebase/remote-config@0.4.8':
    resolution: {integrity: sha512-AMLqe6wfIRnjc6FkCWOSUjhc1fSTEf8o+cv1NolFvbiJ/tU+TqN4pI7pT+MIKQzNiq5fxLehkOx+xtAQBxPJKQ==}
    peerDependencies:
      '@firebase/app': 0.x

  '@firebase/storage-compat@0.3.9':
    resolution: {integrity: sha512-WWgAp5bTW961oIsCc9+98m4MIVKpEqztAlIngfHfwO/x3DYoBPRl/awMRG3CAXyVxG+7B7oHC5IsnqM+vTwx2A==}
    peerDependencies:
      '@firebase/app-compat': 0.x

  '@firebase/storage-types@0.8.2':
    resolution: {integrity: sha512-0vWu99rdey0g53lA7IShoA2Lol1jfnPovzLDUBuon65K7uKG9G+L5uO05brD9pMw+l4HRFw23ah3GwTGpEav6g==}
    peerDependencies:
      '@firebase/app-types': 0.x
      '@firebase/util': 1.x

  '@firebase/storage@0.12.6':
    resolution: {integrity: sha512-Zgb9WuehJxzhj7pGXUvkAEaH+3HvLjD9xSZ9nepuXf5f8378xME7oGJtREr/RnepdDA5YW0XIxe0QQBNHpe1nw==}
    peerDependencies:
      '@firebase/app': 0.x

  '@firebase/util@1.9.7':
    resolution: {integrity: sha512-fBVNH/8bRbYjqlbIhZ+lBtdAAS4WqZumx03K06/u7fJSpz1TGjEMm1ImvKD47w+xaFKIP2ori6z8BrbakRfjJA==}

  '@firebase/vertexai-preview@0.0.3':
    resolution: {integrity: sha512-KVtUWLp+ScgiwkDKAvNkVucAyhLVQp6C6lhnVEuIg4mWhWcS3oerjAeVhZT4uNofKwWxRsOaB2Yec7DMTXlQPQ==}
    engines: {node: '>=18.0.0'}
    peerDependencies:
      '@firebase/app': 0.x
      '@firebase/app-types': 0.x

  '@firebase/webchannel-wrapper@1.0.1':
    resolution: {integrity: sha512-jmEnr/pk0yVkA7mIlHNnxCi+wWzOFUg0WyIotgkKAb2u1J7fAeDBcVNSTjTihbAYNusCLQdW5s9IJ5qwnEufcQ==}

  '@floating-ui/core@1.6.4':
    resolution: {integrity: sha512-a4IowK4QkXl4SCWTGUR0INAfEOX3wtsYw3rKK5InQEHMGObkR8Xk44qYQD9P4r6HHw0iIfK6GUKECmY8sTkqRA==}

  '@floating-ui/dom@1.6.7':
    resolution: {integrity: sha512-wmVfPG5o2xnKDU4jx/m4w5qva9FWHcnZ8BvzEe90D/RpwsJaTAVYPEPdQ8sbr/N8zZTAHlZUTQdqg8ZUbzHmng==}

  '@floating-ui/react-dom@2.1.1':
    resolution: {integrity: sha512-4h84MJt3CHrtG18mGsXuLCHMrug49d7DFkU0RMIyshRveBeyV2hmV/pDaF2Uxtu8kgq5r46llp5E5FQiR0K2Yg==}
    peerDependencies:
      react: '>=16.8.0'
      react-dom: '>=16.8.0'

  '@floating-ui/react@0.26.19':
    resolution: {integrity: sha512-Jk6zITdjjIvjO/VdQFvpRaD3qPwOHH6AoDHxjhpy+oK4KFgaSP871HYWUAPdnLmx1gQ+w/pB312co3tVml+BXA==}
    peerDependencies:
      react: '>=16.8.0'
      react-dom: '>=16.8.0'

  '@floating-ui/utils@0.2.4':
    resolution: {integrity: sha512-dWO2pw8hhi+WrXq1YJy2yCuWoL20PddgGaqTgVe4cOS9Q6qklXCiA1tJEqX6BEwRNSCP84/afac9hd4MS+zEUA==}

  '@grpc/grpc-js@1.9.15':
    resolution: {integrity: sha512-nqE7Hc0AzI+euzUwDAy0aY5hCp10r734gMGRdU+qOPX0XSceI2ULrcXB5U2xSc5VkWwalCj4M7GzCAygZl2KoQ==}
    engines: {node: ^8.13.0 || >=10.10.0}

  '@grpc/proto-loader@0.7.13':
    resolution: {integrity: sha512-AiXO/bfe9bmxBjxxtYxFAXGZvMaN5s8kO+jBHAJCON8rJoB5YS/D6X7ZNc6XQkuHNmyl4CYaMI1fJ/Gn27RGGw==}
    engines: {node: '>=6'}
    hasBin: true

  '@happy-dom/global-registrator@14.12.3':
    resolution: {integrity: sha512-VL6mjnIhqD1l9zYBmdIx5Q3qNiNY0ZBByrDV2Z7hHDMsjhqwaVI2/uQZ7uyCsgRWvubSG1yZ74sEK2inDBBw/w==}
    engines: {node: '>=16.0.0'}

  '@humanwhocodes/config-array@0.11.14':
    resolution: {integrity: sha512-3T8LkOmg45BV5FICb15QQMsyUSWrQ8AygVfC7ZG32zOalnqrilm018ZVCw0eapXux8FtA33q8PSRSstjee3jSg==}
    engines: {node: '>=10.10.0'}
    deprecated: Use @eslint/config-array instead

  '@humanwhocodes/module-importer@1.0.1':
    resolution: {integrity: sha512-bxveV4V8v5Yb4ncFTT3rPSgZBOpCkjfK0y4oVVVJwIuDVBRMDXrPyXRL988i5ap9m9bnyEEjWfm5WkBmtffLfA==}
    engines: {node: '>=12.22'}

  '@humanwhocodes/object-schema@2.0.3':
    resolution: {integrity: sha512-93zYdMES/c1D69yZiKDBj0V24vqNzB/koF26KPaagAfd3P/4gUlh3Dys5ogAK+Exi9QyzlD8x/08Zt7wIKcDcA==}
    deprecated: Use @eslint/object-schema instead

  '@isaacs/cliui@8.0.2':
    resolution: {integrity: sha512-O8jcjabXaleOG9DQ0+ARXWZBTfnP4WNAqzuiJK7ll44AmxGKv/J2M4TPjxjY3znBCfvBXFzucm1twdyFybFqEA==}
    engines: {node: '>=12'}

  '@isaacs/fs-minipass@4.0.1':
    resolution: {integrity: sha512-wgm9Ehl2jpeqP3zw/7mo3kRHFp5MEDhqAdwy1fTGkHAwnkGOVsgpvQhL8B5n1qlb01jV3n/bI0ZfZp5lWA1k4w==}
    engines: {node: '>=18.0.0'}

  '@jridgewell/gen-mapping@0.3.5':
    resolution: {integrity: sha512-IzL8ZoEDIBRWEzlCcRhOaCupYyN5gdIK+Q6fbFdPDg6HqX6jpkItn7DFIpW9LQzXG6Df9sA7+OKnq0qlz/GaQg==}
    engines: {node: '>=6.0.0'}

  '@jridgewell/resolve-uri@3.1.2':
    resolution: {integrity: sha512-bRISgCIjP20/tbWSPWMEi54QVPRZExkuD9lJL+UIxUKtwVJA8wW1Trb1jMs1RFXo1CBTNZ/5hpC9QvmKWdopKw==}
    engines: {node: '>=6.0.0'}

  '@jridgewell/set-array@1.2.1':
    resolution: {integrity: sha512-R8gLRTZeyp03ymzP/6Lil/28tGeGEzhx1q2k703KGWRAI1VdvPIXdG70VJc2pAMw3NA6JKL5hhFu1sJX0Mnn/A==}
    engines: {node: '>=6.0.0'}

  '@jridgewell/source-map@0.3.6':
    resolution: {integrity: sha512-1ZJTZebgqllO79ue2bm3rIGud/bOe0pP5BjSRCRxxYkEZS8STV7zN84UBbiYu7jy+eCKSnVIUgoWWE/tt+shMQ==}

  '@jridgewell/sourcemap-codec@1.5.0':
    resolution: {integrity: sha512-gv3ZRaISU3fjPAgNsriBRqGWQL6quFx04YMPW/zD8XMLsU32mhCCbfbO6KZFLjvYpCZ8zyDEgqsgf+PwPaM7GQ==}

  '@jridgewell/trace-mapping@0.3.25':
    resolution: {integrity: sha512-vNk6aEwybGtawWmy/PzwnGDOjCkLWSD2wqvjGGAgOAwCGWySYXfYoxt00IJkTF+8Lb57DwOb3Aa0o9CApepiYQ==}

  '@mantine/code-highlight@7.11.1':
    resolution: {integrity: sha512-1q1DNG083f1/MRzd6qmMDGB1jn6mh4UwDMc0299c4VUg4HqxjPTNZbrCB8lusBo5VkGXuOqFlFCNrP66YjhMqQ==}
    peerDependencies:
      '@mantine/core': 7.11.1
      '@mantine/hooks': 7.11.1
      react: ^18.2.0
      react-dom: ^18.2.0

  '@mantine/core@7.11.1':
    resolution: {integrity: sha512-qEwe5ijBe3MWOg4yerJ+HXMugIBtS1Bbqbdnfrg2cuHXr+2paqu8SQMzldtzqfiLsRajOtkokOkY67jUJOacCA==}
    peerDependencies:
      '@mantine/hooks': 7.11.1
      react: ^18.2.0
      react-dom: ^18.2.0

  '@mantine/hooks@7.11.1':
    resolution: {integrity: sha512-28WS/U6QL4jaIHf1uFpny5Tglu9MoyyM4bWLmIcAQHtOD3YHpuNvs9OTWLqKAQs6VN+kydlxvjvT+w1LBWEpQg==}
    peerDependencies:
      react: ^18.2.0

  '@metamask/abi-utils@2.0.4':
    resolution: {integrity: sha512-StnIgUB75x7a7AgUhiaUZDpCsqGp7VkNnZh2XivXkJ6mPkE83U8ARGQj5MbRis7VJY8BC5V1AbB1fjdh0hupPQ==}
    engines: {node: '>=16.0.0'}

  '@metamask/eth-sig-util@5.1.0':
    resolution: {integrity: sha512-mlgziIHYlA9pi/XZerChqg4NocdOgBPB9NmxgXWQO2U2hH8RGOJQrz6j/AIKkYxgCMIE2PY000+joOwXfzeTDQ==}
    engines: {node: '>=14.0.0'}

  '@metamask/eth-sig-util@7.0.3':
    resolution: {integrity: sha512-PAtGnOkYvh90k2lEZldq/FK7GTLF6WxE+2bV85PoA3pqlJnmJCAY62tuvxHSwnVngSKlc4mcNvjnUg2eYO6JGg==}
    engines: {node: ^16.20 || ^18.16 || >=20}

  '@metamask/rpc-errors@5.1.1':
    resolution: {integrity: sha512-JjZnDi2y2CfvbohhBl+FOQRzmFlJpybcQlIk37zEX8B96eVSPbH/T8S0p7cSF8IE33IWx6JkD8Ycsd+2TXFxCw==}
    engines: {node: '>=16.0.0'}

  '@metamask/rpc-errors@6.2.1':
    resolution: {integrity: sha512-VTgWkjWLzb0nupkFl1duQi9Mk8TGT9rsdnQg6DeRrYEFxtFOh0IF8nAwxM/4GWqDl6uIB06lqUBgUrAVWl62Bw==}
    engines: {node: '>=16.0.0'}

  '@metamask/rpc-errors@6.3.1':
    resolution: {integrity: sha512-ugDY7cKjF4/yH5LtBaOIKHw/AiGGSAmzptAUEiAEGr/78LwuzcXAxmzEQfSfMIfI+f9Djr8cttq1pRJJKfTuCg==}
    engines: {node: '>=16.0.0'}

  '@metamask/safe-event-emitter@3.1.1':
    resolution: {integrity: sha512-ihb3B0T/wJm1eUuArYP4lCTSEoZsClHhuWyfo/kMX3m/odpqNcPfsz5O2A3NT7dXCAgWPGDQGPqygCpgeniKMw==}
    engines: {node: '>=12.0.0'}

  '@metamask/superstruct@3.1.0':
    resolution: {integrity: sha512-N08M56HdOgBfRKkrgCMZvQppkZGcArEop3kixNEtVbJKm6P9Cfg0YkI6X0s1g78sNrj2fWUwvJADdZuzJgFttA==}
    engines: {node: '>=16.0.0'}

  '@metamask/swappable-obj-proxy@2.2.0':
    resolution: {integrity: sha512-0OjVwQtrrPFRGipw64yDUQA0CUXCK161LWCv2KlTTDZD8BKeWSNb0gbnpDI7HvhsJ0gki5gScZj1hF3ShDnBzA==}
    engines: {node: '>=14.0.0'}

  '@metamask/utils@5.0.2':
    resolution: {integrity: sha512-yfmE79bRQtnMzarnKfX7AEJBwFTxvTyw3nBQlu/5rmGXrjAeAMltoGxO62TFurxrQAFMNa/fEjIHNvungZp0+g==}
    engines: {node: '>=14.0.0'}

  '@metamask/utils@8.5.0':
    resolution: {integrity: sha512-I6bkduevXb72TIM9q2LRO63JSsF9EXduh3sBr9oybNX2hNNpr/j1tEjXrsG0Uabm4MJ1xkGAQEMwifvKZIkyxQ==}
    engines: {node: '>=16.0.0'}

  '@metamask/utils@9.1.0':
    resolution: {integrity: sha512-g2REf+xSt0OZfMoNNdC4+/Yy8eP3KUqvIArel54XRFKPoXbHI6+YjFfrLtfykWBjffOp7DTfIc3Kvk5TLfuiyg==}
    engines: {node: '>=16.0.0'}

  '@microsoft/api-extractor-model@7.29.3':
    resolution: {integrity: sha512-kEWjLr2ygL3ku9EGyjeTnL2S5IxyH9NaF1k1UoI0Nzwr4xEJBSWCVsWuF2+0lPUrRPA6mTY95fR264SJ5ETKQA==}

  '@microsoft/api-extractor@7.47.2':
    resolution: {integrity: sha512-YWE2HGrSTZaPPSr7xiNizSuViZpC7Jsa7+DwRW5rYVgrMXNbfX/PpBOoSkl5uaz9I2sv2JKLJ75kVNt64BvS3g==}
    hasBin: true

  '@microsoft/tsdoc-config@0.17.0':
    resolution: {integrity: sha512-v/EYRXnCAIHxOHW+Plb6OWuUoMotxTN0GLatnpOb1xq0KuTNw/WI3pamJx/UbsoJP5k9MCw1QxvvhPcF9pH3Zg==}

  '@microsoft/tsdoc@0.15.0':
    resolution: {integrity: sha512-HZpPoABogPvjeJOdzCOSJsXeL/SMCBgBZMVC3X3d7YYp2gf31MfxhUoYUNwf1ERPJOnQc0wkFn9trqI6ZEdZuA==}

  '@next/eslint-plugin-next@14.2.4':
    resolution: {integrity: sha512-svSFxW9f3xDaZA3idQmlFw7SusOuWTpDTAeBlO3AEPDltrraV+lqs7mAc6A27YdnpQVVIA3sODqUAAHdWhVWsA==}

  '@noble/curves@1.4.0':
    resolution: {integrity: sha512-p+4cb332SFCrReJkCYe8Xzm0OWi4Jji5jVdIZRL/PmacmDkFNw6MrrV+gGpiPxLHbV+zKFRywUWbaseT+tZRXg==}

  '@noble/curves@1.4.2':
    resolution: {integrity: sha512-TavHr8qycMChk8UwMld0ZDRvatedkzWfH8IiaeGCfymOP5i0hSCozz9vHOL0nkwk7HRMlFnAiKpS2jrUmSybcw==}

  '@noble/hashes@1.4.0':
    resolution: {integrity: sha512-V1JJ1WTRUqHHrOSh597hURcMqVKVGL/ea3kv0gSnEdsEZ0/+VyPghM1lMNGc00z7CIQorSvbKpuJkxvuHbvdbg==}
    engines: {node: '>= 16'}

  '@nodelib/fs.scandir@2.1.5':
    resolution: {integrity: sha512-vq24Bq3ym5HEQm2NKCr3yXDwjc7vTsEThRDnkp2DK9p1uqLR+DHurm/NOTo0KG7HYHU7eppKZj3MyqYuMBf62g==}
    engines: {node: '>= 8'}

  '@nodelib/fs.stat@2.0.5':
    resolution: {integrity: sha512-RkhPPp2zrqDAQA/2jNhnztcPAlv64XdhIp7a7454A5ovI7Bukxgt7MX7udwAu3zg1DcpPU0rz3VV1SeaqvY4+A==}
    engines: {node: '>= 8'}

  '@nodelib/fs.walk@1.2.8':
    resolution: {integrity: sha512-oGB+UxlgWcgQkgwo8GcEGwemoTFt3FIO9ababBmaGwXIoBKZ+GTy0pP185beGg7Llih/NSHSV2XAs1lnznocSg==}
    engines: {node: '>= 8'}

  '@nomicfoundation/slang-darwin-arm64@0.15.1':
    resolution: {integrity: sha512-taPHlCUNNztQZJze9OlZFK9cZH8Ut4Ih4QJQo5CKebXx9vWOUtmSBfKv/M2P8hiV/iL7Q5sPwR7HY9uZYnb49Q==}
    engines: {node: '>= 10'}

  '@nomicfoundation/slang-darwin-x64@0.15.1':
    resolution: {integrity: sha512-kgZh5KQe/UcbFqn1EpyrvBuT8E6I1kWSgGPtO25t90zAqFv23sMUPdn7wLpMjngkD+quIIgrzQGUtupS5YYEig==}
    engines: {node: '>= 10'}

  '@nomicfoundation/slang-linux-arm64-gnu@0.15.1':
    resolution: {integrity: sha512-Iw8mepaccKRWllPU9l+hoe88LN9fScC0Px3nFeNQy26qk1ueO0tjovP1dhTvmGwHUxacOYPqhQTUn7Iu0oxNoQ==}
    engines: {node: '>= 10'}

  '@nomicfoundation/slang-linux-arm64-musl@0.15.1':
    resolution: {integrity: sha512-zcesdQZwRgrT7ND+3TZUjRK/uGF20EfhEfCg8ZMhrb4Q7XaK1JvtHazIs03TV8Jcs30TPkEXks8Qi0Zdfy4RuA==}
    engines: {node: '>= 10'}

  '@nomicfoundation/slang-linux-x64-gnu@0.15.1':
    resolution: {integrity: sha512-FSmAnzKm58TFIwx4r/wOZtqfDx0nI6AfvnOh8kLDF5OxpWW3r0q9fq8lyaUReg9C/ZgCZRBn+m5WGrNKCZcvPQ==}
    engines: {node: '>= 10'}

  '@nomicfoundation/slang-linux-x64-musl@0.15.1':
    resolution: {integrity: sha512-hnoA/dgeHQ8aS0SReABYkxf0d/Q6DdaKsaYv6ev21wyQA7TROxT1X3nekECLGu1GYLML8pzvD9vyAMBRKOkkyg==}
    engines: {node: '>= 10'}

  '@nomicfoundation/slang-win32-arm64-msvc@0.15.1':
    resolution: {integrity: sha512-2H0chHQ4uTh4l4UxN5fIVHR5mKaL5mfYTID6kxxxv2+KAh68EpYWwxLlkS5So90R2WcuPvFvTVKLm/uRo4h4dg==}
    engines: {node: '>= 10'}

  '@nomicfoundation/slang-win32-ia32-msvc@0.15.1':
    resolution: {integrity: sha512-CVZWBnbpFlVBg/m7bsiw70jY3p9TGH9vxq0vLEEJ56yK+QPosxPrKMcADojtGjIOjWjPSZ+lCoo5ilnW0a249g==}
    engines: {node: '>= 10'}

  '@nomicfoundation/slang-win32-x64-msvc@0.15.1':
    resolution: {integrity: sha512-cyER8M1fdBTzIfihy55d4LGGlN/eQxDqfRUTXgJf1VvNR98tRB0Q3nBfyh5PK2yP98B4lMt3RJYDqTQu+dOVDA==}
    engines: {node: '>= 10'}

  '@nomicfoundation/slang@0.15.1':
    resolution: {integrity: sha512-th7nxRWRXf583uHpWUCd8U7BYxIqJX2f3oZLff/mlPkqIr45pD2hLT/o00eCjrBIR8N7vybUULZg1CeThGNk7g==}
    engines: {node: '>= 10'}

  '@openzeppelin/contracts-upgradeable@5.0.2':
    resolution: {integrity: sha512-0MmkHSHiW2NRFiT9/r5Lu4eJq5UJ4/tzlOgYXNAIj/ONkQTVnz22pLxDvp4C4uZ9he7ZFvGn3Driptn1/iU7tQ==}
    peerDependencies:
      '@openzeppelin/contracts': 5.0.2

  '@openzeppelin/contracts@5.0.2':
    resolution: {integrity: sha512-ytPc6eLGcHHnapAZ9S+5qsdomhjo6QBHTDRRBFfTxXIpsicMhVPouPgmUPebZZZGX7vt9USA+Z+0M0dSVtSUEA==}

  '@openzeppelin/upgrades-core@1.35.0':
    resolution: {integrity: sha512-XwwhJyPxACQ7rMhKAPCL6rhTXhbeumeQ3opmurEsHg025vHnISHwTPHd5VxzmOwbMBIJ7em1lnRTu+J2/IUWFQ==}
    hasBin: true

  '@pkgjs/parseargs@0.11.0':
    resolution: {integrity: sha512-+1VkjdD0QBLPodGrJUeqarH8VAIvQODIbwh9XpP5Syisf7YoQgsJKPNFoqqLQlu+VQ/tVSshMR6loPMn8U+dPg==}
    engines: {node: '>=14'}

  '@pnpm/config.env-replace@1.1.0':
    resolution: {integrity: sha512-htyl8TWnKL7K/ESFa1oW2UB5lVDxuF5DpM7tBi6Hu2LNL3mWkIzNLG6N4zoCUP1lCKNxWy/3iu8mS8MvToGd6w==}
    engines: {node: '>=12.22.0'}

  '@pnpm/network.ca-file@1.0.2':
    resolution: {integrity: sha512-YcPQ8a0jwYU9bTdJDpXjMi7Brhkr1mXsXrUJvjqM2mQDgkRiz8jFaQGOdaLxgjtUfQgZhKy/O3cG/YwmgKaxLA==}
    engines: {node: '>=12.22.0'}

  '@pnpm/npm-conf@2.2.2':
    resolution: {integrity: sha512-UA91GwWPhFExt3IizW6bOeY/pQ0BkuNwKjk9iQW9KqxluGCrg4VenZ0/L+2Y0+ZOtme72EVvg6v0zo3AMQRCeA==}
    engines: {node: '>=12'}

  '@protobufjs/aspromise@1.1.2':
    resolution: {integrity: sha512-j+gKExEuLmKwvz3OgROXtrJ2UG2x8Ch2YZUxahh+s1F2HZ+wAceUNLkvy6zKCPVRkU++ZWQrdxsUeQXmcg4uoQ==}

  '@protobufjs/base64@1.1.2':
    resolution: {integrity: sha512-AZkcAA5vnN/v4PDqKyMR5lx7hZttPDgClv83E//FMNhR2TMcLUhfRUBHCmSl0oi9zMgDDqRUJkSxO3wm85+XLg==}

  '@protobufjs/codegen@2.0.4':
    resolution: {integrity: sha512-YyFaikqM5sH0ziFZCN3xDC7zeGaB/d0IUb9CATugHWbd1FRFwWwt4ld4OYMPWu5a3Xe01mGAULCdqhMlPl29Jg==}

  '@protobufjs/eventemitter@1.1.0':
    resolution: {integrity: sha512-j9ednRT81vYJ9OfVuXG6ERSTdEL1xVsNgqpkxMsbIabzSo3goCjDIveeGv5d03om39ML71RdmrGNjG5SReBP/Q==}

  '@protobufjs/fetch@1.1.0':
    resolution: {integrity: sha512-lljVXpqXebpsijW71PZaCYeIcE5on1w5DlQy5WH6GLbFryLUrBD4932W/E2BSpfRJWseIL4v/KPgBFxDOIdKpQ==}

  '@protobufjs/float@1.0.2':
    resolution: {integrity: sha512-Ddb+kVXlXst9d+R9PfTIxh1EdNkgoRe5tOX6t01f1lYWOvJnSPDBlG241QLzcyPdoNTsblLUdujGSE4RzrTZGQ==}

  '@protobufjs/inquire@1.1.0':
    resolution: {integrity: sha512-kdSefcPdruJiFMVSbn801t4vFK7KB/5gd2fYvrxhuJYg8ILrmn9SKSX2tZdV6V+ksulWqS7aXjBcRXl3wHoD9Q==}

  '@protobufjs/path@1.1.2':
    resolution: {integrity: sha512-6JOcJ5Tm08dOHAbdR3GrvP+yUUfkjG5ePsHYczMFLq3ZmMkAD98cDgcT2iA1lJ9NVwFd4tH/iSSoe44YWkltEA==}

  '@protobufjs/pool@1.1.0':
    resolution: {integrity: sha512-0kELaGSIDBKvcgS4zkjz1PeddatrjYcmMWOlAuAPwAeccUrPHdUqo/J6LiymHHEiJT5NrF1UVwxY14f+fy4WQw==}

  '@protobufjs/utf8@1.1.0':
    resolution: {integrity: sha512-Vvn3zZrhQZkkBE8LSuW3em98c0FwgO4nxzv6OdSxPKJIEKY2bGbHn+mhGIPerzI4twdxaP8/0+06HBpwf345Lw==}

  '@redux-devtools/extension@3.3.0':
    resolution: {integrity: sha512-X34S/rC8S/M1BIrkYD1mJ5f8vlH0BDqxXrs96cvxSBo4FhMdbhU+GUGsmNYov1xjSyLMHgo8NYrUG8bNX7525g==}
    peerDependencies:
      redux: ^3.1.0 || ^4.0.0 || ^5.0.0

  '@rollup/plugin-inject@5.0.5':
    resolution: {integrity: sha512-2+DEJbNBoPROPkgTDNe8/1YXWcqxbN5DTjASVIOx8HS+pITXushyNiBV56RB08zuptzz8gT3YfkqriTBVycepg==}
    engines: {node: '>=14.0.0'}
    peerDependencies:
      rollup: ^1.20.0||^2.0.0||^3.0.0||^4.0.0
    peerDependenciesMeta:
      rollup:
        optional: true

  '@rollup/pluginutils@5.1.0':
    resolution: {integrity: sha512-XTIWOPPcpvyKI6L1NHo0lFlCyznUEyPmPY1mc3KpPVDYulHSTvyeLNVW00QTLIAFNhR3kYnJTQHeGqU4M3n09g==}
    engines: {node: '>=14.0.0'}
    peerDependencies:
      rollup: ^1.20.0||^2.0.0||^3.0.0||^4.0.0
    peerDependenciesMeta:
      rollup:
        optional: true

  '@rollup/rollup-android-arm-eabi@4.19.1':
    resolution: {integrity: sha512-XzqSg714++M+FXhHfXpS1tDnNZNpgxxuGZWlRG/jSj+VEPmZ0yg6jV4E0AL3uyBKxO8mO3xtOsP5mQ+XLfrlww==}
    cpu: [arm]
    os: [android]

  '@rollup/rollup-android-arm64@4.19.1':
    resolution: {integrity: sha512-thFUbkHteM20BGShD6P08aungq4irbIZKUNbG70LN8RkO7YztcGPiKTTGZS7Kw+x5h8hOXs0i4OaHwFxlpQN6A==}
    cpu: [arm64]
    os: [android]

  '@rollup/rollup-darwin-arm64@4.19.1':
    resolution: {integrity: sha512-8o6eqeFZzVLia2hKPUZk4jdE3zW7LCcZr+MD18tXkgBBid3lssGVAYuox8x6YHoEPDdDa9ixTaStcmx88lio5Q==}
    cpu: [arm64]
    os: [darwin]

  '@rollup/rollup-darwin-x64@4.19.1':
    resolution: {integrity: sha512-4T42heKsnbjkn7ovYiAdDVRRWZLU9Kmhdt6HafZxFcUdpjlBlxj4wDrt1yFWLk7G4+E+8p2C9tcmSu0KA6auGA==}
    cpu: [x64]
    os: [darwin]

  '@rollup/rollup-linux-arm-gnueabihf@4.19.1':
    resolution: {integrity: sha512-MXg1xp+e5GhZ3Vit1gGEyoC+dyQUBy2JgVQ+3hUrD9wZMkUw/ywgkpK7oZgnB6kPpGrxJ41clkPPnsknuD6M2Q==}
    cpu: [arm]
    os: [linux]

  '@rollup/rollup-linux-arm-musleabihf@4.19.1':
    resolution: {integrity: sha512-DZNLwIY4ftPSRVkJEaxYkq7u2zel7aah57HESuNkUnz+3bZHxwkCUkrfS2IWC1sxK6F2QNIR0Qr/YXw7nkF3Pw==}
    cpu: [arm]
    os: [linux]

  '@rollup/rollup-linux-arm64-gnu@4.19.1':
    resolution: {integrity: sha512-C7evongnjyxdngSDRRSQv5GvyfISizgtk9RM+z2biV5kY6S/NF/wta7K+DanmktC5DkuaJQgoKGf7KUDmA7RUw==}
    cpu: [arm64]
    os: [linux]

  '@rollup/rollup-linux-arm64-musl@4.19.1':
    resolution: {integrity: sha512-89tFWqxfxLLHkAthAcrTs9etAoBFRduNfWdl2xUs/yLV+7XDrJ5yuXMHptNqf1Zw0UCA3cAutkAiAokYCkaPtw==}
    cpu: [arm64]
    os: [linux]

  '@rollup/rollup-linux-powerpc64le-gnu@4.19.1':
    resolution: {integrity: sha512-PromGeV50sq+YfaisG8W3fd+Cl6mnOOiNv2qKKqKCpiiEke2KiKVyDqG/Mb9GWKbYMHj5a01fq/qlUR28PFhCQ==}
    cpu: [ppc64]
    os: [linux]

  '@rollup/rollup-linux-riscv64-gnu@4.19.1':
    resolution: {integrity: sha512-/1BmHYh+iz0cNCP0oHCuF8CSiNj0JOGf0jRlSo3L/FAyZyG2rGBuKpkZVH9YF+x58r1jgWxvm1aRg3DHrLDt6A==}
    cpu: [riscv64]
    os: [linux]

  '@rollup/rollup-linux-s390x-gnu@4.19.1':
    resolution: {integrity: sha512-0cYP5rGkQWRZKy9/HtsWVStLXzCF3cCBTRI+qRL8Z+wkYlqN7zrSYm6FuY5Kd5ysS5aH0q5lVgb/WbG4jqXN1Q==}
    cpu: [s390x]
    os: [linux]

  '@rollup/rollup-linux-x64-gnu@4.19.1':
    resolution: {integrity: sha512-XUXeI9eM8rMP8aGvii/aOOiMvTs7xlCosq9xCjcqI9+5hBxtjDpD+7Abm1ZhVIFE1J2h2VIg0t2DX/gjespC2Q==}
    cpu: [x64]
    os: [linux]

  '@rollup/rollup-linux-x64-musl@4.19.1':
    resolution: {integrity: sha512-V7cBw/cKXMfEVhpSvVZhC+iGifD6U1zJ4tbibjjN+Xi3blSXaj/rJynAkCFFQfoG6VZrAiP7uGVzL440Q6Me2Q==}
    cpu: [x64]
    os: [linux]

  '@rollup/rollup-win32-arm64-msvc@4.19.1':
    resolution: {integrity: sha512-88brja2vldW/76jWATlBqHEoGjJLRnP0WOEKAUbMcXaAZnemNhlAHSyj4jIwMoP2T750LE9lblvD4e2jXleZsA==}
    cpu: [arm64]
    os: [win32]

  '@rollup/rollup-win32-ia32-msvc@4.19.1':
    resolution: {integrity: sha512-LdxxcqRVSXi6k6JUrTah1rHuaupoeuiv38du8Mt4r4IPer3kwlTo+RuvfE8KzZ/tL6BhaPlzJ3835i6CxrFIRQ==}
    cpu: [ia32]
    os: [win32]

  '@rollup/rollup-win32-x64-msvc@4.19.1':
    resolution: {integrity: sha512-2bIrL28PcK3YCqD9anGxDxamxdiJAxA+l7fWIwM5o8UqNy1t3d1NdAweO2XhA0KTDJ5aH1FsuiT5+7VhtHliXg==}
    cpu: [x64]
    os: [win32]

  '@rushstack/eslint-patch@1.10.3':
    resolution: {integrity: sha512-qC/xYId4NMebE6w/V33Fh9gWxLgURiNYgVNObbJl2LZv0GUUItCcCqC5axQSwRaAgaxl2mELq1rMzlswaQ0Zxg==}

  '@rushstack/node-core-library@5.5.0':
    resolution: {integrity: sha512-Cl3MYQ74Je5Y/EngMxcA3SpHjGZ/022nKbAO1aycGfQ+7eKyNCBu0oywj5B1f367GCzuHBgy+3BlVLKysHkXZw==}
    peerDependencies:
      '@types/node': '*'
    peerDependenciesMeta:
      '@types/node':
        optional: true

  '@rushstack/rig-package@0.5.2':
    resolution: {integrity: sha512-mUDecIJeH3yYGZs2a48k+pbhM6JYwWlgjs2Ca5f2n1G2/kgdgP9D/07oglEGf6mRyXEnazhEENeYTSNDRCwdqA==}

  '@rushstack/terminal@0.13.2':
    resolution: {integrity: sha512-t8i0PsGvBHmFBY8pryO3badqFlxQsm2rw3KYrzjcmVkG/WGklKg1qVkr9beAS1Oe8XWDRgj6SkoHkpNjs7aaNw==}
    peerDependencies:
      '@types/node': '*'
    peerDependenciesMeta:
      '@types/node':
        optional: true

  '@rushstack/ts-command-line@4.22.2':
    resolution: {integrity: sha512-xkvrGd6D9dPlI3I401Thc640WNsEPB1sGEmy12a2VJaPQPwhE6Ik0gEVPZJ/2G1w213eaCAdxUY1xpiTulsmpA==}

  '@scure/base@1.1.7':
    resolution: {integrity: sha512-PPNYBslrLNNUQ/Yad37MHYsNQtK67EhWb6WtSvNLLPo7SdVZgkUjD6Dg+5On7zNwmskf8OX7I7Nx5oN+MIWE0g==}

  '@scure/bip32@1.4.0':
    resolution: {integrity: sha512-sVUpc0Vq3tXCkDGYVWGIZTRfnvu8LoTDaev7vbwh0omSvVORONr960MQWdKqJDCReIEmTj3PAr73O3aoxz7OPg==}

  '@scure/bip39@1.3.0':
    resolution: {integrity: sha512-disdg7gHuTDZtY+ZdkmLpPCk7fxZSu3gBiEGuoC1XYxv9cGx3Z6cpTggCgW6odSOOIXCiDjuGejW+aJKCY/pIQ==}

  '@sindresorhus/is@5.6.0':
    resolution: {integrity: sha512-TV7t8GKYaJWsn00tFDqBw8+Uqmr8A0fRU1tvTQhyZzGv0sJCGRQL3JGMI3ucuKo3XIZdUP+Lx7/gh2t3lewy7g==}
    engines: {node: '>=14.16'}

  '@sindresorhus/merge-streams@2.3.0':
    resolution: {integrity: sha512-LtoMMhxAlorcGhmFYI+LhPgbPZCkgP6ra1YL604EeF6U98pLlQ3iWIGMdWSC+vWmPBWBNgmDBAhnAobLROJmwg==}
    engines: {node: '>=18'}

  '@socket.io/component-emitter@3.1.2':
    resolution: {integrity: sha512-9BCxFwvbGg/RsZK9tjXd8s4UcwR0MWeFQ1XEKIQVVvAGJyINdrqKMcTRyLoK8Rse1GjzLV9cwjWV1olXRWEXVA==}

  '@solidity-parser/parser@0.18.0':
    resolution: {integrity: sha512-yfORGUIPgLck41qyN7nbwJRAx17/jAIXCTanHOJZhB6PJ1iAk/84b/xlsVKFSyNyLXIj0dhppoE0+CRws7wlzA==}

  '@swc/core-darwin-arm64@1.7.3':
    resolution: {integrity: sha512-CTkHa6MJdov9t41vuV2kmQIMu+Q19LrEHGIR/UiJYH06SC/sOu35ZZH8DyfLp9ZoaCn21gwgWd61ixOGQlwzTw==}
    engines: {node: '>=10'}
    cpu: [arm64]
    os: [darwin]

  '@swc/core-darwin-x64@1.7.3':
    resolution: {integrity: sha512-mun623y6rCoZ2EFIYfIRqXYRFufJOopoYSJcxYhZUrfTpAvQ1zLngjQpWCUU1krggXR2U0PQj+ls0DfXUTraNg==}
    engines: {node: '>=10'}
    cpu: [x64]
    os: [darwin]

  '@swc/core-linux-arm-gnueabihf@1.7.3':
    resolution: {integrity: sha512-4Jz4UcIcvZNMp9qoHbBx35bo3rjt8hpYLPqnR4FFq6gkAsJIMFC56UhRZwdEQoDuYiOFMBnnrsg31Fyo6YQypA==}
    engines: {node: '>=10'}
    cpu: [arm]
    os: [linux]

  '@swc/core-linux-arm64-gnu@1.7.3':
    resolution: {integrity: sha512-p+U/M/oqV7HC4erQ5TVWHhJU1984QD+wQBPxslAYq751bOQGm0R/mXK42GjugqjnR6yYrAiwKKbpq4iWVXNePA==}
    engines: {node: '>=10'}
    cpu: [arm64]
    os: [linux]

  '@swc/core-linux-arm64-musl@1.7.3':
    resolution: {integrity: sha512-s6VzyaJwaRGTi2mz2h6Ywxfmgpkc69IxhuMzl+sl34plH0V0RgnZDm14HoCGIKIzRk4+a2EcBV1ZLAfWmPACQg==}
    engines: {node: '>=10'}
    cpu: [arm64]
    os: [linux]

  '@swc/core-linux-x64-gnu@1.7.3':
    resolution: {integrity: sha512-IrFY48C356Z2dU2pjYg080yvMXzmSV3Lmm/Wna4cfcB1nkVLjWsuYwwRAk9CY7E19c+q8N1sMNggubAUDYoX2g==}
    engines: {node: '>=10'}
    cpu: [x64]
    os: [linux]

  '@swc/core-linux-x64-musl@1.7.3':
    resolution: {integrity: sha512-qoLgxBlBnnyUEDu5vmRQqX90h9jldU1JXI96e6eh2d1gJyKRA0oSK7xXmTzorv1fGHiHulv9qiJOUG+g6uzJWg==}
    engines: {node: '>=10'}
    cpu: [x64]
    os: [linux]

  '@swc/core-win32-arm64-msvc@1.7.3':
    resolution: {integrity: sha512-OAd7jVVJ7nb0Ev80VAa1aeK+FldPeC4eZ35H4Qn6EICzIz0iqJo2T33qLKkSZiZEBKSoF4KcwrqYfkjLOp5qWg==}
    engines: {node: '>=10'}
    cpu: [arm64]
    os: [win32]

  '@swc/core-win32-ia32-msvc@1.7.3':
    resolution: {integrity: sha512-31+Le1NyfSnILFV9+AhxfFOG0DK0272MNhbIlbcv4w/iqpjkhaOnNQnLsYJD1Ow7lTX1MtIZzTjOhRlzSviRWg==}
    engines: {node: '>=10'}
    cpu: [ia32]
    os: [win32]

  '@swc/core-win32-x64-msvc@1.7.3':
    resolution: {integrity: sha512-jVQPbYrwcuueI4QB0fHC29SVrkFOBcfIspYDlgSoHnEz6tmLMqUy+txZUypY/ZH/KaK0HEY74JkzgbRC1S6LFQ==}
    engines: {node: '>=10'}
    cpu: [x64]
    os: [win32]

  '@swc/core@1.7.3':
    resolution: {integrity: sha512-HHAlbXjWI6Kl9JmmUW1LSygT1YbblXgj2UvvDzMkTBPRzYMhW6xchxdO8HbtMPtFYRt/EQq9u1z7j4ttRSrFsA==}
    engines: {node: '>=10'}
    peerDependencies:
      '@swc/helpers': '*'
    peerDependenciesMeta:
      '@swc/helpers':
        optional: true

  '@swc/counter@0.1.3':
    resolution: {integrity: sha512-e2BR4lsJkkRlKZ/qCHPw9ZaSxc0MVUd7gtbtaB7aMvHeJVYe8sOB8DBZkP2DtISHGSku9sCK6T6cnY0CtXrOCQ==}

  '@swc/helpers@0.5.5':
    resolution: {integrity: sha512-KGYxvIOXcceOAbEk4bi/dVLEK9z8sZ0uBB3Il5b1rhfClSpcX0yfRO0KmTkqR2cnQDymwLB+25ZyMzICg/cm/A==}

  '@swc/types@0.1.12':
    resolution: {integrity: sha512-wBJA+SdtkbFhHjTMYH+dEH1y4VpfGdAc2Kw/LK09i9bXd/K6j6PkDcFCEzb6iVfZMkPRrl/q0e3toqTAJdkIVA==}

  '@szmarczak/http-timer@5.0.1':
    resolution: {integrity: sha512-+PmQX0PiAYPMeVYe237LJAYvOMYW1j2rH5YROyS3b4CTVJum34HfRvKvAzozHAQG0TnHNdUfY9nCeUyRAs//cw==}
    engines: {node: '>=14.16'}

  '@tanstack/history@1.45.3':
    resolution: {integrity: sha512-n4XXInV9irIq0obRvINIkESkGk280Q+xkIIbswmM0z9nAu2wsIRZNvlmPrtYh6bgNWtItOWWoihFUjLTW8g6Jg==}
    engines: {node: '>=12'}

  '@tanstack/react-router@1.45.11':
    resolution: {integrity: sha512-unVxPYsOwwMnyAW/ZeOCymWpstEV0tiUexUPqiCuYwb2rCwsrmjsgB4tIpVONHabPlFKrxoMbkUh5UCSpL0h+w==}
    engines: {node: '>=12'}
    peerDependencies:
      react: '>=18'
      react-dom: '>=18'

  '@tanstack/react-store@0.5.5':
    resolution: {integrity: sha512-1orYXGatBqXCYKuroFwV8Ll/6aDa5E3pU6RR4h7RvRk7TmxF1+zLCsWALZaeijXkySNMGmvawSbUXRypivg2XA==}
    peerDependencies:
      react: ^17.0.0 || ^18.0.0
      react-dom: ^17.0.0 || ^18.0.0

  '@tanstack/router-devtools@1.45.11':
    resolution: {integrity: sha512-Na6L1lU00m18eqnWd4/Ex51LnCPGbsDpNNRu551tv3hlrtX9at4eJeI0ZOhv9IAKI2Ky3cW4OhvvHrtTalLCJg==}
    engines: {node: '>=12'}
    peerDependencies:
      '@tanstack/react-router': ^1.45.11
      react: '>=18'
      react-dom: '>=18'

  '@tanstack/router-generator@1.45.7':
    resolution: {integrity: sha512-5B756YXpZO0/yr7ahsxXoBOCpqroLx/D3l6X9qPlZaP0FVHVmTR6ZKGRX6zzuAxns/VO+sxnQso4AYLdDyZ9GA==}
    engines: {node: '>=12'}

  '@tanstack/router-plugin@1.45.8':
    resolution: {integrity: sha512-mncDu49pBEivRHWVOdCl9fHwtyUT3QLZ0X+gYIsm7o6LhT6i7BzC++BZqOOSrjDcyXy3dx2Nf/FMrB06qlXx9Q==}
    engines: {node: '>=12'}
    peerDependencies:
      '@rsbuild/core': '>=0.7.9'
      vite: '>=5.0.13'
      webpack: '>=5.92.0'
    peerDependenciesMeta:
      '@rsbuild/core':
        optional: true
      vite:
        optional: true
      webpack:
        optional: true

  '@tanstack/store@0.5.5':
    resolution: {integrity: sha512-EOSrgdDAJExbvRZEQ/Xhh9iZchXpMN+ga1Bnk8Nmygzs8TfiE6hbzThF+Pr2G19uHL6+DTDTHhJ8VQiOd7l4tA==}

  '@testing-library/dom@10.4.0':
    resolution: {integrity: sha512-pemlzrSESWbdAloYml3bAJMEfNh1Z7EduzqPKprCH5S341frlpYnUEW0H72dLxa6IsYr+mPno20GiSm+h9dEdQ==}
    engines: {node: '>=18'}

  '@testing-library/jest-dom@6.4.8':
    resolution: {integrity: sha512-JD0G+Zc38f5MBHA4NgxQMR5XtO5Jx9g86jqturNTt2WUfRmLDIY7iKkWHDCCTiDuFMre6nxAD5wHw9W5kI4rGw==}
    engines: {node: '>=14', npm: '>=6', yarn: '>=1'}

  '@testing-library/react@16.0.0':
    resolution: {integrity: sha512-guuxUKRWQ+FgNX0h0NS0FIq3Q3uLtWVpBzcLOggmfMoUpgBnzBzvLLd4fbm6yS8ydJd94cIfY4yP9qUQjM2KwQ==}
    engines: {node: '>=18'}
    peerDependencies:
      '@testing-library/dom': ^10.0.0
      '@types/react': ^18.0.0
      '@types/react-dom': ^18.0.0
      react: ^18.0.0
      react-dom: ^18.0.0
    peerDependenciesMeta:
      '@types/react':
        optional: true
      '@types/react-dom':
        optional: true

  '@tkey-mpc/common-types@9.2.0':
    resolution: {integrity: sha512-SYVAdJCx1DvPXrE22X6q+eueI89oZfz5ZW/LT5YNivT8YNJmShPX3R5TLPZnktTFzRWRLA0QgxJlUxjtAnjjcw==}
    engines: {node: '>=18.x', npm: '>=9.x'}
    peerDependencies:
      '@babel/runtime': 7.x

  '@tkey-mpc/core@9.2.0':
    resolution: {integrity: sha512-4mlbEDxnSgVJYdslJWTe9eGyxKIZBmQe6ltSgsA5jBuB93uFpDekyG3pS2Hz8vPgIyd/tjRdBADFgAy8E54DkA==}
    engines: {node: '>=18.x', npm: '>=9.x'}
    peerDependencies:
      '@babel/runtime': 7.x

  '@tkey-mpc/service-provider-base@9.2.0':
    resolution: {integrity: sha512-Pc7FvvyjdwcMdILqWtS2px4J/4Jdn4Nm7atuW/HUgNc5NWaNI3Pp5cDYGBWagxA60mWn0snZGgZzcqNH3YWcYQ==}
    engines: {node: '>=18.x', npm: '>=9.x'}
    peerDependencies:
      '@babel/runtime': 7.x

  '@tkey-mpc/service-provider-torus@9.2.0':
    resolution: {integrity: sha512-f4/JBmsNAK9sUo4VcbyogJKrWALbRnfg4pooafnEiknikiqth+9kM/oa1OkKHMrjGz4rUoO4EFWclW0Z/UA+zg==}
    engines: {node: '>=18.x', npm: '>=9.x'}
    peerDependencies:
      '@babel/runtime': 7.x

  '@tkey-mpc/share-serialization@9.2.0':
    resolution: {integrity: sha512-KylQkQkJuUbEAxI5/Nn3r4+vbQcPGeIur83k2EoSh9CmtvlyeEzMn2Q+GyXzGPRvh7Vv7vJgkd5bn207lur/YQ==}
    engines: {node: '>=18.x', npm: '>=9.x'}
    peerDependencies:
      '@babel/runtime': 7.x

  '@tkey-mpc/storage-layer-torus@9.2.1':
    resolution: {integrity: sha512-0kU4OA4cCPJTxOuODFbriW0XaTPzEEtFoS5NpBod80UocR6bo86l8OhT73O6iomkSrJH07pJRXeOvcX4a4HI5Q==}
    engines: {node: '>=18.x', npm: '>=9.x'}
    peerDependencies:
      '@babel/runtime': 7.x

  '@toruslabs/base-controllers@2.9.0':
    resolution: {integrity: sha512-rKc+bR4QB/wdbH0CxLZC5e2PUZcIgkr9yY7TMd3oIffDklaYBnsuC5ES2/rgK1aRUDRWz+qWbTwLqsY6PlT37Q==}
    peerDependencies:
      '@babel/runtime': 7.x

  '@toruslabs/base-controllers@4.11.0':
    resolution: {integrity: sha512-WJBvAXHL2GpfDdeoBS7Egw/urX862NyS5jxTTOtsTwJrMW9rG482Qa/5oRkiqJafAjkSF5vtsZxVtqZicEzlsA==}
    engines: {node: '>=18.x', npm: '>=9.x'}
    peerDependencies:
      '@babel/runtime': 7.x

  '@toruslabs/base-controllers@5.9.2':
    resolution: {integrity: sha512-LtyCxzcUkC7dyriGO23oYtgVVaAC8uPfx7OS2IeFw9wYC2Wms6plvCA3BxIpCTbLwxPzdd/6L7uLtpTe6FP+IQ==}
    engines: {node: '>=18.x', npm: '>=9.x'}
    peerDependencies:
      '@babel/runtime': 7.x

  '@toruslabs/base-session-manager@3.1.1':
    resolution: {integrity: sha512-/awg0VbJcfcdJTB2zYdnoFkNGOioODvBc7i3vfxR6lRpFvVwndYPwbD870bgRiSUt9hSee8pSfokejnjDZGpew==}
    engines: {node: '>=18.x', npm: '>=9.x'}
    peerDependencies:
      '@babel/runtime': 7.x

  '@toruslabs/broadcast-channel@10.0.2':
    resolution: {integrity: sha512-aZbKNgV/OhiTKSdxBTGO86xRdeR7Ct1vkB8yeyXRX32moARhZ69uJQL49jKh4cWKV3VeijrL9XvKdn5bzgHQZg==}
    engines: {node: '>=18.x', npm: '>=9.x'}

  '@toruslabs/broadcast-channel@6.3.1':
    resolution: {integrity: sha512-BEtJQ+9bMfFoGuCsp5NmxyY+C980Ho+3BZIKSiYwRtl5qymJ+jMX5lsoCppoQblcb34dP6FwEjeFw80Y9QC/rw==}

  '@toruslabs/broadcast-channel@8.0.0':
    resolution: {integrity: sha512-qCyWsHVL4Xtx1J6k1+acD7TJKCelJWyUy5Q5zyiWMPxMGFxTv1XdRyqpzV+VgwbcslIqgFN0GewOry2l1jlUQQ==}
    engines: {node: '>=18.x', npm: '>=9.x'}

  '@toruslabs/broadcast-channel@9.0.1':
    resolution: {integrity: sha512-xypCZwwD+cJ8fRCtMiJMWuuPg/9rf4P3AhWGkrTKL49GXFEx23akUjq/ti4n1o1uJdQok6E9MH9Z/JpLniyRaA==}
    engines: {node: '>=18.x', npm: '>=9.x'}

  '@toruslabs/constants@13.4.0':
    resolution: {integrity: sha512-CjmnMQ5Oj0bqSBGkhv7Xm3LciGJDHwe4AJ1LF6mijlP+QcCnUM5I6kVp60j7zZ/r0DT7nIEiuHHHczGpCZor0A==}
    engines: {node: '>=18.x', npm: '>=9.x'}
    peerDependencies:
      '@babel/runtime': 7.x

  '@toruslabs/customauth@16.0.6':
    resolution: {integrity: sha512-4+Cxbxz3fxm750MMaMqMoJS0x8RZdD0y1tHLa/2T+b993cjRoQRixddTa3rWNYdbWsg2rgcmGkpXxywq3aLzwA==}
    engines: {node: '>=18.x', npm: '>=9.x'}
    deprecated: Not supported. Pls upgrade
    peerDependencies:
      '@babel/runtime': ^7.x
      '@sentry/types': ^7.x
    peerDependenciesMeta:
      '@sentry/types':
        optional: true

  '@toruslabs/customauth@18.1.0':
    resolution: {integrity: sha512-cXNXkv2DOZu+XQc0ZEqzPwQJWTXkdxTKz9/uzVsF1i9A6KyrTupX1yN8k/mXZybLJ2R3cz1/e9iezn1NPhUPiA==}
    engines: {node: '>=18.x', npm: '>=9.x'}
    peerDependencies:
      '@babel/runtime': ^7.x
      '@sentry/types': ^7.x
    peerDependenciesMeta:
      '@sentry/types':
        optional: true

  '@toruslabs/eccrypto@2.2.1':
    resolution: {integrity: sha512-7sviL0wLYsfA5ogEAOIdb0tu/QAOFXfHc9B8ONYtF04x4Mg3Nr89LL35FhjaEm055q8Ru7cUQhEFSiqJqm9GCw==}

  '@toruslabs/eccrypto@4.0.0':
    resolution: {integrity: sha512-Z3EINkbsgJx1t6jCDVIJjLSUEGUtNIeDjhMWmeDGOWcP/+v/yQ1hEvd1wfxEz4q5WqIHhevacmPiVxiJ4DljGQ==}
    engines: {node: '>=18.x', npm: '>=9.x'}

  '@toruslabs/fetch-node-details@13.4.0':
    resolution: {integrity: sha512-WTfI47Q5sldlz4nh8kNPI95PXm3hjm3IEDnYRY3rlcCrs9sVwdQItKf4D0i5s9sRmwLIpG3po+IpEcdO82CIuA==}
    engines: {node: '>=18.x', npm: '>=9.x'}
    deprecated: Not supported. Pls upgrade
    peerDependencies:
      '@babel/runtime': 7.x

  '@toruslabs/fnd-base@13.4.0':
    resolution: {integrity: sha512-Fc3uFj5ZfDmR4uWAMRyLVvBsSLXJWBHQoHOsucVqvxXpNeLSrFEQIxqlXsgjRfQPOSKtpljSl1MaXibhb5/hfA==}
    engines: {node: '>=18.x', npm: '>=9.x'}
    peerDependencies:
      '@babel/runtime': 7.x

  '@toruslabs/http-helpers@3.4.0':
    resolution: {integrity: sha512-CoeJSL32mpp0gmYjxv48odu6pfjHk/rbJHDwCtYPcMHAl+qUQ/DTpVOOn9U0fGkD+fYZrQmZbRkXFgLhiT0ajQ==}
    engines: {node: '>=14.17.0', npm: '>=6.x'}
    peerDependencies:
      '@babel/runtime': ^7.x
      '@sentry/types': ^7.x
    peerDependenciesMeta:
      '@sentry/types':
        optional: true

  '@toruslabs/http-helpers@5.0.0':
    resolution: {integrity: sha512-GmezWz9JeF6YyhjLSm+9XDF4YaeICEckY0Jbo43i86SjhfJYgRWqEi63VSiNsaqc/z810Q0FQvEk1TnBRX2tgA==}
    engines: {node: '>=18.x', npm: '>=9.x'}
    peerDependencies:
      '@babel/runtime': ^7.x
      '@sentry/types': ^7.x
    peerDependenciesMeta:
      '@sentry/types':
        optional: true

  '@toruslabs/http-helpers@6.1.1':
    resolution: {integrity: sha512-bJYOaltRzklzObhRdutT1wau17vXyrCCBKJOeN46F1t99MUXi5udQNeErFOcr9qBsvrq2q67eVBkU5XOeBMX5A==}
    engines: {node: '>=18.x', npm: '>=9.x'}
    peerDependencies:
      '@babel/runtime': ^7.x
      '@sentry/types': ^7.x
    peerDependenciesMeta:
      '@sentry/types':
        optional: true

  '@toruslabs/metadata-helpers@3.2.0':
    resolution: {integrity: sha512-2bCc6PNKd9y+aWfZQ1FXd47QmfyT4NmmqPGfsqk+sQS2o+MlxIyLuh9uh7deMgXo4b4qBDX+RQGbIKM1zVk56w==}
    engines: {node: '>=14.17.0', npm: '>=6.x'}
    peerDependencies:
      '@babel/runtime': 7.x

  '@toruslabs/metadata-helpers@5.1.0':
    resolution: {integrity: sha512-7fdqKuWUaJT/ng+PlqrA4XKkn8Dij4JJozfv/4gHTi0f/6JFncpzIces09jTV70hCf0JIsTCvIDlzKOdJ+aeZg==}
    engines: {node: '>=18.x', npm: '>=9.x'}
    peerDependencies:
      '@babel/runtime': 7.x

  '@toruslabs/openlogin-jrpc@2.13.0':
    resolution: {integrity: sha512-TEg50/84xSocHLb3MEtw0DaIa+bXU66TJJjjDrqGPjoRo97fn8F8jDW2AcVV+eug39xpfxPIw1FFdCtgunmz7w==}
    deprecated: Not supported. Pls upgrade
    peerDependencies:
      '@babel/runtime': 7.x

  '@toruslabs/openlogin-jrpc@4.7.2':
    resolution: {integrity: sha512-9Eb0cPc0lPuS6v2YkQlgzfbRnZ6fLez9Ike5wznoHSFA2/JVu1onwuI56EV1HwswdDrOWPPQEyzI1j9NriZ0ew==}
    engines: {node: '>=16.18.1', npm: '>=8.x'}
    peerDependencies:
      '@babel/runtime': 7.x

  '@toruslabs/openlogin-jrpc@6.2.11':
    resolution: {integrity: sha512-+CnQi8chz5q1w6+1BxnGYlhdpmuAOiTthnRBUtAqmAkeG6uwdns2Fz1kWsk8LjRvseGsQPppzDUlc97RTKz7cw==}
    engines: {node: '>=18.x', npm: '>=9.x'}
    peerDependencies:
      '@babel/runtime': 7.x

  '@toruslabs/openlogin-jrpc@8.1.1':
    resolution: {integrity: sha512-SGuFHWLPDbnfexe/t2dcwZT06N8k8NNkWJF+Y8eHqK4k0jgVNauIrs3wK0dshlLtgQKDQFFsqdQlWNVa7cLz6w==}
    engines: {node: '>=18.x', npm: '>=9.x'}
    peerDependencies:
      '@babel/runtime': 7.x

  '@toruslabs/openlogin-session-manager@3.1.1':
    resolution: {integrity: sha512-hikBX7CdiWCTNNfsiacPM9O+2Ysf6ULcn9E4og9BVSt4brduUQoa9ioNY6G5m0eH/xQCzRsLpSRGNuOPTBJm3w==}
    engines: {node: '>=18.x', npm: '>=9.x'}
    peerDependencies:
      '@babel/runtime': 7.x

  '@toruslabs/openlogin-utils@2.13.0':
    resolution: {integrity: sha512-g4pj6hIdKcuyetVsUWqiAJmCooTS9hOADL31m7LTqgdXzX9oR437A+c8Dw8gzFVcHmkK16Yt2//GvlKnSsGILg==}
    deprecated: Not supported. Pls upgrade
    peerDependencies:
      '@babel/runtime': 7.x

  '@toruslabs/openlogin-utils@4.7.0':
    resolution: {integrity: sha512-w6XkHs4WKuufsf/zzteBzs4EJuOknrUmJ+iv5FZ8HzIpMQeL/984CP8HYaFSEYkbGCP4ydAnhY4Uh0QAhpDbPg==}
    engines: {node: '>=16.18.1', npm: '>=8.x'}
    peerDependencies:
      '@babel/runtime': 7.x

  '@toruslabs/openlogin-utils@6.2.11':
    resolution: {integrity: sha512-nOPfG6Oye/NfiilN869D8IRz8+ACV9GLFFK7U7AnwYjLv+M5PR5z3LwtCdZp04+pMhQpT28yKwCMiAgnWWjSuw==}
    engines: {node: '>=18.x', npm: '>=9.x'}
    peerDependencies:
      '@babel/runtime': 7.x

  '@toruslabs/openlogin-utils@8.2.1':
    resolution: {integrity: sha512-NSOtj61NZe7w9qbd92cYwMlE/1UwPGtDH02NfUjoEEc3p1yD5U2cLZjdSwsnAgjGNgRqVomXpND4hii12lI/ew==}
    engines: {node: '>=18.x', npm: '>=9.x'}
    peerDependencies:
      '@babel/runtime': 7.x

  '@toruslabs/openlogin@6.2.11':
    resolution: {integrity: sha512-5lZASmN2ff6cVam1Y0Wq77Wkk21pA34+mtByxGL27ByWnKKJZP/uJuxsxCLQ0yrZYCR2WeTn9S1alYWaPnFgZQ==}
    engines: {node: '>=18.x', npm: '>=9.x'}
    deprecated: Not supported. Pls upgrade
    peerDependencies:
      '@babel/runtime': 7.x

  '@toruslabs/openlogin@8.2.1':
    resolution: {integrity: sha512-2X1s6dg8PhF/eXjKChkEHhKNO27gx7pjdUD7moMwu+YNm3+SJWJtt+bJWNbHIvWKHcCsms7nC8Pn3RZ8arOEQg==}
    engines: {node: '>=18.x', npm: '>=9.x'}
    peerDependencies:
      '@babel/runtime': 7.x

  '@toruslabs/rss-client@1.5.0':
    resolution: {integrity: sha512-7oaRZjmomNoL0+OZMFe8mv3hSeaYWvrxTjuUtkOHybMitStEcEj64tPjWia646BX7AFeqtUCURNdNaQzqfwDMQ==}
    engines: {node: '>=14.17.0', npm: '>=6.x'}
    peerDependencies:
      '@babel/runtime': 7.x

  '@toruslabs/secure-pub-sub@0.0.1':
    resolution: {integrity: sha512-fuvjilsNhJ9zdeFcYBwFq6BxhFJU6vkCU3Xm4BcnXLtGxm79N9rj1C8rwFQY2TSgpAcD8NZsuuJqneRG7M9kpg==}
    engines: {node: '>=18.x', npm: '>=9.x'}
    peerDependencies:
      '@babel/runtime': 7.x

  '@toruslabs/secure-pub-sub@0.2.0':
    resolution: {integrity: sha512-pkpEbeJaGHYUFj7M3lVYfzUFSX+54Vfb4M+IB+RagNpWviTp/rUQ+hy+vcFKkuuwsxZ5NDnucHzb7+XJmdLTmA==}
    engines: {node: '>=18.x', npm: '>=9.x'}
    peerDependencies:
      '@babel/runtime': 7.x

  '@toruslabs/torus.js@11.0.6':
    resolution: {integrity: sha512-l+Ba/DX1L2cLngiL08r8zZmRQ/A3MJ4pl20MaTzQuwxS2OfOXSReKld4YOWHwo5NEd36PHZdZ43qbh0NrzrwVQ==}
    engines: {node: '>=18.x', npm: '>=9.x'}
    deprecated: Not supported. Pls upgrade
    peerDependencies:
      '@babel/runtime': 7.x

  '@toruslabs/torus.js@12.1.0':
    resolution: {integrity: sha512-ggzavHYAf2WM/lqDzo6wH3t5KszXOG+9GRESuOxZz55tGvOKbno6Ugmq5DqUv3OpUT1lRJQzKRQ0Z1hNbYpyVA==}
    engines: {node: '>=18.x', npm: '>=9.x'}
    deprecated: Not supported. Pls upgrade
    peerDependencies:
      '@babel/runtime': 7.x

  '@toruslabs/torus.js@12.3.7':
    resolution: {integrity: sha512-PosRhG6stUKmRTUgaucUogXIPfNqeA4UWf/jQ8eU/cxjXjWC9UpPkR0/RbfoOIFfiTxcDgMTHSjt7e48Hwt/vA==}
    engines: {node: '>=18.x', npm: '>=9.x'}
    deprecated: Not supported. Pls upgrade
    peerDependencies:
      '@babel/runtime': 7.x

  '@toruslabs/tss-client@2.3.3':
    resolution: {integrity: sha512-vWye8ax24TSpmLCw1eSsKFesr1MOZ+lsfJ/Z2+eHMVOt/Zq5WnqbYBOiU3yA8h80IrZEcvdP+5LiHH5pH8SEKw==}

  '@toruslabs/tss-lib@2.3.0':
    resolution: {integrity: sha512-s9mQVekCPwjaB926mBfLDdOfglhUyxNZQIR122LUjQoLDsy7mg1cGjmUykBl5lgbuK8SbynxtLZjJ3AI14kAQg==}

  '@types/argparse@1.0.38':
    resolution: {integrity: sha512-ebDJ9b0e702Yr7pWgB0jzm+CX4Srzz8RcXtLJDJB+BSccqMa36uyH/zUsSYao5+BD1ytv3k3rPYCq4mAE1hsXA==}

  '@types/aria-query@5.0.4':
    resolution: {integrity: sha512-rfT93uj5s0PRL7EzccGMs3brplhcrghnDoV26NqKhCAS1hVo+WdNsPvE/yb6ilfr5hi2MEk6d5EWJTKdxg8jVw==}

  '@types/babel__core@7.20.5':
    resolution: {integrity: sha512-qoQprZvz5wQFJwMDqeseRXWv3rqMvhgpbXFfVyWhbx9X47POIA6i/+dXefEmZKoAgOaTdaIgNSMqMIU61yRyzA==}

  '@types/babel__generator@7.6.8':
    resolution: {integrity: sha512-ASsj+tpEDsEiFr1arWrlN6V3mdfjRMZt6LtK/Vp/kreFLnr5QH5+DhvD5nINYZXzwJvXeGq+05iUXcAzVrqWtw==}

  '@types/babel__template@7.4.4':
    resolution: {integrity: sha512-h/NUaSyG5EyxBIp8YRxo4RMe2/qQgvyowRwVMzhYhBCONbW8PUsg4lkFMrhgZhUe5z3L3MiLDuvyJ/CaPa2A8A==}

  '@types/babel__traverse@7.20.6':
    resolution: {integrity: sha512-r1bzfrm0tomOI8g1SzvCaQHo6Lcv6zu0EA+W2kHrt8dyrHQxGzBBL4kdkzIS+jBMV+EYcMAEAqXqYaLJq5rOZg==}

  '@types/base16@1.0.5':
    resolution: {integrity: sha512-OzOWrTluG9cwqidEzC/Q6FAmIPcnZfm8BFRlIx0+UIUqnuAmi5OS88O0RpT3Yz6qdmqObvUhasrbNsCofE4W9A==}

  '@types/bn.js@5.1.5':
    resolution: {integrity: sha512-V46N0zwKRF5Q00AZ6hWtN0T8gGmDUaUzLWQvHFo5yThtVwK/VCenFY3wXVbOvNfajEpsTfQM4IN9k/d6gUVX3A==}

  '@types/bun@1.1.6':
    resolution: {integrity: sha512-uJgKjTdX0GkWEHZzQzFsJkWp5+43ZS7HC8sZPFnOwnSo1AsNl2q9o2bFeS23disNDqbggEgyFkKCHl/w8iZsMA==}

  '@types/create-hash@1.2.2':
    resolution: {integrity: sha512-Fg8/kfMJObbETFU/Tn+Y0jieYewryLrbKwLCEIwPyklZZVY2qB+64KFjhplGSw+cseZosfFXctXO+PyIYD8iZQ==}

  '@types/debug@4.1.12':
    resolution: {integrity: sha512-vIChWdVG3LG1SMxEvI/AK+FWJthlrqlTu7fbrlywTkkaONwk/UAGaULXRlf8vkzFBLVm0zkMdCquhL5aOjhXPQ==}

  '@types/estree@1.0.5':
    resolution: {integrity: sha512-/kYRxGDLWzHOB7q+wtSUQlFrtcdUccpfy+X+9iMBpHK8QLLhx2wIPYuS5DYtR9Wa/YlZAbIovy7qVdB1Aq6Lyw==}

  '@types/http-cache-semantics@4.0.4':
    resolution: {integrity: sha512-1m0bIFVc7eJWyve9S0RnuRgcQqF/Xd5QsUZAZeQFr1Q3/p9JWoQQEqmVy+DPTNpGXwhgIetAoYF8JSc33q29QA==}

  '@types/json5@0.0.29':
    resolution: {integrity: sha512-dRLjCWHYg4oaA77cxO64oO+7JwCwnIzkZPdrrC71jQmQtlhM556pwKo5bUzqvZndkVbeFLIIi+9TC40JNF5hNQ==}

  '@types/lodash@4.17.6':
    resolution: {integrity: sha512-OpXEVoCKSS3lQqjx9GGGOapBeuW5eUboYHRlHP9urXPX25IKZ6AnP5ZRxtVf63iieUbsHxLn8NQ5Nlftc6yzAA==}

  '@types/ms@0.7.34':
    resolution: {integrity: sha512-nG96G3Wp6acyAgJqGasjODb+acrI7KltPiRxzHPXnP3NgI28bpQDRv53olbqGXbfcgF5aiiHmO3xpwEpS5Ld9g==}

  '@types/node@12.20.55':
    resolution: {integrity: sha512-J8xLz7q2OFulZ2cyGTLE1TbbZcjpno7FaN6zdJNrgAdrJ+DZzh/uFR6YrTb4C+nXakvud8Q4+rbhoIWlYQbUFQ==}

  '@types/node@20.12.14':
    resolution: {integrity: sha512-scnD59RpYD91xngrQQLGkE+6UrHUPzeKZWhhjBSa3HSkwjbQc38+q3RoIVEwxQGRw3M+j5hpNAM+lgV3cVormg==}

  '@types/node@20.14.13':
    resolution: {integrity: sha512-+bHoGiZb8UiQ0+WEtmph2IWQCjIqg8MDZMAV+ppRRhUZnquF5mQkP/9vpSwJClEiSM/C7fZZExPzfU0vJTyp8w==}

  '@types/node@22.0.0':
    resolution: {integrity: sha512-VT7KSYudcPOzP5Q0wfbowyNLaVR8QWUdw+088uFWwfvpY6uCWaXpqV6ieLAu9WBcnTa7H4Z5RLK8I5t2FuOcqw==}

  '@types/pbkdf2@3.1.2':
    resolution: {integrity: sha512-uRwJqmiXmh9++aSu1VNEn3iIxWOhd8AHXNSdlaLfdAAdSTY9jYVeGWnzejM3dvrkbqE3/hyQkQQ29IFATEGlew==}

  '@types/prop-types@15.7.12':
    resolution: {integrity: sha512-5zvhXYtRNRluoE/jAp4GVsSduVUzNWKkOZrCDBWYtE7biZywwdC2AcEzg+cSMLFRfVgeAFqpfNabiPjxFddV1Q==}

  '@types/react-dom@18.3.0':
    resolution: {integrity: sha512-EhwApuTmMBmXuFOikhQLIBUn6uFg81SwLMOAUgodJF14SOBOCMdU04gDoYi0WOJJHD144TL32z4yDqCW3dnkQg==}

  '@types/react@18.3.3':
    resolution: {integrity: sha512-hti/R0pS0q1/xx+TsI73XIqk26eBsISZ2R0wUijXIngRK9R/e7Xw/cXVxQK7R5JjW+SV4zGcn5hXjudkN/pLIw==}

  '@types/secp256k1@4.0.6':
    resolution: {integrity: sha512-hHxJU6PAEUn0TP4S/ZOzuTUvJWuZ6eIKeNKb5RBpODvSl6hp1Wrw4s7ATY50rklRCScUDpHzVA/DQdSjJ3UoYQ==}

  '@types/ws@8.5.12':
    resolution: {integrity: sha512-3tPRkv1EtkDpzlgyKyI8pGsGZAGPEaXeu0DOj5DI25Ja91bdAYddYHbADRYVrZMRbfW+1l5YwXVDKohDJNQxkQ==}

  '@typescript-eslint/eslint-plugin@7.15.0':
    resolution: {integrity: sha512-uiNHpyjZtFrLwLDpHnzaDlP3Tt6sGMqTCiqmxaN4n4RP0EfYZDODJyddiFDF44Hjwxr5xAcaYxVKm9QKQFJFLA==}
    engines: {node: ^18.18.0 || >=20.0.0}
    peerDependencies:
      '@typescript-eslint/parser': ^7.0.0
      eslint: ^8.56.0
      typescript: '*'
    peerDependenciesMeta:
      typescript:
        optional: true

  '@typescript-eslint/eslint-plugin@7.18.0':
    resolution: {integrity: sha512-94EQTWZ40mzBc42ATNIBimBEDltSJ9RQHCC8vc/PDbxi4k8dVwUAv4o98dk50M1zB+JGFxp43FP7f8+FP8R6Sw==}
    engines: {node: ^18.18.0 || >=20.0.0}
    peerDependencies:
      '@typescript-eslint/parser': ^7.0.0
      eslint: ^8.56.0
      typescript: '*'
    peerDependenciesMeta:
      typescript:
        optional: true

  '@typescript-eslint/parser@7.15.0':
    resolution: {integrity: sha512-k9fYuQNnypLFcqORNClRykkGOMOj+pV6V91R4GO/l1FDGwpqmSwoOQrOHo3cGaH63e+D3ZiCAOsuS/D2c99j/A==}
    engines: {node: ^18.18.0 || >=20.0.0}
    peerDependencies:
      eslint: ^8.56.0
      typescript: '*'
    peerDependenciesMeta:
      typescript:
        optional: true

  '@typescript-eslint/parser@7.18.0':
    resolution: {integrity: sha512-4Z+L8I2OqhZV8qA132M4wNL30ypZGYOQVBfMgxDH/K5UX0PNqTu1c6za9ST5r9+tavvHiTWmBnKzpCJ/GlVFtg==}
    engines: {node: ^18.18.0 || >=20.0.0}
    peerDependencies:
      eslint: ^8.56.0
      typescript: '*'
    peerDependenciesMeta:
      typescript:
        optional: true

  '@typescript-eslint/parser@7.2.0':
    resolution: {integrity: sha512-5FKsVcHTk6TafQKQbuIVkXq58Fnbkd2wDL4LB7AURN7RUOu1utVP+G8+6u3ZhEroW3DF6hyo3ZEXxgKgp4KeCg==}
    engines: {node: ^16.0.0 || >=18.0.0}
    peerDependencies:
      eslint: ^8.56.0
      typescript: '*'
    peerDependenciesMeta:
      typescript:
        optional: true

  '@typescript-eslint/scope-manager@7.15.0':
    resolution: {integrity: sha512-Q/1yrF/XbxOTvttNVPihxh1b9fxamjEoz2Os/Pe38OHwxC24CyCqXxGTOdpb4lt6HYtqw9HetA/Rf6gDGaMPlw==}
    engines: {node: ^18.18.0 || >=20.0.0}

  '@typescript-eslint/scope-manager@7.18.0':
    resolution: {integrity: sha512-jjhdIE/FPF2B7Z1uzc6i3oWKbGcHb87Qw7AWj6jmEqNOfDFbJWtjt/XfwCpvNkpGWlcJaog5vTR+VV8+w9JflA==}
    engines: {node: ^18.18.0 || >=20.0.0}

  '@typescript-eslint/scope-manager@7.2.0':
    resolution: {integrity: sha512-Qh976RbQM/fYtjx9hs4XkayYujB/aPwglw2choHmf3zBjB4qOywWSdt9+KLRdHubGcoSwBnXUH2sR3hkyaERRg==}
    engines: {node: ^16.0.0 || >=18.0.0}

  '@typescript-eslint/type-utils@7.15.0':
    resolution: {integrity: sha512-SkgriaeV6PDvpA6253PDVep0qCqgbO1IOBiycjnXsszNTVQe5flN5wR5jiczoEoDEnAqYFSFFc9al9BSGVltkg==}
    engines: {node: ^18.18.0 || >=20.0.0}
    peerDependencies:
      eslint: ^8.56.0
      typescript: '*'
    peerDependenciesMeta:
      typescript:
        optional: true

  '@typescript-eslint/type-utils@7.18.0':
    resolution: {integrity: sha512-XL0FJXuCLaDuX2sYqZUUSOJ2sG5/i1AAze+axqmLnSkNEVMVYLF+cbwlB2w8D1tinFuSikHmFta+P+HOofrLeA==}
    engines: {node: ^18.18.0 || >=20.0.0}
    peerDependencies:
      eslint: ^8.56.0
      typescript: '*'
    peerDependenciesMeta:
      typescript:
        optional: true

  '@typescript-eslint/types@7.15.0':
    resolution: {integrity: sha512-aV1+B1+ySXbQH0pLK0rx66I3IkiZNidYobyfn0WFsdGhSXw+P3YOqeTq5GED458SfB24tg+ux3S+9g118hjlTw==}
    engines: {node: ^18.18.0 || >=20.0.0}

  '@typescript-eslint/types@7.18.0':
    resolution: {integrity: sha512-iZqi+Ds1y4EDYUtlOOC+aUmxnE9xS/yCigkjA7XpTKV6nCBd3Hp/PRGGmdwnfkV2ThMyYldP1wRpm/id99spTQ==}
    engines: {node: ^18.18.0 || >=20.0.0}

  '@typescript-eslint/types@7.2.0':
    resolution: {integrity: sha512-XFtUHPI/abFhm4cbCDc5Ykc8npOKBSJePY3a3s+lwumt7XWJuzP5cZcfZ610MIPHjQjNsOLlYK8ASPaNG8UiyA==}
    engines: {node: ^16.0.0 || >=18.0.0}

  '@typescript-eslint/typescript-estree@7.15.0':
    resolution: {integrity: sha512-gjyB/rHAopL/XxfmYThQbXbzRMGhZzGw6KpcMbfe8Q3nNQKStpxnUKeXb0KiN/fFDR42Z43szs6rY7eHk0zdGQ==}
    engines: {node: ^18.18.0 || >=20.0.0}
    peerDependencies:
      typescript: '*'
    peerDependenciesMeta:
      typescript:
        optional: true

  '@typescript-eslint/typescript-estree@7.18.0':
    resolution: {integrity: sha512-aP1v/BSPnnyhMHts8cf1qQ6Q1IFwwRvAQGRvBFkWlo3/lH29OXA3Pts+c10nxRxIBrDnoMqzhgdwVe5f2D6OzA==}
    engines: {node: ^18.18.0 || >=20.0.0}
    peerDependencies:
      typescript: '*'
    peerDependenciesMeta:
      typescript:
        optional: true

  '@typescript-eslint/typescript-estree@7.2.0':
    resolution: {integrity: sha512-cyxS5WQQCoBwSakpMrvMXuMDEbhOo9bNHHrNcEWis6XHx6KF518tkF1wBvKIn/tpq5ZpUYK7Bdklu8qY0MsFIA==}
    engines: {node: ^16.0.0 || >=18.0.0}
    peerDependencies:
      typescript: '*'
    peerDependenciesMeta:
      typescript:
        optional: true

  '@typescript-eslint/utils@7.15.0':
    resolution: {integrity: sha512-hfDMDqaqOqsUVGiEPSMLR/AjTSCsmJwjpKkYQRo1FNbmW4tBwBspYDwO9eh7sKSTwMQgBw9/T4DHudPaqshRWA==}
    engines: {node: ^18.18.0 || >=20.0.0}
    peerDependencies:
      eslint: ^8.56.0

  '@typescript-eslint/utils@7.18.0':
    resolution: {integrity: sha512-kK0/rNa2j74XuHVcoCZxdFBMF+aq/vH83CXAOHieC+2Gis4mF8jJXT5eAfyD3K0sAxtPuwxaIOIOvhwzVDt/kw==}
    engines: {node: ^18.18.0 || >=20.0.0}
    peerDependencies:
      eslint: ^8.56.0

  '@typescript-eslint/visitor-keys@7.15.0':
    resolution: {integrity: sha512-Hqgy/ETgpt2L5xueA/zHHIl4fJI2O4XUE9l4+OIfbJIRSnTJb/QscncdqqZzofQegIJugRIF57OJea1khw2SDw==}
    engines: {node: ^18.18.0 || >=20.0.0}

  '@typescript-eslint/visitor-keys@7.18.0':
    resolution: {integrity: sha512-cDF0/Gf81QpY3xYyJKDV14Zwdmid5+uuENhjH2EqFaF0ni+yAyq/LzMaIJdhNJXZI7uLzwIlA+V7oWoyn6Curg==}
    engines: {node: ^18.18.0 || >=20.0.0}

  '@typescript-eslint/visitor-keys@7.2.0':
    resolution: {integrity: sha512-c6EIQRHhcpl6+tO8EMR+kjkkV+ugUNXOmeASA1rlzkd8EPIriavpWoiEz1HR/VLhbVIdhqnV6E7JZm00cBDx2A==}
    engines: {node: ^16.0.0 || >=18.0.0}

  '@ungap/structured-clone@1.2.0':
    resolution: {integrity: sha512-zuVdFrMJiuCDQUMCzQaD6KL28MjnqqN8XnAqiEq9PNm/hCPTSGfrXCOfwj1ow4LFb/tNymJPwsNbVePc1xFqrQ==}

  '@vitejs/plugin-react-swc@3.7.0':
    resolution: {integrity: sha512-yrknSb3Dci6svCd/qhHqhFPDSw0QtjumcqdKMoNNzmOl5lMXTTiqzjWtG4Qask2HdvvzaNgSunbQGet8/GrKdA==}
    peerDependencies:
      vite: ^4 || ^5

  '@vitest/expect@2.0.4':
    resolution: {integrity: sha512-39jr5EguIoanChvBqe34I8m1hJFI4+jxvdOpD7gslZrVQBKhh8H9eD7J/LJX4zakrw23W+dITQTDqdt43xVcJw==}

  '@vitest/pretty-format@2.0.4':
    resolution: {integrity: sha512-RYZl31STbNGqf4l2eQM1nvKPXE0NhC6Eq0suTTePc4mtMQ1Fn8qZmjV4emZdEdG2NOWGKSCrHZjmTqDCDoeFBw==}

  '@vitest/runner@2.0.4':
    resolution: {integrity: sha512-Gk+9Su/2H2zNfNdeJR124gZckd5st4YoSuhF1Rebi37qTXKnqYyFCd9KP4vl2cQHbtuVKjfEKrNJxHHCW8thbQ==}

  '@vitest/snapshot@2.0.4':
    resolution: {integrity: sha512-or6Mzoz/pD7xTvuJMFYEtso1vJo1S5u6zBTinfl+7smGUhqybn6VjzCDMhmTyVOFWwkCMuNjmNNxnyXPgKDoPw==}

  '@vitest/spy@2.0.4':
    resolution: {integrity: sha512-uTXU56TNoYrTohb+6CseP8IqNwlNdtPwEO0AWl+5j7NelS6x0xZZtP0bDWaLvOfUbaYwhhWp1guzXUxkC7mW7Q==}

  '@vitest/utils@2.0.4':
    resolution: {integrity: sha512-Zc75QuuoJhOBnlo99ZVUkJIuq4Oj0zAkrQ2VzCqNCx6wAwViHEh5Fnp4fiJTE9rA+sAoXRf00Z9xGgfEzV6fzQ==}

  '@volar/language-core@2.2.5':
    resolution: {integrity: sha512-2htyAuxRrAgETmFeUhT4XLELk3LiEcqoW/B8YUXMF6BrGWLMwIR09MFaZYvrA2UhbdAeSyeQ726HaWSWkexUcQ==}

  '@volar/language-core@2.3.4':
    resolution: {integrity: sha512-wXBhY11qG6pCDAqDnbBRFIDSIwbqkWI7no+lj5+L7IlA7HRIjRP7YQLGzT0LF4lS6eHkMSsclXqy9DwYJasZTQ==}

  '@volar/source-map@2.2.5':
    resolution: {integrity: sha512-wrOEIiZNf4E+PWB0AxyM4tfhkfldPsb3bxg8N6FHrxJH2ohar7aGu48e98bp3pR9HUA7P/pR9VrLmkTrgCCnWQ==}

  '@volar/source-map@2.3.4':
    resolution: {integrity: sha512-C+t63nwcblqLIVTYXaVi/+gC8NukDaDIQI72J3R7aXGvtgaVB16c+J8Iz7/VfOy7kjYv7lf5GhBny6ACw9fTGQ==}

  '@volar/typescript@2.2.5':
    resolution: {integrity: sha512-eSV/n75+ppfEVugMC/salZsI44nXDPAyL6+iTYCNLtiLHGJsnMv9GwiDMujrvAUj/aLQyqRJgYtXRoxop2clCw==}

  '@volar/typescript@2.3.4':
    resolution: {integrity: sha512-acCvt7dZECyKcvO5geNybmrqOsu9u8n5XP1rfiYsOLYGPxvHRav9BVmEdRyZ3vvY6mNyQ1wLL5Hday4IShe17w==}

  '@vue/compiler-core@3.4.34':
    resolution: {integrity: sha512-Z0izUf32+wAnQewjHu+pQf1yw00EGOmevl1kE+ljjjMe7oEfpQ+BI3/JNK7yMB4IrUsqLDmPecUrpj3mCP+yJQ==}

  '@vue/compiler-dom@3.4.34':
    resolution: {integrity: sha512-3PUOTS1h5cskdOJMExCu2TInXuM0j60DRPpSCJDqOCupCfUZCJoyQmKtRmA8EgDNZ5kcEE7vketamRZfrEuVDw==}

  '@vue/language-core@2.0.19':
    resolution: {integrity: sha512-A9EGOnvb51jOvnCYoRLnMP+CcoPlbZVxI9gZXE/y2GksRWM6j/PrLEIC++pnosWTN08tFpJgxhSS//E9v/Sg+Q==}
    peerDependencies:
      typescript: '*'
    peerDependenciesMeta:
      typescript:
        optional: true

  '@vue/shared@3.4.34':
    resolution: {integrity: sha512-x5LmiRLpRsd9KTjAB8MPKf0CDPMcuItjP0gbNqFCIgL1I8iYp4zglhj9w9FPCdIbHG2M91RVeIbArFfFTz9I3A==}

  '@walletconnect/types@1.8.0':
    resolution: {integrity: sha512-Cn+3I0V0vT9ghMuzh1KzZvCkiAxTq+1TR2eSqw5E5AVWfmCtECFkVZBP6uUJZ8YjwLqXheI+rnjqPy7sVM4Fyg==}
    deprecated: 'WalletConnect''s v1 SDKs are now deprecated. Please upgrade to a v2 SDK. For details see: https://docs.walletconnect.com/'

  '@web3auth-mpc/base-provider@2.1.9':
    resolution: {integrity: sha512-i3NmTDk8ezaZXz+wtR1O931DBq9cDfyCzYI/XHFHA0zS0iealCSHXXKD6iACByoUuFDBNSq7GdgZCJNcoqWOGw==}
    peerDependencies:
      '@babel/runtime': 7.x

  '@web3auth-mpc/base@2.1.9':
    resolution: {integrity: sha512-T91A+1Vu4C3//5Hj94bhMUaerOu3nVwGfELON2FH16yXNPQsNZPwyBuBoROUYdTp4fOZvCG4OtLiw+g8dPncaA==}
    peerDependencies:
      '@babel/runtime': ^7.x

  '@web3auth-mpc/ethereum-provider@2.3.0':
    resolution: {integrity: sha512-2RY8GPd2UJ04P4Gzjt+Uec00j721LIceSJoHlwhOPGYNPx0QpRsAmwOmMRNLBA5Y+beKrnQ8b8rGDF9wBUaqtA==}
    peerDependencies:
      '@babel/runtime': 7.x

  '@web3auth/base-provider@7.3.2':
    resolution: {integrity: sha512-IbCK+UOObm/GzIaGszhRg8a2jes1zb1RKkTnNQjVPmNVy+jKRceoedJyYcHWN14LKHR5BF/CHrCDuZehM05tJQ==}
    engines: {node: '>=18.x', npm: '>=9.x'}
    peerDependencies:
      '@babel/runtime': 7.x

  '@web3auth/base-provider@8.12.0':
    resolution: {integrity: sha512-08CNCeQKk+MAq4yLJaH84mEQRJ+p8UDhiQ7+/lzM34JVdzQpo5/p3gIn/0CTFobvAL9ECQ2yX1AVQDbqDwL2zg==}
    engines: {node: '>=18.x', npm: '>=9.x'}
    peerDependencies:
      '@babel/runtime': 7.x

  '@web3auth/base@7.3.2':
    resolution: {integrity: sha512-Bg5Mjqr51ETTRtya+4+v2G/OUjHPbkuRbtLGFjQ4uzrBuFokbEaE70kodnR7ZpIhOn41p8nciSxEo1ZJT+rBUQ==}
    engines: {node: '>=18.x', npm: '>=9.x'}
    deprecated: Not supported. Pls upgrade
    peerDependencies:
      '@babel/runtime': ^7.x

  '@web3auth/base@8.12.0':
    resolution: {integrity: sha512-ghQBMDTtylNM5HygdKEBpJy9VaRDiYdG2K/wbl5LokGEe0nqAOt7Hx0oG/972iGX5sJ5tnSeb/epppolX3x9Ag==}
    engines: {node: '>=18.x', npm: '>=9.x'}
    peerDependencies:
      '@babel/runtime': ^7.x

  '@web3auth/ethereum-mpc-provider@8.12.0':
    resolution: {integrity: sha512-EsEBg8mQawMTjBzQ1lYLqXDK2sL6sBRCV/EkjNOcRlipQNw/KYkk4H5yn+0HG99Vtn577xIrRQEsSga3C7IY3A==}
    engines: {node: '>=18.x', npm: '>=9.x'}
    peerDependencies:
      '@babel/runtime': 7.x

  '@web3auth/ethereum-provider@8.12.0':
    resolution: {integrity: sha512-y3BRfnrspitQGnMza26TNRmEindnBp1G0oyMQuJtCQgIauzRwWbtx0ydPcpZtBgLCCXyoCR9sU3CgTT9pQc68g==}
    engines: {node: '>=18.x', npm: '>=9.x'}
    peerDependencies:
      '@babel/runtime': 7.x

  '@web3auth/mpc-core-kit@2.3.3':
    resolution: {integrity: sha512-wkvcEXg8Ss79DDYAq2cTXngZu7ATQy6c673zkiv5IbiSuPBPs5QieXw62RsTLxA7KcRQ9rgypZsL9KTfc5Ya7g==}
    engines: {node: '>=20.x'}
    peerDependencies:
      '@babel/runtime': ^7.x
      '@toruslabs/metadata-helpers': ^5.x

  abitype@1.0.5:
    resolution: {integrity: sha512-YzDhti7cjlfaBhHutMaboYB21Ha3rXR9QTkNJFzYC4kC8YclaiwPBBBJY8ejFdu2wnJeZCVZSMlQJ7fi8S6hsw==}
    peerDependencies:
      typescript: '>=5.0.4'
      zod: ^3 >=3.22.0
    peerDependenciesMeta:
      typescript:
        optional: true
      zod:
        optional: true

  abort-controller@3.0.0:
    resolution: {integrity: sha512-h8lQ8tacZYnR3vNQTgibj+tODHI5/+l06Au2Pcriv/Gmet0eaj4TwWH41sO9wnHDiQsEj19q0drzdWdeAHtweg==}
    engines: {node: '>=6.5'}

  abortcontroller-polyfill@1.7.5:
    resolution: {integrity: sha512-JMJ5soJWP18htbbxJjG7bG6yuI6pRhgJ0scHHTfkUjf6wjP912xZWvM+A4sJK3gqd9E8fcPbDnOefbA9Th/FIQ==}

  acorn-jsx@5.3.2:
    resolution: {integrity: sha512-rq9s+JNhf0IChjtDXxllJ7g41oZk5SlXtp0LHwyA5cejwn7vKmKp4pPri6YEePv2PU65sAsegbXtIinmDFDXgQ==}
    peerDependencies:
      acorn: ^6.0.0 || ^7.0.0 || ^8.0.0

  acorn@8.12.0:
    resolution: {integrity: sha512-RTvkC4w+KNXrM39/lWCUaG0IbRkWdCv7W/IOW9oU6SawyxulvkQy5HQPVTKxEjczcUvapcrw3cFx/60VN/NRNw==}
    engines: {node: '>=0.4.0'}
    hasBin: true

  acorn@8.12.1:
    resolution: {integrity: sha512-tcpGyI9zbizT9JbV6oYE477V6mTlXvvi0T0G3SNIYE2apm/G5huBa1+K89VGeovbg+jycCrfhl3ADxErOuO6Jg==}
    engines: {node: '>=0.4.0'}
    hasBin: true

  agent-base@7.1.1:
    resolution: {integrity: sha512-H0TSyFNDMomMNJQBn8wFV5YC/2eJ+VXECwOadZJT554xP6cODZHPX3H9QMQECxvrgiSOP1pHjy1sMWQVYJOUOA==}
    engines: {node: '>= 14'}

  ajv-draft-04@1.0.0:
    resolution: {integrity: sha512-mv00Te6nmYbRp5DCwclxtt7yV/joXJPGS7nM+97GdxvuttCOfgI3K4U25zboyeX0O+myI8ERluxQe5wljMmVIw==}
    peerDependencies:
      ajv: ^8.5.0
    peerDependenciesMeta:
      ajv:
        optional: true

  ajv-formats@3.0.1:
    resolution: {integrity: sha512-8iUql50EUR+uUcdRQ3HDqa6EVyo3docL8g5WJ3FNcWmu62IbkGUue/pEyLBW8VGKKucTPgqeks4fIU1DA4yowQ==}
    peerDependencies:
      ajv: ^8.0.0
    peerDependenciesMeta:
      ajv:
        optional: true

  ajv@6.12.6:
    resolution: {integrity: sha512-j3fVLgvTo527anyYyJOGTYJbG+vnnQYvE0m5mmkc1TK+nxAppkCLMIL0aZ4dblVCNoGShhm+kzE4ZUykBoMg4g==}

  ajv@8.12.0:
    resolution: {integrity: sha512-sRu1kpcO9yLtYxBKvqfTeh9KzZEwO3STyX1HT+4CaDzC6HpTGYhIhPIzj9XuKU7KYDwnaeh5hcOwjy1QuJzBPA==}

  ajv@8.13.0:
    resolution: {integrity: sha512-PRA911Blj99jR5RMeTunVbNXMF6Lp4vZXnk5GQjcnUWUTsrXtekg/pnmFFI2u/I36Y/2bITGS30GZCXei6uNkA==}

  ajv@8.16.0:
    resolution: {integrity: sha512-F0twR8U1ZU67JIEtekUcLkXkoO5mMMmgGD8sK/xUFzJ805jxHQl92hImFAqqXMyMYjSPOyUPAwHYhB72g5sTXw==}

  ansi-regex@5.0.1:
    resolution: {integrity: sha512-quJQXlTSUGL2LH9SUXo8VwsY4soanhgo6LNSm84E1LBcE8s3O0wpdiRzyR9z/ZZJMlMWv37qOOb9pdJlMUEKFQ==}
    engines: {node: '>=8'}

  ansi-regex@6.0.1:
    resolution: {integrity: sha512-n5M855fKb2SsfMIiFFoVrABHJC8QtHwVx+mHWP3QcEqBHYienj5dHSgjbxtC0WEZXYt4wcD6zrQElDPhFuZgfA==}
    engines: {node: '>=12'}

  ansi-styles@3.2.1:
    resolution: {integrity: sha512-VT0ZI6kZRdTh8YyJw3SMbYm/u+NqfsAxEpWO0Pf9sq8/e94WxxOpPKx9FR1FlyCtOVDNOQ+8ntlqFxiRc+r5qA==}
    engines: {node: '>=4'}

  ansi-styles@4.3.0:
    resolution: {integrity: sha512-zbB9rCJAT1rbjiVDb2hqKFHNYLxgtk8NURxZ3IZwD3F6NtxbXZQCnnSi1Lkx+IDohdPlFp222wVALIheZJQSEg==}
    engines: {node: '>=8'}

  ansi-styles@5.2.0:
    resolution: {integrity: sha512-Cxwpt2SfTzTtXcfOlzGEee8O+c+MmUgGrNiBcXnuWxuFJHe6a5Hz7qwhwe5OgaSYI0IJvkLqWX1ASG+cJOkEiA==}
    engines: {node: '>=10'}

  ansi-styles@6.2.1:
    resolution: {integrity: sha512-bN798gFfQX+viw3R7yrGWRqnrN2oRkEkUjjl4JNn4E8GxxbjtG3FbrEIIY3l8/hrwUwIeCZvi4QuOTP4MErVug==}
    engines: {node: '>=12'}

  antlr4@4.13.1-patch-1:
    resolution: {integrity: sha512-OjFLWWLzDMV9rdFhpvroCWR4ooktNg9/nvVYSA5z28wuVpU36QUNuioR1XLnQtcjVlf8npjyz593PxnU/f/Cow==}
    engines: {node: '>=16'}

  any-promise@1.3.0:
    resolution: {integrity: sha512-7UvmKalWRt1wgjL1RrGxoSJW/0QZFIegpeGvZG9kjp8vrRu55XTHbwnqq2GpXm9uLbcuhxm3IqX9OB4MZR1b2A==}

  anymatch@3.1.3:
    resolution: {integrity: sha512-KMReFUr0B4t+D+OBkjR3KYqvocp2XaSzO55UcB6mgQMd3KbcE+mWTyvVV7D/zsdEbNnV6acZUutkiHQXvTr1Rw==}
    engines: {node: '>= 8'}

  arg@5.0.2:
    resolution: {integrity: sha512-PYjyFOLKQ9y57JvQ6QLo8dAgNqswh8M1RMJYdQduT6xbWSgK36P/Z/v+p888pM69jMMfS8Xd8F6I1kQ/I9HUGg==}

  argparse@1.0.10:
    resolution: {integrity: sha512-o5Roy6tNG4SL/FOkCAN6RzjiakZS25RLYFrcMttJqbdd8BWrnA+fGz57iN5Pb06pvBGvl5gQ0B48dJlslXvoTg==}

  argparse@2.0.1:
    resolution: {integrity: sha512-8+9WqebbFzpX9OR+Wa6O29asIogeRMzcGtAINdpMHHyAg10f05aSFVBbcEqGf/PXw1EjAZ+q2/bEBg3DvurK3Q==}

  aria-query@5.1.3:
    resolution: {integrity: sha512-R5iJ5lkuHybztUfuOAznmboyjWq8O6sqNqtK7CLOqdydi54VNbORp49mb14KbWgG1QD3JFO9hJdZ+y4KutfdOQ==}

  aria-query@5.3.0:
    resolution: {integrity: sha512-b0P0sZPKtyu8HkeRAfCq0IfURZK+SuwMjY1UXGBU27wpAiTwQAIlq56IbIO+ytk/JjS1fMR14ee5WBBfKi5J6A==}

  array-buffer-byte-length@1.0.1:
    resolution: {integrity: sha512-ahC5W1xgou+KTXix4sAO8Ki12Q+jf4i0+tmk3sC+zgcynshkHxzpXdImBehiUYKKKDwvfFiJl1tZt6ewscS1Mg==}
    engines: {node: '>= 0.4'}

  array-includes@3.1.8:
    resolution: {integrity: sha512-itaWrbYbqpGXkGhZPGUulwnhVf5Hpy1xiCFsGqyIGglbBxmG5vSjxQen3/WGOjPpNEv1RtBLKxbmVXm8HpJStQ==}
    engines: {node: '>= 0.4'}

  array-union@2.1.0:
    resolution: {integrity: sha512-HGyxoOTYUyCM6stUe6EJgnd4EoewAI7zMdfqO+kGjnlZmBDz/cR5pf8r/cR4Wq60sL/p0IkcjUEEPwS3GFrIyw==}
    engines: {node: '>=8'}

  array.prototype.findlast@1.2.5:
    resolution: {integrity: sha512-CVvd6FHg1Z3POpBLxO6E6zr+rSKEQ9L6rZHAaY7lLfhKsWYUBBOuMs0e9o24oopj6H+geRCX0YJ+TJLBK2eHyQ==}
    engines: {node: '>= 0.4'}

  array.prototype.findlastindex@1.2.5:
    resolution: {integrity: sha512-zfETvRFA8o7EiNn++N5f/kaCw221hrpGsDmcpndVupkPzEc1Wuf3VgC0qby1BbHs7f5DVYjgtEU2LLh5bqeGfQ==}
    engines: {node: '>= 0.4'}

  array.prototype.flat@1.3.2:
    resolution: {integrity: sha512-djYB+Zx2vLewY8RWlNCUdHjDXs2XOgm602S9E7P/UpHgfeHL00cRiIF+IN/G/aUJ7kGPb6yO/ErDI5V2s8iycA==}
    engines: {node: '>= 0.4'}

  array.prototype.flatmap@1.3.2:
    resolution: {integrity: sha512-Ewyx0c9PmpcsByhSW4r+9zDU7sGjFc86qf/kKtuSCRdhfbk0SNLLkaT5qvcHnRGgc5NP/ly/y+qkXkqONX54CQ==}
    engines: {node: '>= 0.4'}

  array.prototype.toreversed@1.1.2:
    resolution: {integrity: sha512-wwDCoT4Ck4Cz7sLtgUmzR5UV3YF5mFHUlbChCzZBQZ+0m2cl/DH3tKgvphv1nKgFsJ48oCSg6p91q2Vm0I/ZMA==}

  array.prototype.tosorted@1.1.4:
    resolution: {integrity: sha512-p6Fx8B7b7ZhL/gmUsAy0D15WhvDccw3mnGNbZpi3pmeJdxtWsj2jEaI4Y6oo3XiHfzuSgPwKc04MYt6KgvC/wA==}
    engines: {node: '>= 0.4'}

  arraybuffer.prototype.slice@1.0.3:
    resolution: {integrity: sha512-bMxMKAjg13EBSVscxTaYA4mRc5t1UAXa2kXiGTNfZ079HIWXEkKmkgFrh/nJqamaLSrXO5H4WFFkPEaLJWbs3A==}
    engines: {node: '>= 0.4'}

  asn1.js@4.10.1:
    resolution: {integrity: sha512-p32cOF5q0Zqs9uBiONKYLm6BClCoBCM5O9JfeUSlnQLBTxYdTK+pW+nXflm8UkKd2UYlEbYz5qEi0JuZR9ckSw==}

  assert@2.1.0:
    resolution: {integrity: sha512-eLHpSK/Y4nhMJ07gDaAzoX/XAKS8PSaojml3M0DM4JpV1LAi5JOJ/p6H/XWrl8L+DzVEvVCW1z3vWAaB9oTsQw==}

  assertion-error@2.0.1:
    resolution: {integrity: sha512-Izi8RQcffqCeNVgFigKli1ssklIbpHnCYc6AknXGYoB6grJqyeby7jv12JUQgmTAnIDnbck1uxksT4dzN3PWBA==}
    engines: {node: '>=12'}

  ast-parents@0.0.1:
    resolution: {integrity: sha512-XHusKxKz3zoYk1ic8Un640joHbFMhbqneyoZfoKnEGtf2ey9Uh/IdpcQplODdO/kENaMIWsD0nJm4+wX3UNLHA==}

  ast-types-flow@0.0.8:
    resolution: {integrity: sha512-OH/2E5Fg20h2aPrbe+QL8JZQFko0YZaF+j4mnQ7BGhfavO7OpSLa8a0y9sBwomHdSbkhTS8TQNayBfnW5DwbvQ==}

  astral-regex@2.0.0:
    resolution: {integrity: sha512-Z7tMw1ytTXt5jqMcOP+OQteU1VuNK9Y02uuJtKQ1Sv69jXQKKg5cibLwGJow8yzZP+eAc18EmLGPal0bp36rvQ==}
    engines: {node: '>=8'}

  async-mutex@0.4.1:
    resolution: {integrity: sha512-WfoBo4E/TbCX1G95XTjbWTE3X2XLG0m1Xbv2cwOtuPdyH9CZvnaA5nCt1ucjaKEgW2A5IF71hxrRhr83Je5xjA==}

  async-mutex@0.5.0:
    resolution: {integrity: sha512-1A94B18jkJ3DYq284ohPxoXbfTA5HsQ7/Mf4DEhcyLx3Bz27Rh59iScbB6EPiP+B+joue6YCxcMXSbFC1tZKwA==}

  asynckit@0.4.0:
    resolution: {integrity: sha512-Oei9OH4tRh0YqU3GxhX79dM/mwVgvbZJaSNaRk+bshkj0S5cfHcgYakreBjrHwatXKbz+IoIdYLxrKim2MjW0Q==}

  autoprefixer@10.4.19:
    resolution: {integrity: sha512-BaENR2+zBZ8xXhM4pUaKUxlVdxZ0EZhjvbopwnXmxRUfqDmwSpC2lAi/QXvx7NRdPCo1WKEcEF6mV64si1z4Ew==}
    engines: {node: ^10 || ^12 || >=14}
    hasBin: true
    peerDependencies:
      postcss: ^8.1.0

  available-typed-arrays@1.0.7:
    resolution: {integrity: sha512-wvUjBtSGN7+7SjNpq/9M2Tg350UZD3q62IFZLbRAR1bSMlCo1ZaeW+BJ+D090e4hIIZLBcTDWe4Mh4jvUDajzQ==}
    engines: {node: '>= 0.4'}

  axe-core@4.9.1:
    resolution: {integrity: sha512-QbUdXJVTpvUTHU7871ppZkdOLBeGUKBQWHkHrvN2V9IQWGMt61zf3B45BtzjxEJzYuj0JBjBZP/hmYS/R9pmAw==}
    engines: {node: '>=4'}

  axobject-query@3.1.1:
    resolution: {integrity: sha512-goKlv8DZrK9hUh975fnHzhNIO4jUnFCfv/dszV5VwUGDFjI6vQ2VwoyjYjYNEbBE8AH87TduWP5uyDR1D+Iteg==}

  babel-dead-code-elimination@1.0.6:
    resolution: {integrity: sha512-JxFi9qyRJpN0LjEbbjbN8g0ux71Qppn9R8Qe3k6QzHg2CaKsbUQtbn307LQGiDLGjV6JCtEFqfxzVig9MyDCHQ==}

  balanced-match@1.0.2:
    resolution: {integrity: sha512-3oSeUO0TMV67hN1AmbXsK4yaqU7tjiHlbxRDZOpH0KW9+CeX4bRAaX0Anxt0tx2MrpRpWwQaPwIlISEJhYU5Pw==}

  base-x@3.0.10:
    resolution: {integrity: sha512-7d0s06rR9rYaIWHkpfLIFICM/tkSVdoPC9qYAQRpxn9DdKNWNsKC0uk++akckyLq16Tx2WIinnZ6WRriAt6njQ==}

  base16@1.0.0:
    resolution: {integrity: sha512-pNdYkNPiJUnEhnfXV56+sQy8+AaPcG3POZAUnwr4EeqCUZFz4u2PePbo3e5Gj4ziYPCWGUZT9RHisvJKnwFuBQ==}

  base64-js@1.5.1:
    resolution: {integrity: sha512-AKpaYlHn8t4SVbOHCy+b5+KKgvR4vrsD8vbvrbiQJps7fKDTkjkDry6ji0rUJjC0kzbNePLwzxq8iypo41qeWA==}

  base64url@3.0.1:
    resolution: {integrity: sha512-ir1UPr3dkwexU7FdV8qBBbNDRUhMmIekYMFZfi+C/sLNnRESKPl23nB9b2pltqfOQNnGzsDdId90AEtG5tCx4A==}
    engines: {node: '>=6.0.0'}

  bignumber.js@9.1.2:
    resolution: {integrity: sha512-2/mKyZH9K85bzOEfhXDBFZTGd1CTs+5IHpeFQo9luiBG7hghdC851Pj2WAhb6E3R6b9tZj/XKhbg4fum+Kepug==}

  binary-extensions@2.3.0:
    resolution: {integrity: sha512-Ceh+7ox5qe7LJuLHoY0feh3pHuUDHAcRUeyL2VYghZwfpkNIy/+8Ocg0a3UuSoYzavmylwuLWQOf3hl0jjMMIw==}
    engines: {node: '>=8'}

  biskviit@1.0.1:
    resolution: {integrity: sha512-VGCXdHbdbpEkFgtjkeoBN8vRlbj1ZRX2/mxhE8asCCRalUx2nBzOomLJv8Aw/nRt5+ccDb+tPKidg4XxcfGW4w==}
    engines: {node: '>=1.0.0'}

  blakejs@1.2.1:
    resolution: {integrity: sha512-QXUSXI3QVc/gJME0dBpXrag1kbzOqCjCX8/b54ntNyW6sjtoqxqRk3LTmXzaJoh71zMsDCjM+47jS7XiwN/+fQ==}

  bn.js@4.11.6:
    resolution: {integrity: sha512-XWwnNNFCuuSQ0m3r3C4LE3EiORltHd9M05pq6FOlVeiophzRbMo50Sbz1ehl8K3Z+jw9+vmgnXefY1hz8X+2wA==}

  bn.js@4.12.0:
    resolution: {integrity: sha512-c98Bf3tPniI+scsdk237ku1Dc3ujXQTSgyiPUDEOe7tRkhrqridvh8klBv0HCEso1OLOYcHuCv/cS6DNxKH+ZA==}

  bn.js@5.2.1:
    resolution: {integrity: sha512-eXRvHzWyYPBuB4NBy0cmYQjGitUrtqwbvlzP3G6VFnNRbsZQIxQ10PbKKHt8gZ/HW/D/747aDl+QkDqg3KQLMQ==}

  bowser@2.11.0:
    resolution: {integrity: sha512-AlcaJBi/pqqJBIQ8U9Mcpc9i8Aqxn88Skv5d+xBX006BY5u8N3mGLHa5Lgppa7L/HfwgwLgZ6NYs+Ag6uUmJRA==}

  brace-expansion@1.1.11:
    resolution: {integrity: sha512-iCuPHDFgrHX7H2vEI/5xpz07zSHB00TpugqhmYtVmMO6518mCuRMoOYFldEBl0g187ufozdaHgWKcYFb61qGiA==}

  brace-expansion@2.0.1:
    resolution: {integrity: sha512-XnAIvQ8eM+kC6aULx6wuQiwVsnzsi9d3WxzV3FpWTGA19F621kwdbsAcFKXgKUHZWsy+mY6iL1sHTxWEFCytDA==}

  braces@3.0.3:
    resolution: {integrity: sha512-yQbXgO/OSZVD2IsiLlro+7Hf6Q18EJrKSEsdoMzKePKXct3gvD8oLcOQdIzGupr5Fj+EDe8gO/lxc1BzfMpxvA==}
    engines: {node: '>=8'}

  brorand@1.1.0:
    resolution: {integrity: sha512-cKV8tMCEpQs4hK/ik71d6LrPOnpkpGBR0wzxqr68g2m/LB2GxVYQroAjMJZRVM1Y4BCjCKc3vAamxSzOY2RP+w==}

  browser-resolve@2.0.0:
    resolution: {integrity: sha512-7sWsQlYL2rGLy2IWm8WL8DCTJvYLc/qlOnsakDac87SOoCd16WLsaAMdCiAqsTNHIe+SXfaqyxyo6THoWqs8WQ==}

  browserify-aes@1.2.0:
    resolution: {integrity: sha512-+7CHXqGuspUn/Sl5aO7Ea0xWGAtETPXNSAjHo48JfLdPWcMng33Xe4znFvQweqc/uzk5zSOI3H52CYnjCfb5hA==}

  browserify-cipher@1.0.1:
    resolution: {integrity: sha512-sPhkz0ARKbf4rRQt2hTpAHqn47X3llLkUGn+xEJzLjwY8LRs2p0v7ljvI5EyoRO/mexrNunNECisZs+gw2zz1w==}

  browserify-des@1.0.2:
    resolution: {integrity: sha512-BioO1xf3hFwz4kc6iBhI3ieDFompMhrMlnDFC4/0/vd5MokpuAc3R+LYbwTA9A5Yc9pq9UYPqffKpW2ObuwX5A==}

  browserify-rsa@4.1.0:
    resolution: {integrity: sha512-AdEER0Hkspgno2aR97SAf6vi0y0k8NuOpGnVH3O99rcA5Q6sh8QxcngtHuJ6uXwnfAXNM4Gn1Gb7/MV1+Ymbog==}

  browserify-sign@4.2.3:
    resolution: {integrity: sha512-JWCZW6SKhfhjJxO8Tyiiy+XYB7cqd2S5/+WeYHsKdNKFlCBhKbblba1A/HN/90YwtxKc8tCErjffZl++UNmGiw==}
    engines: {node: '>= 0.12'}

  browserify-zlib@0.2.0:
    resolution: {integrity: sha512-Z942RysHXmJrhqk88FmKBVq/v5tqmSkDz7p54G/MGyjMnCFFnC79XWNbg+Vta8W6Wb2qtSZTSxIGkJrRpCFEiA==}

  browserslist@4.23.1:
    resolution: {integrity: sha512-TUfofFo/KsK/bWZ9TWQ5O26tsWW4Uhmt8IYklbnUa70udB6P2wA7w7o4PY4muaEPBQaAX+CEnmmIA41NVHtPVw==}
    engines: {node: ^6 || ^7 || ^8 || ^9 || ^10 || ^11 || ^12 || >=13.7}
    hasBin: true

  browserslist@4.23.2:
    resolution: {integrity: sha512-qkqSyistMYdxAcw+CzbZwlBy8AGmS/eEWs+sEV5TnLRGDOL+C5M2EnH6tlZyg0YoAxGJAFKh61En9BR941GnHA==}
    engines: {node: ^6 || ^7 || ^8 || ^9 || ^10 || ^11 || ^12 || >=13.7}
    hasBin: true

  bs58@4.0.1:
    resolution: {integrity: sha512-Ok3Wdf5vOIlBrgCvTq96gBkJw+JUEzdBgyaza5HLtPm7yTHkjRy8+JzNyHF7BHa0bNWOQIp3m5YF0nnFcOIKLw==}

  bs58check@2.1.2:
    resolution: {integrity: sha512-0TS1jicxdU09dwJMNZtVAfzPi6Q6QeN0pM1Fkzrjn+XYHvzMKPU3pHVpva+769iNVSfIYWf7LJ6WR+BuuMf8cA==}

  buffer-from@1.1.2:
    resolution: {integrity: sha512-E+XQCRwSbaaiChtv6k6Dwgc+bx+Bs6vuKJHHl5kox/BaKbhiXzqQOwK4cO22yElGp2OCmjwVhT3HmxgyPGnJfQ==}

  buffer-xor@1.0.3:
    resolution: {integrity: sha512-571s0T7nZWK6vB67HI5dyUF7wXiNcfaPPPTl6zYCNApANjIvYJTg7hlud/+cJpdAhS7dVzqMLmfhfHR3rAcOjQ==}

  buffer@5.7.1:
    resolution: {integrity: sha512-EHcyIPBQ4BSGlvjB16k5KgAJ27CIsHY/2JBmCRReo48y9rQ3MaUzWX3KVlBa4U7MyX02HdVj0K7C3WaB3ju7FQ==}

  buffer@6.0.3:
    resolution: {integrity: sha512-FTiCpNxtwiZZHEZbcbTIcZjERVICn9yq/pDFkTl95/AxzD1naBctN7YO68riM/gLSDY7sdrMby8hofADYuuqOA==}

  bufferutil@4.0.8:
    resolution: {integrity: sha512-4T53u4PdgsXqKaIctwF8ifXlRTTmEPJ8iEPWFdGZvcf7sbwYo6FKFEX9eNNAnzFZ7EzJAQ3CJeOtCRA4rDp7Pw==}
    engines: {node: '>=6.14.2'}

  builtin-status-codes@3.0.0:
    resolution: {integrity: sha512-HpGFw18DgFWlncDfjTa2rcQ4W88O1mC8e8yZ2AvQY5KDaktSTwo+KRf6nHK6FRI5FyRyb/5T6+TSxfP7QyGsmQ==}

  bun-types@1.1.17:
    resolution: {integrity: sha512-Z4+OplcSd/YZq7ZsrfD00DKJeCwuNY96a1IDJyR73+cTBaFIS7SC6LhpY/W3AMEXO9iYq5NJ58WAwnwL1p5vKg==}

  cac@6.7.14:
    resolution: {integrity: sha512-b6Ilus+c3RrdDk+JhLKUAQfzzgLEPy6wcXqS7f/xe1EETvsDP6GORG7SFuOs6cID5YkqchW/LXZbX5bc8j7ZcQ==}
    engines: {node: '>=8'}

  cacheable-lookup@7.0.0:
    resolution: {integrity: sha512-+qJyx4xiKra8mZrcwhjMRMUhD5NR1R8esPkzIYxX96JiecFoxAXFuz/GpR3+ev4PE1WamHip78wV0vcmPQtp8w==}
    engines: {node: '>=14.16'}

  cacheable-request@10.2.14:
    resolution: {integrity: sha512-zkDT5WAF4hSSoUgyfg5tFIxz8XQK+25W/TLVojJTMKBaxevLBBtLxgqguAuVQB8PVW79FVjHcU+GJ9tVbDZ9mQ==}
    engines: {node: '>=14.16'}

  call-bind@1.0.7:
    resolution: {integrity: sha512-GHTSNSYICQ7scH7sZ+M2rFopRoLh8t2bLSW6BbgrtLsahOIB5iyAVJf9GjWK3cYTDaMj4XdBpM1cA6pIS0Kv2w==}
    engines: {node: '>= 0.4'}

  callsites@3.1.0:
    resolution: {integrity: sha512-P8BjAsXvZS+VIDUI11hHCQEv74YT67YUi5JJFNWIqL235sBmjX4+qx9Muvls5ivyNENctx46xQLQ3aTuE7ssaQ==}
    engines: {node: '>=6'}

  camelcase-css@2.0.1:
    resolution: {integrity: sha512-QOSvevhslijgYwRx6Rv7zKdMF8lbRmx+uQGx2+vDc+KI/eBnsy9kit5aj23AgGu3pa4t9AgwbnXWqS+iOY+2aA==}
    engines: {node: '>= 6'}

  caniuse-lite@1.0.30001640:
    resolution: {integrity: sha512-lA4VMpW0PSUrFnkmVuEKBUovSWKhj7puyCg8StBChgu298N1AtuF1sKWEvfDuimSEDbhlb/KqPKC3fs1HbuQUA==}

  caniuse-lite@1.0.30001643:
    resolution: {integrity: sha512-ERgWGNleEilSrHM6iUz/zJNSQTP8Mr21wDWpdgvRwcTXGAq6jMtOUPP4dqFPTdKqZ2wKTdtB+uucZ3MRpAUSmg==}

  cbor@9.0.2:
    resolution: {integrity: sha512-JPypkxsB10s9QOWwa6zwPzqE1Md3vqpPc+cai4sAecuCsRyAtAl/pMyhPlMbT/xtPnm2dznJZYRLui57qiRhaQ==}
    engines: {node: '>=16'}

  chai@5.1.1:
    resolution: {integrity: sha512-pT1ZgP8rPNqUgieVaEY+ryQr6Q4HXNg8Ei9UnLUrjN4IA7dvQC5JB+/kxVcPNDHyBcc/26CXPkbNzq3qwrOEKA==}
    engines: {node: '>=12'}

  chalk@2.4.2:
    resolution: {integrity: sha512-Mti+f9lpJNcwF4tWV8/OrTTtF1gZi+f8FqlyAdouralcFWFQWF2+NgCHShjkCb+IFBLq9buZwE1xckQU4peSuQ==}
    engines: {node: '>=4'}

  chalk@3.0.0:
    resolution: {integrity: sha512-4D3B6Wf41KOYRFdszmDqMCGq5VV/uMAB273JILmO+3jAlh8X4qDtdtgCR3fxtbLEMzSx22QdhnDcJvu2u1fVwg==}
    engines: {node: '>=8'}

  chalk@4.1.2:
    resolution: {integrity: sha512-oKnbhFyRIXpUuez8iBMmyEa4nbj4IOQyuhc/wy9kY7/WVPcwIO9VA668Pu8RkO7+0G76SLROeyw9CpQ061i4mA==}
    engines: {node: '>=10'}

  check-error@2.1.1:
    resolution: {integrity: sha512-OAlb+T7V4Op9OwdkjmguYRqncdlx5JiofwOAUkmTF+jNdHwzTaTs4sRAGpzLF3oOz5xAyDGrPgeIDFQmDOTiJw==}
    engines: {node: '>= 16'}

  chokidar@3.6.0:
    resolution: {integrity: sha512-7VT13fmjotKpGipCW9JEQAusEPE+Ei8nl6/g4FBAmIm0GOOLMua9NDDo/DWp0ZAxCr3cPq5ZpBqmPAQgDda2Pw==}
    engines: {node: '>= 8.10.0'}

  chownr@3.0.0:
    resolution: {integrity: sha512-+IxzY9BZOQd/XuYPRmrvEVjF/nqj5kgT4kEq7VofrDoM1MxoRjEWkrCC3EtLi59TVawxTAn+orJwFQcrqEN1+g==}
    engines: {node: '>=18'}

  cipher-base@1.0.4:
    resolution: {integrity: sha512-Kkht5ye6ZGmwv40uUDZztayT2ThLQGfnj/T71N/XzeZeo3nf8foyW7zGTsPYkEya3m5f3cAypH+qe7YOrM1U2Q==}

  cliui@8.0.1:
    resolution: {integrity: sha512-BSeNnyus75C4//NQ9gQt1/csTXyo/8Sb+afLAkzAptFuMsod9HFokGNudZpi/oQV73hnVK+sR+5PVRMd+Dr7YQ==}
    engines: {node: '>=12'}

  clsx@2.1.1:
    resolution: {integrity: sha512-eYm0QWBtUrBWZWG0d386OGAw16Z995PiOVo2B7bjWSbHedGl5e0ZWaq65kOGgUSNesEIDkB9ISbTg/JK9dhCZA==}
    engines: {node: '>=6'}

  color-convert@1.9.3:
    resolution: {integrity: sha512-QfAUtd+vFdAtFQcC8CCyYt1fYWxSqAiK2cSD6zDB8N3cpsEBAvRxp9zOGg6G/SHHJYAT88/az/IuDGALsNVbGg==}

  color-convert@2.0.1:
    resolution: {integrity: sha512-RRECPsj7iu/xb5oKYcsFHSppFNnsj/52OVTRKb4zP5onXwVF3zVmmToNcOfGC+CRDpfK/U584fMg38ZHCaElKQ==}
    engines: {node: '>=7.0.0'}

  color-name@1.1.3:
    resolution: {integrity: sha512-72fSenhMw2HZMTVHeCA9KCmpEIbzWiQsjN+BHcBbS9vr1mtt+vJjPdksIBNUmKAW8TFUDPJK5SUU3QhE9NEXDw==}

  color-name@1.1.4:
    resolution: {integrity: sha512-dOy+3AuW3a2wNbZHIuMZpTcgjGuLU/uBL/ubcZF9OXbDo8ff4O8yVp5Bf0efS8uEoYo5q4Fx7dY9OgQGXgAsQA==}

  color-string@1.9.1:
    resolution: {integrity: sha512-shrVawQFojnZv6xM40anx4CkoDP+fZsw/ZerEMsW/pyzsRbElpsL/DBVW7q3ExxwusdNXI3lXpuhEZkzs8p5Eg==}

  color@3.2.1:
    resolution: {integrity: sha512-aBl7dZI9ENN6fUGC7mWpMTPNHmWUSNan9tuWN6ahh5ZLNk9baLJOnSMlrQkHcrfFgz2/RigjUVAjdx36VcemKA==}

  color@4.2.3:
    resolution: {integrity: sha512-1rXeuUUiGGrykh+CeBdu5Ie7OJwinCgQY0bc7GCRxy5xVHy+moaqkpL/jqQq0MtQOeYcrqEz4abc5f0KtU7W4A==}
    engines: {node: '>=12.5.0'}

  combined-stream@1.0.8:
    resolution: {integrity: sha512-FQN4MRfuJeHf7cBbBMJFXhKSDq+2kAArBlmRBvcvFE5BB1HZKXtSFASDhdlz9zOYwxh8lDdnvmMOe/+5cdoEdg==}
    engines: {node: '>= 0.8'}

  commander@10.0.1:
    resolution: {integrity: sha512-y4Mg2tXshplEbSGzx7amzPwKKOCGuoSRP/CjEdwwk0FOGlUbq6lKuoyDZTNZkmxHdJtp54hdfY/JUrdL7Xfdug==}
    engines: {node: '>=14'}

  commander@2.20.3:
    resolution: {integrity: sha512-GpVkmM8vF2vQUkj2LvZmD35JxeJOLCwJ9cUkugyk2nuhbv3+mJvpLYYt+0+USMxE+oj+ey/lJEnhZw75x/OMcQ==}

  commander@4.1.1:
    resolution: {integrity: sha512-NOKm8xhkzAjzFx8B2v5OAHT+u5pRQc2UCa2Vq9jYL/31o2wi9mxBA7LIFs3sV5VSC49z6pEhfbMULvShKj26WA==}
    engines: {node: '>= 6'}

  compare-versions@6.1.1:
    resolution: {integrity: sha512-4hm4VPpIecmlg59CHXnRDnqGplJFrbLG4aFEl5vl6cK1u76ws3LLvX7ikFnTDl5vo39sjWD6AaDPYodJp/NNHg==}

  computeds@0.0.1:
    resolution: {integrity: sha512-7CEBgcMjVmitjYo5q8JTJVra6X5mQ20uTThdK+0kR7UEaDrAWEQcRiBtWJzga4eRpP6afNwwLsX2SET2JhVB1Q==}

  concat-map@0.0.1:
    resolution: {integrity: sha512-/Srv4dswyQNBfohGpz9o6Yb3Gz3SrUDqBH5rTuhGR7ahtlbYKnVxw2bCFMRljaA7EXHaXZ8wsHdodFvbkhKmqg==}

  confbox@0.1.7:
    resolution: {integrity: sha512-uJcB/FKZtBMCJpK8MQji6bJHgu1tixKPxRLeGkNzBoOZzpnZUJm0jm2/sBDWcuBx1dYgxV4JU+g5hmNxCyAmdA==}

  config-chain@1.1.13:
    resolution: {integrity: sha512-qj+f8APARXHrM0hraqXYb2/bOVSV4PvJQlNZ/DVj0QrmNM2q2euizkeuVckQ57J+W0mRH6Hvi+k50M4Jul2VRQ==}

  console-browserify@1.2.0:
    resolution: {integrity: sha512-ZMkYO/LkF17QvCPqM0gxw8yUzigAOZOSWSHg91FH6orS7vcEj5dVZTidN2fQ14yBSdg97RqhSNwLUXInd52OTA==}

  constants-browserify@1.0.0:
    resolution: {integrity: sha512-xFxOwqIzR/e1k1gLiWEophSCMqXcwVHIH7akf7b/vxcUeGunlj3hvZaaqxwHsTgn+IndtkQJgSztIDWeumWJDQ==}

  convert-source-map@2.0.0:
    resolution: {integrity: sha512-Kvp459HrV2FEJ1CAsi1Ku+MY3kasH19TFykTz2xWmMeq6bk2NU3XXvfJ+Q61m0xktWwt+1HSYf3JZsTms3aRJg==}

  core-util-is@1.0.3:
    resolution: {integrity: sha512-ZQBvi1DcpJ4GDqanjucZ2Hj3wEO5pZDS89BWbkcrvdxksJorwUDDZamX9ldFkp9aw2lmBDLgkObEA4DWNJ9FYQ==}

  cosmiconfig@8.3.6:
    resolution: {integrity: sha512-kcZ6+W5QzcJ3P1Mt+83OUv/oHFqZHIx8DuxG6eZ5RGMERoLqp4BuGjhHLYGK+Kf5XVkQvqBSmAy/nGWN3qDgEA==}
    engines: {node: '>=14'}
    peerDependencies:
      typescript: '>=4.9.5'
    peerDependenciesMeta:
      typescript:
        optional: true

  crc-32@1.2.2:
    resolution: {integrity: sha512-ROmzCKrTnOwybPcJApAA6WBWij23HVfGVNKqqrZpuyZOHqK2CwHSvpGuyt/UNNvaIjEd8X5IFGp4Mh+Ie1IHJQ==}
    engines: {node: '>=0.8'}
    hasBin: true

  create-ecdh@4.0.4:
    resolution: {integrity: sha512-mf+TCx8wWc9VpuxfP2ht0iSISLZnt0JgWlrOKZiNqyUZWnjIaCIVNQArMHnCZKfEYRg6IM7A+NeJoN8gf/Ws0A==}

  create-hash@1.2.0:
    resolution: {integrity: sha512-z00bCGNHDG8mHAkP7CtT1qVu+bFQUPjYq/4Iv3C3kWjTFV10zIjfSoeqXo9Asws8gwSHDGj/hl2u4OGIjapeCg==}

  create-hmac@1.1.7:
    resolution: {integrity: sha512-MJG9liiZ+ogc4TzUwuvbER1JRdgvUFSB5+VR/g5h82fGaIRWMWddtKBHi7/sVhfjQZ6SehlyhvQYrcYkaUIpLg==}

  create-require@1.1.1:
    resolution: {integrity: sha512-dcKFX3jn0MpIaXjisoRvexIJVEKzaq7z2rZKxf+MSr9TkdmHmsU4m2lcLojrj/FHl8mk5VxMmYA+ftRkP/3oKQ==}

  cross-fetch@4.0.0:
    resolution: {integrity: sha512-e4a5N8lVvuLgAWgnCrLr2PP0YyDOTHa9H/Rj54dirp61qXnNq46m82bRhNqIA5VccJtWBvPTFRV3TtvHUKPB1g==}

  cross-spawn@7.0.3:
    resolution: {integrity: sha512-iRDPJKUPVEND7dHPO8rkbOnPpyDygcDFtWjpeWNCgy8WP2rXcxXL8TskReQl6OrB2G7+UJrags1q15Fudc7G6w==}
    engines: {node: '>= 8'}

  crypto-browserify@3.12.0:
    resolution: {integrity: sha512-fz4spIh+znjO2VjL+IdhEpRJ3YN6sMzITSBijk6FK2UvTqruSQW+/cCZTSNsMiZNvUeq0CqurF+dAbyiGOY6Wg==}

  crypto-random-string@4.0.0:
    resolution: {integrity: sha512-x8dy3RnvYdlUcPOjkEHqozhiwzKNSq7GcPuXFbnyMOCHxX8V3OgIg/pYuabl2sbUPfIJaeAQB7PMOK8DFIdoRA==}
    engines: {node: '>=12'}

  css-selector-tokenizer@0.8.0:
    resolution: {integrity: sha512-Jd6Ig3/pe62/qe5SBPTN8h8LeUg/pT4lLgtavPf7updwwHpvFzxvOQBHYj2LZDMjUnBzgvIUSjRcf6oT5HzHFg==}

  css.escape@1.5.1:
    resolution: {integrity: sha512-YUifsXXuknHlUsmlgyY0PKzgPOr7/FjCePfHNt0jxm83wHZi44VDMQ7/fGNkjY3/jV1MC+1CmZbaHzugyeRtpg==}

  cssesc@3.0.0:
    resolution: {integrity: sha512-/Tb/JcjK111nNScGob5MNtsntNM1aCNUDipB/TkwZFhyDrrE47SOx/18wF2bbjgc3ZzCSKW1T5nt5EbFoAz/Vg==}
    engines: {node: '>=4'}
    hasBin: true

  cssstyle@4.0.1:
    resolution: {integrity: sha512-8ZYiJ3A/3OkDd093CBT/0UKDWry7ak4BdPTFP2+QEP7cmhouyq/Up709ASSj2cK02BbZiMgk7kYjZNS4QP5qrQ==}
    engines: {node: '>=18'}

  csstype@3.1.3:
    resolution: {integrity: sha512-M1uQkMl8rQK/szD0LNhtqxIPLpimGm8sOBwU7lLnCpSbTyY3yeU1Vc7l4KT5zT4s/yOxHH5O7tIuuLOCnLADRw==}

  culori@3.3.0:
    resolution: {integrity: sha512-pHJg+jbuFsCjz9iclQBqyL3B2HLCBF71BwVNujUYEvCeQMvV97R59MNK3R2+jgJ3a1fcZgI9B3vYgz8lzr/BFQ==}
    engines: {node: ^12.20.0 || ^14.13.1 || >=16.0.0}

  d@1.0.2:
    resolution: {integrity: sha512-MOqHvMWF9/9MX6nza0KgvFH4HpMU0EF5uUDXqX/BtxtU8NfB0QzRtJ8Oe/6SuS4kbhyzVJwjd97EA4PKrzJ8bw==}
    engines: {node: '>=0.12'}

  daisyui@4.12.10:
    resolution: {integrity: sha512-jp1RAuzbHhGdXmn957Z2XsTZStXGHzFfF0FgIOZj3Wv9sH7OZgLfXTRZNfKVYxltGUOBsG1kbWAdF5SrqjebvA==}
    engines: {node: '>=16.9.0'}

  damerau-levenshtein@1.0.8:
    resolution: {integrity: sha512-sdQSFB7+llfUcQHUQO3+B8ERRj0Oa4w9POWMI/puGtuf7gFywGmkaLCElnudfTiKZV+NvHqL0ifzdrI8Ro7ESA==}

  data-urls@5.0.0:
    resolution: {integrity: sha512-ZYP5VBHshaDAiVZxjbRVcFJpc+4xGgT0bK3vzy1HLN8jTO975HEbuYzZJcHoQEY5K1a0z8YayJkyVETa08eNTg==}
    engines: {node: '>=18'}

  data-view-buffer@1.0.1:
    resolution: {integrity: sha512-0lht7OugA5x3iJLOWFhWK/5ehONdprk0ISXqVFn/NFrDu+cuc8iADFrGQz5BnRK7LLU3JmkbXSxaqX+/mXYtUA==}
    engines: {node: '>= 0.4'}

  data-view-byte-length@1.0.1:
    resolution: {integrity: sha512-4J7wRJD3ABAzr8wP+OcIcqq2dlUKp4DVflx++hs5h5ZKydWMI6/D/fAot+yh6g2tHh8fLFTvNOaVN357NvSrOQ==}
    engines: {node: '>= 0.4'}

  data-view-byte-offset@1.0.0:
    resolution: {integrity: sha512-t/Ygsytq+R995EJ5PZlD4Cu56sWa8InXySaViRzw9apusqsOO2bQP+SbYzAhR0pFKoB+43lYy8rWban9JSuXnA==}
    engines: {node: '>= 0.4'}

  de-indent@1.0.2:
    resolution: {integrity: sha512-e/1zu3xH5MQryN2zdVaF0OrdNLUbvWxzMbi+iNA6Bky7l1RoP8a2fIbRocyHclXt/arDrrR6lL3TqFD9pMQTsg==}

  debug@2.6.9:
    resolution: {integrity: sha512-bC7ElrdJaJnPbAP+1EotYvqZsb3ecl5wi6Bfi6BJTUcNowp6cvspg0jXznRTKDjm/E7AdgFBVeAPVMNcKGsHMA==}
    peerDependencies:
      supports-color: '*'
    peerDependenciesMeta:
      supports-color:
        optional: true

  debug@3.2.7:
    resolution: {integrity: sha512-CFjzYYAi4ThfiQvizrFQevTTXHtnCqWfe7x1AhgEscTz6ZbLbfoLRLPugTQyBth6f8ZERVUSyWHFD/7Wu4t1XQ==}
    peerDependencies:
      supports-color: '*'
    peerDependenciesMeta:
      supports-color:
        optional: true

  debug@4.3.5:
    resolution: {integrity: sha512-pt0bNEmneDIvdL1Xsd9oDQ/wrQRkXDT4AUWlNZNPKvW5x/jyO9VFXkJUP07vQ2upmw5PlaITaPKc31jK13V+jg==}
    engines: {node: '>=6.0'}
    peerDependencies:
      supports-color: '*'
    peerDependenciesMeta:
      supports-color:
        optional: true

  debug@4.3.6:
    resolution: {integrity: sha512-O/09Bd4Z1fBrU4VzkhFqVgpPzaGbw6Sm9FEkBT1A/YBXQFGuuSxa1dN2nxgxS34JmKXqYx8CZAwEVoJFImUXIg==}
    engines: {node: '>=6.0'}
    peerDependencies:
      supports-color: '*'
    peerDependenciesMeta:
      supports-color:
        optional: true

  decimal.js@10.4.3:
    resolution: {integrity: sha512-VBBaLc1MgL5XpzgIP7ny5Z6Nx3UrRkIViUkPUdtl9aya5amy3De1gsUUSB1g3+3sExYNjCAsAznmukyxCb1GRA==}

  decompress-response@6.0.0:
    resolution: {integrity: sha512-aW35yZM6Bb/4oJlZncMH2LCoZtJXTRxES17vE3hoRiowU2kWHaJKFkSBDnDR+cm9J+9QhXmREyIfv0pji9ejCQ==}
    engines: {node: '>=10'}

  deep-eql@5.0.2:
    resolution: {integrity: sha512-h5k/5U50IJJFpzfL6nO9jaaumfjO/f2NjK/oYB2Djzm4p9L+3T9qWpZqZ2hAbLPuuYq9wrU08WQyBTL5GbPk5Q==}
    engines: {node: '>=6'}

  deep-equal@2.2.3:
    resolution: {integrity: sha512-ZIwpnevOurS8bpT4192sqAowWM76JDKSHYzMLty3BZGSswgq6pBaH3DhCSW5xVAZICZyKdOBPjwww5wfgT/6PA==}
    engines: {node: '>= 0.4'}

  deep-extend@0.6.0:
    resolution: {integrity: sha512-LOHxIOaPYdHlJRtCQfDIVZtfw/ufM8+rVj649RIHzcm/vGwQRXFt6OPqIFWsm2XEMrNIEtWR64sY1LEKD2vAOA==}
    engines: {node: '>=4.0.0'}

  deep-is@0.1.4:
    resolution: {integrity: sha512-oIPzksmTg4/MriiaYGO+okXDT7ztn/w3Eptv/+gSIdMdKsJo0u4CfYNFJPy+4SKMuCqGw2wxnA+URMg3t8a/bQ==}

  defer-to-connect@2.0.1:
    resolution: {integrity: sha512-4tvttepXG1VaYGrRibk5EwJd1t4udunSOVMdLSAL6mId1ix438oPwPZMALY41FCijukO1L0twNcGsdzS7dHgDg==}
    engines: {node: '>=10'}

  define-data-property@1.1.4:
    resolution: {integrity: sha512-rBMvIzlpA8v6E+SJZoo++HAYqsLrkg7MSfIinMPFhmkorw7X+dOXVJQs+QT69zGkzMyfDnIMN2Wid1+NbL3T+A==}
    engines: {node: '>= 0.4'}

  define-properties@1.2.1:
    resolution: {integrity: sha512-8QmQKqEASLd5nx0U1B1okLElbUuuttJ/AnYmRXbbbGDWh6uS208EjD4Xqq/I9wK7u0v6O08XhTWnt5XtEbR6Dg==}
    engines: {node: '>= 0.4'}

  delayed-stream@1.0.0:
    resolution: {integrity: sha512-ZySD7Nf91aLB0RxL4KGrKHBXl7Eds1DAmEdcoVawXnLD7SDhpNgtuII2aAkg7a7QS41jxPSZ17p4VdGnMHk3MQ==}
    engines: {node: '>=0.4.0'}

  dependency-graph@0.11.0:
    resolution: {integrity: sha512-JeMq7fEshyepOWDfcfHK06N3MhyPhz++vtqWhMT5O9A3K42rdsEDpfdVqjaqaAhsw6a+ZqeDvQVtD0hFHQWrzg==}
    engines: {node: '>= 0.6.0'}

  dequal@2.0.3:
    resolution: {integrity: sha512-0je+qPKHEMohvfRTCEo3CrPG6cAzAYgmzKyxRiYSSDkS6eGJdyVJm7WaYA5ECaAD9wLB2T4EEeymA5aFVcYXCA==}
    engines: {node: '>=6'}

  des.js@1.1.0:
    resolution: {integrity: sha512-r17GxjhUCjSRy8aiJpr8/UadFIzMzJGexI3Nmz4ADi9LYSFx4gTBp80+NaX/YsXWWLhpZ7v/v/ubEc/bCNfKwg==}

  detect-node-es@1.1.0:
    resolution: {integrity: sha512-ypdmJU/TbBby2Dxibuv7ZLW3Bs1QEmM7nHjEANfohJLvE0XVujisn1qPJcZxg+qDucsr+bP6fLD1rPS3AhJ7EQ==}

  didyoumean@1.2.2:
    resolution: {integrity: sha512-gxtyfqMg7GKyhQmb056K7M3xszy/myH8w+B4RT+QXBQsvAOdc3XymqDDPHx1BgPgsdAA5SIifona89YtRATDzw==}

  diff-match-patch@1.0.5:
    resolution: {integrity: sha512-IayShXAgj/QMXgB0IWmKx+rOPuGMhqm5w6jvFxmVenXKIzRqTAAsbBPT3kWQeGANj3jGgvcvv4yK6SxqYmikgw==}

  diffie-hellman@5.0.3:
    resolution: {integrity: sha512-kqag/Nl+f3GwyK25fhUMYj81BUOrZ9IuJsjIcDE5icNM9FJHAVm3VcUDxdLPoQtTuUylWm6ZIknYJwwaPxsUzg==}

  dir-glob@3.0.1:
    resolution: {integrity: sha512-WkrWp9GR4KXfKGYzOLmTuGVi1UWFfws377n9cc55/tb6DuqyF6pcQ5AbiHEshaDpY9v6oaSr2XCDidGmMwdzIA==}
    engines: {node: '>=8'}

  dlv@1.1.3:
    resolution: {integrity: sha512-+HlytyjlPKnIG8XuRG8WvmBP8xs8P71y+SKKS6ZXWoEgLuePxtDoUEiH7WkdePWrQ5JBpE6aoVqfZfJUQkjXwA==}

  doctrine@2.1.0:
    resolution: {integrity: sha512-35mSku4ZXK0vfCuHEDAwt55dg2jNajHZ1odvF+8SSr82EsZY4QmXfuWso8oEd8zRhVObSN18aM0CjSdoBX7zIw==}
    engines: {node: '>=0.10.0'}

  doctrine@3.0.0:
    resolution: {integrity: sha512-yS+Q5i3hBf7GBkd4KG8a7eBNNWNGLTaEwwYWUijIYM7zrlYDM0BFXHjjPWlWZ1Rg7UaddZeIDmi9jF3HmqiQ2w==}
    engines: {node: '>=6.0.0'}

  dom-accessibility-api@0.5.16:
    resolution: {integrity: sha512-X7BJ2yElsnOJ30pZF4uIIDfBEVgF4XEBxL9Bxhy6dnrm5hkzqmsWHGTiHqRiITNhMyFLyAiWndIJP7Z1NTteDg==}

  dom-accessibility-api@0.6.3:
    resolution: {integrity: sha512-7ZgogeTnjuHbo+ct10G9Ffp0mif17idi0IyWNVA/wcwcm7NPOD/WEHVP3n7n3MhXqxoIYm8d6MuZohYWIZ4T3w==}

  domain-browser@4.23.0:
    resolution: {integrity: sha512-ArzcM/II1wCCujdCNyQjXrAFwS4mrLh4C7DZWlaI8mdh7h3BfKdNd3bKXITfl2PT9FtfQqaGvhi1vPRQPimjGA==}
    engines: {node: '>=10'}

  eastasianwidth@0.2.0:
    resolution: {integrity: sha512-I88TYZWc9XiYHRQ4/3c5rjjfgkjhLyW2luGIheGERbNQ6OY7yTybanSpDXZa8y7VUP9YmDcYa+eyq4ca7iLqWA==}

  electron-to-chromium@1.4.816:
    resolution: {integrity: sha512-EKH5X5oqC6hLmiS7/vYtZHZFTNdhsYG5NVPRN6Yn0kQHNBlT59+xSM8HBy66P5fxWpKgZbPqb+diC64ng295Jw==}

  electron-to-chromium@1.5.2:
    resolution: {integrity: sha512-kc4r3U3V3WLaaZqThjYz/Y6z8tJe+7K0bbjUVo3i+LWIypVdMx5nXCkwRe6SWbY6ILqLdc1rKcKmr3HoH7wjSQ==}

  elliptic@6.5.4:
    resolution: {integrity: sha512-iLhC6ULemrljPZb+QutR5TQGB+pdW6KGD5RSegS+8sorOZT+rdQFbsQFJgvN3eRqNALqJer4oQ16YvJHlU8hzQ==}

  elliptic@6.5.6:
    resolution: {integrity: sha512-mpzdtpeCLuS3BmE3pO3Cpp5bbjlOPY2Q0PgoF+Od1XZrHLYI28Xe3ossCmYCQt11FQKEYd9+PF8jymTvtWJSHQ==}

  emoji-regex@8.0.0:
    resolution: {integrity: sha512-MSjYzcWNOA0ewAHpz0MxpYFvwg6yjy1NG3xteoqz644VCo/RPgnr1/GGt+ic3iJTzQ8Eu3TdM14SawnVUmGE6A==}

  emoji-regex@9.2.2:
    resolution: {integrity: sha512-L18DaJsXSUk2+42pv8mLs5jJT2hqFkFE4j21wOmgbUqsZ2hL72NsUU785g9RXgo3s0ZNgVl42TiHp3ZtOv/Vyg==}

  empty-module@0.0.2:
    resolution: {integrity: sha512-NFzPF5kG18UwYoRaXIylf8mpFEGOePZmKnbv3WUsEFxPe0w8NXPovJfm8t+tYoKwYmyRdQ2bZUizl/EiElJ7+g==}

  encoding@0.1.12:
    resolution: {integrity: sha512-bl1LAgiQc4ZWr++pNYUdRe/alecaHFeHxIJ/pNciqGdKXghaTCOwKkbKp6ye7pKZGu/GcaSXFk8PBVhgs+dJdA==}

  end-of-stream@1.4.4:
    resolution: {integrity: sha512-+uw1inIHVPQoaVuHzRyXd21icM+cnt4CzD5rW+NC1wjOUSTOs+Te7FOv7AhN7vS9x/oIyhLP5PR1H+phQAHu5Q==}

  engine.io-client@6.5.4:
    resolution: {integrity: sha512-GeZeeRjpD2qf49cZQ0Wvh/8NJNfeXkXXcoGh+F77oEAgo9gUHwT1fCRxSNU+YEEaysOJTnsFHmM5oAcPy4ntvQ==}

  engine.io-parser@5.2.3:
    resolution: {integrity: sha512-HqD3yTBfnBxIrbnM1DoD6Pcq8NECnh8d4As1Qgh0z5Gg3jRRIqijury0CL3ghu/edArpUYiYqQiDUQBIs4np3Q==}
    engines: {node: '>=10.0.0'}

  enhanced-resolve@5.17.0:
    resolution: {integrity: sha512-dwDPwZL0dmye8Txp2gzFmA6sxALaSvdRDjPH0viLcKrtlOL3tw62nWWweVD1SdILDTJrbrL6tdWVN58Wo6U3eA==}
    engines: {node: '>=10.13.0'}

  entities@4.5.0:
    resolution: {integrity: sha512-V0hjH4dGPh9Ao5p0MoRY6BVqtwCjhz6vI5LT8AJ55H+4g9/4vbHx1I54fS0XuclLhDHArPQCiMjDxjaL8fPxhw==}
    engines: {node: '>=0.12'}

  error-ex@1.3.2:
    resolution: {integrity: sha512-7dFHNmqeFSEt2ZBsCriorKnn3Z2pj+fd9kmI6QoWw4//DL+icEBfc0U7qJCisqrTsKTjw4fNFy2pW9OqStD84g==}

  es-abstract@1.23.3:
    resolution: {integrity: sha512-e+HfNH61Bj1X9/jLc5v1owaLYuHdeHHSQlkhCBiTK8rBvKaULl/beGMxwrMXjpYrv4pz22BlY570vVePA2ho4A==}
    engines: {node: '>= 0.4'}

  es-define-property@1.0.0:
    resolution: {integrity: sha512-jxayLKShrEqqzJ0eumQbVhTYQM27CfT1T35+gCgDFoL82JLsXqTJ76zv6A0YLOgEnLUMvLzsDsGIrl8NFpT2gQ==}
    engines: {node: '>= 0.4'}

  es-errors@1.3.0:
    resolution: {integrity: sha512-Zf5H2Kxt2xjTvbJvP2ZWLEICxA6j+hAmMzIlypy4xcBg1vKVnx89Wy0GbS+kf5cwCVFFzdCFh2XSCFNULS6csw==}
    engines: {node: '>= 0.4'}

  es-get-iterator@1.1.3:
    resolution: {integrity: sha512-sPZmqHBe6JIiTfN5q2pEi//TwxmAFHwj/XEuYjTuse78i8KxaqMTTzxPoFKuzRpDpTJ+0NAbpfenkmH2rePtuw==}

  es-iterator-helpers@1.0.19:
    resolution: {integrity: sha512-zoMwbCcH5hwUkKJkT8kDIBZSz9I6mVG//+lDCinLCGov4+r7NIy0ld8o03M0cJxl2spVf6ESYVS6/gpIfq1FFw==}
    engines: {node: '>= 0.4'}

  es-object-atoms@1.0.0:
    resolution: {integrity: sha512-MZ4iQ6JwHOBQjahnjwaC1ZtIBH+2ohjamzAO3oaHcXYup7qxjF2fixyH+Q71voWHeOkI2q/TnJao/KfXYIZWbw==}
    engines: {node: '>= 0.4'}

  es-set-tostringtag@2.0.3:
    resolution: {integrity: sha512-3T8uNMC3OQTHkFUsFq8r/BwAXLHvU/9O9mE0fBc/MY5iq/8H7ncvO947LmYA6ldWw9Uh8Yhf25zu6n7nML5QWQ==}
    engines: {node: '>= 0.4'}

  es-shim-unscopables@1.0.2:
    resolution: {integrity: sha512-J3yBRXCzDu4ULnQwxyToo/OjdMx6akgVC7K6few0a7F/0wLtmKKN7I73AH5T2836UuXRqN7Qg+IIUw/+YJksRw==}

  es-to-primitive@1.2.1:
    resolution: {integrity: sha512-QCOllgZJtaUo9miYBcLChTUaHNjJF3PYs1VidD7AwiEj1kYxKeQTctLAezAOH5ZKRH0g2IgPn6KwB4IT8iRpvA==}
    engines: {node: '>= 0.4'}

  es5-ext@0.10.64:
    resolution: {integrity: sha512-p2snDhiLaXe6dahss1LddxqEm+SkuDvV8dnIQG0MWjyHpcMNfXKPE+/Cc0y+PhxJX3A4xGNeFCj5oc0BUh6deg==}
    engines: {node: '>=0.10'}

  es6-iterator@2.0.3:
    resolution: {integrity: sha512-zw4SRzoUkd+cl+ZoE15A9o1oQd920Bb0iOJMQkQhl3jNc03YqVjAhG7scf9C5KWRU/R13Orf588uCC6525o02g==}

  es6-promise@4.2.8:
    resolution: {integrity: sha512-HJDGx5daxeIvxdBxvG2cb9g4tEvwIk3i8+nhX0yGrYmZUzbkdg8QbDevheDB8gd0//uPj4c1EQua8Q+MViT0/w==}

  es6-symbol@3.1.4:
    resolution: {integrity: sha512-U9bFFjX8tFiATgtkJ1zg25+KviIXpgRvRHS8sau3GfhVzThRQrOeksPeT0BWW2MNZs1OEWJ1DPXOQMn0KKRkvg==}
    engines: {node: '>=0.12'}

  esbuild@0.21.5:
    resolution: {integrity: sha512-mg3OPMV4hXywwpoDxu3Qda5xCKQi+vCTZq8S9J/EpkhB2HzKXq4SNFZE3+NK93JYxc8VMSep+lOUSC/RVKaBqw==}
    engines: {node: '>=12'}
    hasBin: true

  escalade@3.1.2:
    resolution: {integrity: sha512-ErCHMCae19vR8vQGe50xIsVomy19rg6gFu3+r3jkEO46suLMWBksvVyoGgQV+jOfl84ZSOSlmv6Gxa89PmTGmA==}
    engines: {node: '>=6'}

  escape-string-regexp@1.0.5:
    resolution: {integrity: sha512-vbRorB5FUQWvla16U8R/qgaFIya2qGzwDrNmCZuYKrbdSUMG6I1ZCGQRefkRVhuOkIGVne7BQ35DSfo1qvJqFg==}
    engines: {node: '>=0.8.0'}

  escape-string-regexp@4.0.0:
    resolution: {integrity: sha512-TtpcNJ3XAzx3Gq8sWRzJaVajRs0uVxA2YAkdb1jm2YkPz4G6egUFAyA3n5vtEIZefPk5Wa4UXbKuS5fKkJWdgA==}
    engines: {node: '>=10'}

  eslint-config-next@14.2.4:
    resolution: {integrity: sha512-Qr0wMgG9m6m4uYy2jrYJmyuNlYZzPRQq5Kvb9IDlYwn+7yq6W6sfMNFgb+9guM1KYwuIo6TIaiFhZJ6SnQ/Efw==}
    peerDependencies:
      eslint: ^7.23.0 || ^8.0.0
      typescript: '>=3.3.1'
    peerDependenciesMeta:
      typescript:
        optional: true

  eslint-config-prettier@9.1.0:
    resolution: {integrity: sha512-NSWl5BFQWEPi1j4TjVNItzYV7dZXZ+wP6I6ZhrBGpChQhZRUaElihE9uRRkcbRnNb76UMKDF3r+WTmNcGPKsqw==}
    hasBin: true
    peerDependencies:
      eslint: '>=7.0.0'

  eslint-import-resolver-alias@1.1.2:
    resolution: {integrity: sha512-WdviM1Eu834zsfjHtcGHtGfcu+F30Od3V7I9Fi57uhBEwPkjDcii7/yW8jAT+gOhn4P/vOxxNAXbFAKsrrc15w==}
    engines: {node: '>= 4'}
    peerDependencies:
      eslint-plugin-import: '>=1.4.0'

  eslint-import-resolver-node@0.3.9:
    resolution: {integrity: sha512-WFj2isz22JahUv+B788TlO3N6zL3nNJGU8CcZbPZvVEkBPaJdCV4vy5wyghty5ROFbCRnm132v8BScu5/1BQ8g==}

  eslint-import-resolver-typescript@3.6.1:
    resolution: {integrity: sha512-xgdptdoi5W3niYeuQxKmzVDTATvLYqhpwmykwsh7f6HIOStGWEIL9iqZgQDF9u9OEzrRwR8no5q2VT+bjAujTg==}
    engines: {node: ^14.18.0 || >=16.0.0}
    peerDependencies:
      eslint: '*'
      eslint-plugin-import: '*'

  eslint-module-utils@2.8.1:
    resolution: {integrity: sha512-rXDXR3h7cs7dy9RNpUlQf80nX31XWJEyGq1tRMo+6GsO5VmTe4UTwtmonAD4ZkAsrfMVDA2wlGJ3790Ys+D49Q==}
    engines: {node: '>=4'}
    peerDependencies:
      '@typescript-eslint/parser': '*'
      eslint: '*'
      eslint-import-resolver-node: '*'
      eslint-import-resolver-typescript: '*'
      eslint-import-resolver-webpack: '*'
    peerDependenciesMeta:
      '@typescript-eslint/parser':
        optional: true
      eslint:
        optional: true
      eslint-import-resolver-node:
        optional: true
      eslint-import-resolver-typescript:
        optional: true
      eslint-import-resolver-webpack:
        optional: true

  eslint-plugin-import@2.29.1:
    resolution: {integrity: sha512-BbPC0cuExzhiMo4Ff1BTVwHpjjv28C5R+btTOGaCRC7UEz801up0JadwkeSk5Ued6TG34uaczuVuH6qyy5YUxw==}
    engines: {node: '>=4'}
    peerDependencies:
      '@typescript-eslint/parser': '*'
      eslint: ^2 || ^3 || ^4 || ^5 || ^6 || ^7.2.0 || ^8
    peerDependenciesMeta:
      '@typescript-eslint/parser':
        optional: true

  eslint-plugin-jsx-a11y@6.9.0:
    resolution: {integrity: sha512-nOFOCaJG2pYqORjK19lqPqxMO/JpvdCZdPtNdxY3kvom3jTvkAbOvQvD8wuD0G8BYR0IGAGYDlzqWJOh/ybn2g==}
    engines: {node: '>=4.0'}
    peerDependencies:
      eslint: ^3 || ^4 || ^5 || ^6 || ^7 || ^8

  eslint-plugin-react-hooks@4.6.2:
    resolution: {integrity: sha512-QzliNJq4GinDBcD8gPB5v0wh6g8q3SUi6EFF0x8N/BL9PoVs0atuGc47ozMRyOWAKdwaZ5OnbOEa3WR+dSGKuQ==}
    engines: {node: '>=10'}
    peerDependencies:
      eslint: ^3.0.0 || ^4.0.0 || ^5.0.0 || ^6.0.0 || ^7.0.0 || ^8.0.0-0

  eslint-plugin-react-refresh@0.4.9:
    resolution: {integrity: sha512-QK49YrBAo5CLNLseZ7sZgvgTy21E6NEw22eZqc4teZfH8pxV3yXc9XXOYfUI6JNpw7mfHNkAeWtBxrTyykB6HA==}
    peerDependencies:
      eslint: '>=7'

  eslint-plugin-react@7.34.3:
    resolution: {integrity: sha512-aoW4MV891jkUulwDApQbPYTVZmeuSyFrudpbTAQuj5Fv8VL+o6df2xIGpw8B0hPjAaih1/Fb0om9grCdyFYemA==}
    engines: {node: '>=4'}
    peerDependencies:
      eslint: ^3 || ^4 || ^5 || ^6 || ^7 || ^8

  eslint-plugin-react@7.35.0:
    resolution: {integrity: sha512-v501SSMOWv8gerHkk+IIQBkcGRGrO2nfybfj5pLxuJNFTPxxA3PSryhXTK+9pNbtkggheDdsC0E9Q8CuPk6JKA==}
    engines: {node: '>=4'}
    peerDependencies:
      eslint: ^3 || ^4 || ^5 || ^6 || ^7 || ^8 || ^9.7

  eslint-plugin-simple-import-sort@12.1.1:
    resolution: {integrity: sha512-6nuzu4xwQtE3332Uz0to+TxDQYRLTKRESSc2hefVT48Zc8JthmN23Gx9lnYhu0FtkRSL1oxny3kJ2aveVhmOVA==}
    peerDependencies:
      eslint: '>=5.0.0'

  eslint-scope@7.2.2:
    resolution: {integrity: sha512-dOt21O7lTMhDM+X9mB4GX+DZrZtCUJPL/wlcTqxyrx5IvO0IYtILdtrQGQp+8n5S0gwSVmOf9NQrjMOgfQZlIg==}
    engines: {node: ^12.22.0 || ^14.17.0 || >=16.0.0}

  eslint-visitor-keys@3.4.3:
    resolution: {integrity: sha512-wpc+LXeiyiisxPlEkUzU6svyS1frIO3Mgxj1fdy7Pm8Ygzguax2N3Fa/D/ag1WqbOprdI+uY6wMUl8/a2G+iag==}
    engines: {node: ^12.22.0 || ^14.17.0 || >=16.0.0}

  eslint@8.57.0:
    resolution: {integrity: sha512-dZ6+mexnaTIbSBZWgou51U6OmzIhYM2VcNdtiTtI7qPNZm35Akpr0f6vtw3w1Kmn5PYo+tZVfh13WrhpS6oLqQ==}
    engines: {node: ^12.22.0 || ^14.17.0 || >=16.0.0}
    hasBin: true

  esniff@2.0.1:
    resolution: {integrity: sha512-kTUIGKQ/mDPFoJ0oVfcmyJn4iBDRptjNVIzwIFR7tqWXdVI9xfA2RMwY/gbSpJG3lkdWNEjLap/NqVHZiJsdfg==}
    engines: {node: '>=0.10'}

  espree@9.6.1:
    resolution: {integrity: sha512-oruZaFkjorTpF32kDSI5/75ViwGeZginGGy2NoOSg3Q9bnwlnmDm4HLnkl0RE3n+njDXR037aY1+x58Z/zFdwQ==}
    engines: {node: ^12.22.0 || ^14.17.0 || >=16.0.0}

  esquery@1.5.0:
    resolution: {integrity: sha512-YQLXUplAwJgCydQ78IMJywZCceoqk1oH01OERdSAJc/7U2AylwjhSCLDEtqwg811idIS/9fIU5GjG73IgjKMVg==}
    engines: {node: '>=0.10'}

  esrecurse@4.3.0:
    resolution: {integrity: sha512-KmfKL3b6G+RXvP8N1vr3Tq1kL/oCFgn2NYXEtqP8/L3pKapUA4G8cFVaoF3SU323CD4XypR/ffioHmkti6/Tag==}
    engines: {node: '>=4.0'}

  estraverse@5.3.0:
    resolution: {integrity: sha512-MMdARuVEQziNTeJD8DgMqmhwR11BRQ/cBP+pLtYdSTnf3MIO8fFeiINEbX36ZdNlfU/7A9f3gUw49B3oQsvwBA==}
    engines: {node: '>=4.0'}

  estree-walker@2.0.2:
    resolution: {integrity: sha512-Rfkk/Mp/DL7JVje3u18FxFujQlTNR2q6QfMSMB7AvCBx91NGj/ba3kCfza0f6dVDbw7YlRf/nDrn7pQrCCyQ/w==}

  estree-walker@3.0.3:
    resolution: {integrity: sha512-7RUKfXgSMMkzt6ZuXmqapOurLGPPfgj6l9uRZ7lRGolvk0y2yocc35LdcxKC5PQZdn2DMqioAQ2NoWcrTKmm6g==}

  esutils@2.0.3:
    resolution: {integrity: sha512-kVscqXk4OCp68SZ0dkgEKVi6/8ij300KBWTJq32P/dYeWTSwK41WyTxalN1eRmA5Z9UU/LX9D7FWSmV9SAYx6g==}
    engines: {node: '>=0.10.0'}

  eth-rpc-errors@4.0.3:
    resolution: {integrity: sha512-Z3ymjopaoft7JDoxZcEb3pwdGh7yiYMhOwm2doUt6ASXlMavpNlK6Cre0+IMl2VSGyEU9rkiperQhp5iRxn5Pg==}

  ethereum-bloom-filters@1.2.0:
    resolution: {integrity: sha512-28hyiE7HVsWubqhpVLVmZXFd4ITeHi+BUu05o9isf0GUpMtzBUi+8/gFrGaGYzvGAJQmJ3JKj77Mk9G98T84rA==}

  ethereum-cryptography@0.1.3:
    resolution: {integrity: sha512-w8/4x1SGGzc+tO97TASLja6SLd3fRIK2tLVcV2Gx4IB21hE19atll5Cq9o3d0ZmAYC/8aw0ipieTSiekAea4SQ==}

  ethereum-cryptography@2.2.1:
    resolution: {integrity: sha512-r/W8lkHSiTLxUxW8Rf3u4HGB0xQweG2RyETjywylKZSzLWoWAijRz8WCuOtJ6wah+avllXBqZuk29HCCvhEIRg==}

  ethereumjs-util@7.1.5:
    resolution: {integrity: sha512-SDl5kKrQAudFBUe5OJM9Ac6WmMyYmXX/6sTmLZ3ffG2eY6ZIGBes3pEDxNN6V72WyOw4CPD5RomKdsa8DAAwLg==}
    engines: {node: '>=10.0.0'}

  ethjs-unit@0.1.6:
    resolution: {integrity: sha512-/Sn9Y0oKl0uqQuvgFk/zQgR7aw1g36qX/jzSQ5lSwlO0GigPymk4eGQfeNTD03w1dPOqfz8V77Cy43jH56pagw==}
    engines: {node: '>=6.5.0', npm: '>=3'}

  ethjs-util@0.1.6:
    resolution: {integrity: sha512-CUnVOQq7gSpDHZVVrQW8ExxUETWrnrvXYvYz55wOU8Uj4VCgw56XC2B/fVqQN+f7gmrnRHSLVnFAwsCuNwji8w==}
    engines: {node: '>=6.5.0', npm: '>=3'}

  event-emitter@0.3.5:
    resolution: {integrity: sha512-D9rRn9y7kLPnJ+hMq7S/nhvoKwwvVJahBi2BPmx3bvbsEdK3W9ii8cBSGjP+72/LnM4n6fo3+dkCX5FeTQruXA==}

  event-target-shim@5.0.1:
    resolution: {integrity: sha512-i/2XbnSz/uxRCU6+NdVJgKWDTM427+MqYbkQzD321DuCQJUqOuJKIA0IM2+W2xtYHdKOmZ4dR6fExsd4SXL+WQ==}
    engines: {node: '>=6'}

  eventemitter3@4.0.4:
    resolution: {integrity: sha512-rlaVLnVxtxvoyLsQQFBx53YmXHDxRIzzTLbdfxqi4yocpSjAxXwkU0cScM5JgSKMqEhrZpnvQ2D9gjylR0AimQ==}

  events@3.3.0:
    resolution: {integrity: sha512-mQw+2fkQbALzQ7V0MY0IqdnXNOeTtP4r0lN9z7AAawCXgqea7bDii20AYrIBrFd/Hx0M2Ocz6S111CaFkUcb0Q==}
    engines: {node: '>=0.8.x'}

  evp_bytestokey@1.0.3:
    resolution: {integrity: sha512-/f2Go4TognH/KvCISP7OUsHn85hT9nUkxxA9BEWxFn+Oj9o8ZNLm/40hdlgSLyuOimsrTKLUMEorQexp/aPQeA==}

  execa@8.0.1:
    resolution: {integrity: sha512-VyhnebXciFV2DESc+p6B+y0LjSm0krU4OgJN44qFAhBY0TJ+1V61tYD2+wHusZ6F9n5K+vl8k0sTy7PEfV4qpg==}
    engines: {node: '>=16.17'}

  ext@1.7.0:
    resolution: {integrity: sha512-6hxeJYaL110a9b5TEJSj0gojyHQAmA2ch5Os+ySCiA1QGdS697XWY1pzsrSjqA9LDEEgdB/KypIlR59RcLuHYw==}

  fast-deep-equal@3.1.3:
    resolution: {integrity: sha512-f3qQ9oQy9j2AhBe/H9VC91wLmKBCCU/gDOnKNAYG5hswO7BLKj09Hc5HYNz9cGI++xlpDCIgDaitVs03ATR84Q==}

  fast-diff@1.3.0:
    resolution: {integrity: sha512-VxPP4NqbUjj6MaAOafWeUn2cXWLcCtljklUtZf0Ind4XQ+QPtmA0b18zZy0jIQx+ExRVCR/ZQpBmik5lXshNsw==}

  fast-glob@3.3.2:
    resolution: {integrity: sha512-oX2ruAFQwf/Orj8m737Y5adxDQO0LAB7/S5MnxCdTNDd4p6BsyIVsv9JQsATbTSq8KHRpLwIHbVlUNatxd+1Ow==}
    engines: {node: '>=8.6.0'}

  fast-json-stable-stringify@2.1.0:
    resolution: {integrity: sha512-lhd/wF+Lk98HZoTCtlVraHtfh5XYijIjalXck7saUtuanSDyLMxnHhSXEDJqHxD7msR8D0uCmqlkwjCV8xvwHw==}

  fast-levenshtein@2.0.6:
    resolution: {integrity: sha512-DCXu6Ifhqcks7TZKY3Hxp3y6qphY5SJZmrWMDrKcERSOXWQdMhU9Ig/PYrzyw/ul9jOIyh0N4M0tbC5hodg8dw==}

  fast-safe-stringify@2.1.1:
    resolution: {integrity: sha512-W+KJc2dmILlPplD/H4K9l9LcAHAfPtP6BY84uVLXQ6Evcz9Lcg33Y2z1IVblT6xdY54PXYVHEv+0Wpq8Io6zkA==}

  fastparse@1.1.2:
    resolution: {integrity: sha512-483XLLxTVIwWK3QTrMGRqUfUpoOs/0hbQrl2oz4J0pAcm3A3bu84wxTFqGqkJzewCLdME38xJLJAxBABfQT8sQ==}

  fastq@1.17.1:
    resolution: {integrity: sha512-sRVD3lWVIXWg6By68ZN7vho9a1pQcN/WBFaAAsDDFzlJjvoGx0P8z7V1t72grFJfJhu3YPZBuu25f7Kaw2jN1w==}

  faye-websocket@0.11.4:
    resolution: {integrity: sha512-CzbClwlXAuiRQAlUyfqPgvPoNKTckTPGfwZV4ZdAhVcP2lh9KUxJg2b5GkE7XbjKQ3YJnQ9z6D9ntLAlB+tP8g==}
    engines: {node: '>=0.8.0'}

  fetch@1.1.0:
    resolution: {integrity: sha512-5O8TwrGzoNblBG/jtK4NFuZwNCkZX6s5GfRNOaGtm+QGJEuNakSC/i2RW0R93KX6E0jVjNXm6O3CRN4Ql3K+yA==}

  file-entry-cache@6.0.1:
    resolution: {integrity: sha512-7Gps/XWymbLk2QLYK4NzpMOrYjMhdIxXuIvy2QBsLE6ljuodKvdkWs/cpyJJ3CVIVpH0Oi1Hvg1ovbMzLdFBBg==}
    engines: {node: ^10.12.0 || >=12.0.0}

  fill-range@7.1.1:
    resolution: {integrity: sha512-YsGpe3WHLK8ZYi4tWDg2Jy3ebRz2rXowDxnld4bkQB00cc/1Zw9AWnC0i9ztDJitivtQvaI9KaLyKrc+hBW0yg==}
    engines: {node: '>=8'}

  find-up@5.0.0:
    resolution: {integrity: sha512-78/PXT1wlLLDgTzDs7sjq9hzz0vXD+zn+7wypEe4fXQxCmdmqfGsEPQxmiCSQI3ajFV91bVSsvNtrJRiW6nGng==}
    engines: {node: '>=10'}

  firebase@10.12.4:
    resolution: {integrity: sha512-SQz49NMpwG4MLTPZ9C8jBp7IyS2haTvsIvjclgu+v/jvzNtjZoxIcoF6A13EIfBHmJ5eiuVlvttxElOf7LnJew==}

  flat-cache@3.2.0:
    resolution: {integrity: sha512-CYcENa+FtcUKLmhhqyctpclsq7QF38pKjZHsGNiSQF5r4FtoKDWabFDl3hzaEQMvT1LHEysw5twgLvpYYb4vbw==}
    engines: {node: ^10.12.0 || >=12.0.0}

  flatted@3.3.1:
    resolution: {integrity: sha512-X8cqMLLie7KsNUDSdzeN8FYK9rEt4Dt67OsG/DNGnYTSDBG4uFAJFBnUeiV+zCVAvwFy56IjM9sH51jVaEhNxw==}

  for-each@0.3.3:
    resolution: {integrity: sha512-jqYfLp7mo9vIyQf8ykW2v7A+2N4QjeCeI5+Dz9XraiO1ign81wjiH7Fb9vSOWvQfNtmSa4H2RoQTrrXivdUZmw==}

  foreground-child@3.2.1:
    resolution: {integrity: sha512-PXUUyLqrR2XCWICfv6ukppP96sdFwWbNEnfEMt7jNsISjMsvaLNinAHNDYyvkyU+SZG2BTSbT5NjG+vZslfGTA==}
    engines: {node: '>=14'}

  forge-std@https://codeload.github.com/foundry-rs/forge-std/tar.gz/07263d193d621c4b2b0ce8b4d54af58f6957d97d:
    resolution: {tarball: https://codeload.github.com/foundry-rs/forge-std/tar.gz/07263d193d621c4b2b0ce8b4d54af58f6957d97d}
    version: 1.9.1

  form-data-encoder@2.1.4:
    resolution: {integrity: sha512-yDYSgNMraqvnxiEXO4hi88+YZxaHC6QKzb5N84iRCTDeRO7ZALpir/lVmf/uXUhnwUr2O4HU8s/n6x+yNjQkHw==}
    engines: {node: '>= 14.17'}

  form-data@4.0.0:
    resolution: {integrity: sha512-ETEklSGi5t0QMZuiXoA/Q6vcnxcLQP5vdugSpuAyi6SVGi2clPPp+xgEhuMaHC+zGgn31Kd235W35f7Hykkaww==}
    engines: {node: '>= 6'}

  fraction.js@4.3.7:
    resolution: {integrity: sha512-ZsDfxO51wGAXREY55a7la9LScWpwv9RxIrYABrlvOFBlH/ShPnrtsXeuUIfXKKOVicNxQ+o8JTbJvjS4M89yew==}

  fs-extra@11.2.0:
    resolution: {integrity: sha512-PmDi3uwK5nFuXh7XDTlVnS17xJS7vW36is2+w3xcv8SVxiB4NyATf4ctkVY5bkSjX0Y4nbvZCq1/EjtEyr9ktw==}
    engines: {node: '>=14.14'}

  fs-extra@7.0.1:
    resolution: {integrity: sha512-YJDaCJZEnBmcbw13fvdAM9AwNOJwOzrE4pqMqBq5nFiEqXUqHwlK4B+3pUw6JNvfSPtX05xFHtYy/1ni01eGCw==}
    engines: {node: '>=6 <7 || >=8'}

  fs.realpath@1.0.0:
    resolution: {integrity: sha512-OO0pH2lK6a0hZnAdau5ItzHPI6pUlvI7jMVnxUQRtw4owF2wk8lOSabtGDCTP4Ggrg2MbGnWO9X8K1t4+fGMDw==}

  fsevents@2.3.3:
    resolution: {integrity: sha512-5xoDfX+fL7faATnagmWPpbFtwh/R77WmMMqqHGS65C3vvB0YHrgF+B1YmZ3441tMj5n63k0212XNoJwzlhffQw==}
    engines: {node: ^8.16.0 || ^10.6.0 || >=11.0.0}
    os: [darwin]

  function-bind@1.1.2:
    resolution: {integrity: sha512-7XHNxH7qX9xG5mIwxkhumTox/MIRNcOgDrxWsMt2pAr23WHp6MrRlN7FBSFpCpr+oVO0F744iUgR82nJMfG2SA==}

  function.prototype.name@1.1.6:
    resolution: {integrity: sha512-Z5kx79swU5P27WEayXM1tBi5Ze/lbIyiNgU3qyXUOf9b2rgXYyF9Dy9Cx+IQv/Lc8WCG6L82zwUPpSS9hGehIg==}
    engines: {node: '>= 0.4'}

  functions-have-names@1.2.3:
    resolution: {integrity: sha512-xckBUXyTIqT97tq2x2AMb+g163b5JFysYk0x4qxNFwbfQkmNZoiRHb6sPzI9/QV33WeuvVYBUIiD4NzNIyqaRQ==}

  gensync@1.0.0-beta.2:
    resolution: {integrity: sha512-3hN7NaskYvMDLQY55gnW3NQ+mesEAepTqlg+VEbj7zzqEMBVNhzcGYYeqFo/TlYz6eQiFcp1HcsCZO+nGgS8zg==}
    engines: {node: '>=6.9.0'}

  get-caller-file@2.0.5:
    resolution: {integrity: sha512-DyFP3BM/3YHTQOCUL/w0OZHR0lpKeGrxotcHWcqNEdnltqFwXVfhEBQ94eIo34AfQpo0rGki4cyIiftY06h2Fg==}
    engines: {node: 6.* || 8.* || >= 10.*}

  get-func-name@2.0.2:
    resolution: {integrity: sha512-8vXOvuE167CtIc3OyItco7N/dpRtBbYOsPsXCz7X/PMnlGjYjSGuZJgM1Y7mmew7BKf9BqvLX2tnOVy1BBUsxQ==}

  get-intrinsic@1.2.4:
    resolution: {integrity: sha512-5uYhsJH8VJBTv7oslg4BznJYhDoRI6waYCxMmCdnTrcCrHA/fCFKoTFz2JKKE0HdDFUF7/oQuhzumXJK7paBRQ==}
    engines: {node: '>= 0.4'}

  get-nonce@1.0.1:
    resolution: {integrity: sha512-FJhYRoDaiatfEkUK8HKlicmu/3SGFD51q3itKDGoSTysQJBnfOcxU5GxnhE1E6soB76MbT0MBtnKJuXyAx+96Q==}
    engines: {node: '>=6'}

  get-stdin@9.0.0:
    resolution: {integrity: sha512-dVKBjfWisLAicarI2Sf+JuBE/DghV4UzNAVe9yhEJuzeREd3JhOTE9cUaJTeSa77fsbQUK3pcOpJfM59+VKZaA==}
    engines: {node: '>=12'}

  get-stream@6.0.1:
    resolution: {integrity: sha512-ts6Wi+2j3jQjqi70w5AlN8DFnkSwC+MqmxEzdEALB2qXZYV3X/b1CTfgPLGJNMeAWxdPfU8FO1ms3NUfaHCPYg==}
    engines: {node: '>=10'}

  get-stream@8.0.1:
    resolution: {integrity: sha512-VaUJspBffn/LMCJVoMvSAdmscJyS1auj5Zulnn5UoYcY531UWmdwhRWkcGKnGU93m5HSXP9LP2usOryrBtQowA==}
    engines: {node: '>=16'}

  get-symbol-description@1.0.2:
    resolution: {integrity: sha512-g0QYk1dZBxGwk+Ngc+ltRH2IBp2f7zBkBMBJZCDerh6EhlhSR6+9irMCuT/09zD6qkarHUSn529sK/yL4S27mg==}
    engines: {node: '>= 0.4'}

  get-tsconfig@4.7.5:
    resolution: {integrity: sha512-ZCuZCnlqNzjb4QprAzXKdpp/gh6KTxSJuw3IBsPnV/7fV4NxC9ckB+vPTt8w7fJA0TaSD7c55BR47JD6MEDyDw==}

  glob-parent@5.1.2:
    resolution: {integrity: sha512-AOIgSQCepiJYwP3ARnGx+5VnTu2HBYdzbGP45eLw1vr3zB3vZLeyed1sC9hnbcOc9/SrMyM5RPQrkGz4aS9Zow==}
    engines: {node: '>= 6'}

  glob-parent@6.0.2:
    resolution: {integrity: sha512-XxwI8EOhVQgWp6iDL+3b0r86f4d6AX6zSU55HfB4ydCEuXLXc5FcYeOu+nnGftS4TEju/11rt4KJPTMgbfmv4A==}
    engines: {node: '>=10.13.0'}

  glob@10.3.10:
    resolution: {integrity: sha512-fa46+tv1Ak0UPK1TOy/pZrIybNNt4HCv7SDzwyfiOZkvZLEbjsZkJBPtDHVshZjbecAoAGSC20MjLDG/qr679g==}
    engines: {node: '>=16 || 14 >=14.17'}
    hasBin: true

  glob@10.4.5:
    resolution: {integrity: sha512-7Bv8RF0k6xjo7d4A/PxYLbUCfb6c+Vpd2/mB2yRDlew7Jb5hEXiCD9ibfO7wpk8i4sevK6DFny9h7EYbM3/sHg==}
    hasBin: true

  glob@7.2.3:
    resolution: {integrity: sha512-nFR0zLpU2YCaRxwoCJvL6UvCH2JFyFVIvwTLsIf21AuHlMskA1hhTdk+LlYJtOlYt9v6dvszD2BGRqBL+iQK9Q==}
    deprecated: Glob versions prior to v9 are no longer supported

  glob@8.1.0:
    resolution: {integrity: sha512-r8hpEjiQEYlF2QU0df3dS+nxxSIreXQS1qRhMJM0Q5NDdR386C7jb7Hwwod8Fgiuex+k0GFjgft18yvxm5XoCQ==}
    engines: {node: '>=12'}
    deprecated: Glob versions prior to v9 are no longer supported

  globals@11.12.0:
    resolution: {integrity: sha512-WOBp/EEGUiIsJSp7wcv/y6MO+lV9UoncWqxuFfm8eBwzWNgyfBd6Gz+IeKQ9jCmyhoH99g15M3T+QaVHFjizVA==}
    engines: {node: '>=4'}

  globals@13.24.0:
    resolution: {integrity: sha512-AhO5QUcj8llrbG09iWhPU2B204J1xnPeL8kQmVorSsy+Sjj1sk8gIyh6cUocGmH4L0UuhAJy+hJMRA4mgA4mFQ==}
    engines: {node: '>=8'}

  globalthis@1.0.4:
    resolution: {integrity: sha512-DpLKbNU4WylpxJykQujfCcwYWiV/Jhm50Goo0wrVILAv5jOr9d+H+UR3PhSCD2rCCEIg0uc+G+muBTwD54JhDQ==}
    engines: {node: '>= 0.4'}

  globby@11.1.0:
    resolution: {integrity: sha512-jhIXaOzy1sb8IyocaruWSn1TjmnBVs8Ayhcy83rmxNJ8q2uWKCAj3CnJY+KpGSXCueAPc0i05kVvVKtP1t9S3g==}
    engines: {node: '>=10'}

  globby@14.0.2:
    resolution: {integrity: sha512-s3Fq41ZVh7vbbe2PN3nrW7yC7U7MFVc5c98/iTl9c2GawNMKx/J648KQRW6WKkuU8GIbbh2IXfIRQjOZnXcTnw==}
    engines: {node: '>=18'}

  goober@2.1.14:
    resolution: {integrity: sha512-4UpC0NdGyAFqLNPnhCT2iHpza2q+RAY3GV85a/mRPdzyPQMsj0KmMMuetdIkzWRbJ+Hgau1EZztq8ImmiMGhsg==}
    peerDependencies:
      csstype: ^3.0.10

  gopd@1.0.1:
    resolution: {integrity: sha512-d65bNlIadxvpb/A2abVdlqKqV563juRnZ1Wtk6s1sIR8uNsXR70xqIzVqxVf1eTqDunwT2MkczEeaezCKTZhwA==}

  got@12.6.1:
    resolution: {integrity: sha512-mThBblvlAF1d4O5oqyvN+ZxLAYwIJK7bpMxgYqPD9okW0C3qm5FFn7k811QrcuEBwaogR3ngOFoCfs6mRv7teQ==}
    engines: {node: '>=14.16'}

  graceful-fs@4.2.10:
    resolution: {integrity: sha512-9ByhssR2fPVsNZj478qUUbKfmL0+t5BDVyjShtyZZLiK7ZDAArFFfopyOTj0M05wE2tJPisA4iTnnXl2YoPvOA==}

  graceful-fs@4.2.11:
    resolution: {integrity: sha512-RbJ5/jmFcNNCcDV5o9eTnBLJ/HszWV0P73bc+Ff4nS/rJj+YaS6IGyiOL0VoBYX+l1Wrl3k63h/KrH+nhJ0XvQ==}

  graphemer@1.4.0:
    resolution: {integrity: sha512-EtKwoO6kxCL9WO5xipiHTZlSzBm7WLT627TqC/uVRd0HKmq8NXyebnNYxDoBi7wt8eTWrUrKXCOVaFq9x1kgag==}

  happy-dom@14.12.3:
    resolution: {integrity: sha512-vsYlEs3E9gLwA1Hp+w3qzu+RUDFf4VTT8cyKqVICoZ2k7WM++Qyd2LwzyTi5bqMJFiIC/vNpTDYuxdreENRK/g==}
    engines: {node: '>=16.0.0'}

  has-bigints@1.0.2:
    resolution: {integrity: sha512-tSvCKtBr9lkF0Ex0aQiP9N+OpV4zi2r/Nee5VkRDbaqv35RLYMzbwQfFSZZH0kR+Rd6302UJZ2p/bJCEoR3VoQ==}

  has-flag@3.0.0:
    resolution: {integrity: sha512-sKJf1+ceQBr4SMkvQnBDNDtf4TXpVhVGateu0t918bl30FnbE2m4vNLX+VWe/dpjlb+HugGYzW7uQXH98HPEYw==}
    engines: {node: '>=4'}

  has-flag@4.0.0:
    resolution: {integrity: sha512-EykJT/Q1KjTWctppgIAgfSO0tKVuZUjhgMr17kqTumMl6Afv3EISleU7qZUzoXDFTAHTDC4NOoG/ZxU3EvlMPQ==}
    engines: {node: '>=8'}

  has-property-descriptors@1.0.2:
    resolution: {integrity: sha512-55JNKuIW+vq4Ke1BjOTjM2YctQIvCT7GFzHwmfZPGo5wnrgkid0YQtnAleFSqumZm4az3n2BS+erby5ipJdgrg==}

  has-proto@1.0.3:
    resolution: {integrity: sha512-SJ1amZAJUiZS+PhsVLf5tGydlaVB8EdFpaSO4gmiUKUOxk8qzn5AIy4ZeJUmh22znIdk/uMAUT2pl3FxzVUH+Q==}
    engines: {node: '>= 0.4'}

  has-symbols@1.0.3:
    resolution: {integrity: sha512-l3LCuF6MgDNwTDKkdYGEihYjt5pRPbEg46rtlmnSPlUbgmB8LOIrKJbYYFBSbnPaJexMKtiPO8hmeRjRz2Td+A==}
    engines: {node: '>= 0.4'}

  has-tostringtag@1.0.2:
    resolution: {integrity: sha512-NqADB8VjPFLM2V0VvHUewwwsw0ZWBaIdgo+ieHtK3hasLz4qeCRjYcqfB6AQrBggRKppKF8L52/VqdVsO47Dlw==}
    engines: {node: '>= 0.4'}

  hash-base@3.0.4:
    resolution: {integrity: sha512-EeeoJKjTyt868liAlVmcv2ZsUfGHlE3Q+BICOXcZiwN3osr5Q/zFGYmTJpoIzuaSTAwndFy+GqhEwlU4L3j4Ow==}
    engines: {node: '>=4'}

  hash-base@3.1.0:
    resolution: {integrity: sha512-1nmYp/rhMDiE7AYkDw+lLwlAzz0AntGIe51F3RfFfEqyQ3feY2eI/NcwC6umIQVOASPMsWJLJScWKSSvzL9IVA==}
    engines: {node: '>=4'}

  hash.js@1.1.7:
    resolution: {integrity: sha512-taOaskGt4z4SOANNseOviYDvjEJinIkRgmp7LbKP2YTTmVxWBl87s/uzK9r+44BclBSp2X7K1hqeNfz9JbBeXA==}

  hasown@2.0.2:
    resolution: {integrity: sha512-0hJU9SCPvmMzIBdZFqNPXWa6dqh7WdH0cII9y+CyS8rG3nL48Bclra9HmKhVVUHyPWNH5Y7xDwAB7bfgSjkUMQ==}
    engines: {node: '>= 0.4'}

  he@1.2.0:
    resolution: {integrity: sha512-F/1DnUGPopORZi0ni+CvrCgHQ5FyEAHRLSApuYWMmrbSwoN2Mn/7k+Gl38gJnR7yyDZk6WLXwiGod1JOWNDKGw==}
    hasBin: true

  highlight.js@11.9.0:
    resolution: {integrity: sha512-fJ7cW7fQGCYAkgv4CPfwFHrfd/cLS4Hau96JuJ+ZTOWhjnhoeN1ub1tFmALm/+lW5z4WCAuAV9bm05AP0mS6Gw==}
    engines: {node: '>=12.0.0'}

  hmac-drbg@1.0.1:
    resolution: {integrity: sha512-Tti3gMqLdZfhOQY1Mzf/AanLiqh1WTiJgEj26ZuYQ9fbkLomzGchCws4FyrSd4VkpBfiNhaE1On+lOz894jvXg==}

  html-encoding-sniffer@4.0.0:
    resolution: {integrity: sha512-Y22oTqIU4uuPgEemfz7NDJz6OeKf12Lsu+QC+s3BVpda64lTiMYCyGwg5ki4vFxkMwQdeZDl2adZoqUgdFuTgQ==}
    engines: {node: '>=18'}

  http-cache-semantics@4.1.1:
    resolution: {integrity: sha512-er295DKPVsV82j5kw1Gjt+ADA/XYHsajl82cGNQG2eyoPkvgUhX+nDIyelzhIWbbsXP39EHcI6l5tYs2FYqYXQ==}

  http-https@1.0.0:
    resolution: {integrity: sha512-o0PWwVCSp3O0wS6FvNr6xfBCHgt0m1tvPLFOCc2iFDKTRAXhB7m8klDf7ErowFH8POa6dVdGatKU5I1YYwzUyg==}

  http-parser-js@0.5.8:
    resolution: {integrity: sha512-SGeBX54F94Wgu5RH3X5jsDtf4eHyRogWX1XGT3b4HuW3tQPM4AaBzoUji/4AAJNXCEOWZ5O0DgZmJw1947gD5Q==}

  http-proxy-agent@7.0.2:
    resolution: {integrity: sha512-T1gkAiYYDWYx3V5Bmyu7HcfcvL7mUrTWiM6yOfa3PIphViJ/gFPbvidQ+veqSOHci/PxBcDabeUNCzpOODJZig==}
    engines: {node: '>= 14'}

  http2-wrapper@2.2.1:
    resolution: {integrity: sha512-V5nVw1PAOgfI3Lmeaj2Exmeg7fenjhRUgz1lPSezy1CuhPYbgQtbQj4jZfEAEMlaL+vupsvhjqCyjzob0yxsmQ==}
    engines: {node: '>=10.19.0'}

  https-browserify@1.0.0:
    resolution: {integrity: sha512-J+FkSdyD+0mA0N+81tMotaRMfSL9SGi+xpD3T6YApKsc3bGSXJlfXri3VyFOeYkfLRQisDk1W+jIFFKBeUBbBg==}

  https-proxy-agent@7.0.5:
    resolution: {integrity: sha512-1e4Wqeblerz+tMKPIq2EMGiiWW1dIjZOksyHWSUm1rmuvw/how9hBHZ38lAGj5ID4Ik6EdkOw7NmWPy6LAwalw==}
    engines: {node: '>= 14'}

  human-signals@5.0.0:
    resolution: {integrity: sha512-AXcZb6vzzrFAUE61HnN4mpLqd/cSIwNQjtNWR0euPm6y0iqx3G4gOXaIDdtdDwZmhwe82LA6+zinmW4UBWVePQ==}
    engines: {node: '>=16.17.0'}

  iconv-lite@0.4.24:
    resolution: {integrity: sha512-v3MXnZAcvnywkTUEZomIActle7RXXeedOR31wwl7VlyoXO4Qi9arvSenNQWne1TcRwhCL1HwLI21bEqdpj8/rA==}
    engines: {node: '>=0.10.0'}

  iconv-lite@0.6.3:
    resolution: {integrity: sha512-4fCk79wshMdzMp2rH06qWrJE4iolqLhCUH+OiuIgU++RB0+94NlDL81atO7GX55uUKueo0txHNtvEyI6D7WdMw==}
    engines: {node: '>=0.10.0'}

  idb@7.1.1:
    resolution: {integrity: sha512-gchesWBzyvGHRO9W8tzUWFDycow5gwjvFKfyV9FF32Y7F50yZMp7mP+T2mJIWFx49zicqyC4uefHM17o6xKIVQ==}

  ieee754@1.2.1:
    resolution: {integrity: sha512-dcyqhDvX1C46lXZcVqCpK+FtMRQVdIMN6/Df5js2zouUsqG7I6sFxitIC+7KYK29KdXOLHdu9zL4sFnoVQnqaA==}

  ignore@5.3.1:
    resolution: {integrity: sha512-5Fytz/IraMjqpwfd34ke28PTVMjZjJG2MPn5t7OE4eUCUNf8BAa7b5WUS9/Qvr6mwOQS7Mk6vdsMno5he+T8Xw==}
    engines: {node: '>= 4'}

  immutable@4.3.6:
    resolution: {integrity: sha512-Ju0+lEMyzMVZarkTn/gqRpdqd5dOPaz1mCZ0SH3JV6iFw81PldE/PEB1hWVEA288HPt4WXW8O7AWxB10M+03QQ==}

  import-fresh@3.3.0:
    resolution: {integrity: sha512-veYYhQa+D1QBKznvhUHxb8faxlrwUnxseDAbAp457E0wLNio2bOSKnjYDhMj+YiAq61xrMGhQk9iXVk5FzgQMw==}
    engines: {node: '>=6'}

  import-lazy@4.0.0:
    resolution: {integrity: sha512-rKtvo6a868b5Hu3heneU+L4yEQ4jYKLtjpnPeUdK7h0yzXGmyBTypknlkCvHFBqfX9YlorEiMM6Dnq/5atfHkw==}
    engines: {node: '>=8'}

  imurmurhash@0.1.4:
    resolution: {integrity: sha512-JmXMZ6wuvDmLiHEml9ykzqO6lwFbof0GG4IkcGaENdCRDDmMVnny7s5HsIgHCbaq0w2MyPhDqkhTUgS2LU2PHA==}
    engines: {node: '>=0.8.19'}

  indent-string@4.0.0:
    resolution: {integrity: sha512-EdDDZu4A2OyIK7Lr/2zG+w5jmbuk1DVBnEwREQvBzspBJkCEbRa8GxU1lghYcaGJCnRWibjDXlq779X1/y5xwg==}
    engines: {node: '>=8'}

  inflight@1.0.6:
    resolution: {integrity: sha512-k92I/b08q4wvFscXCLvqfsHCrjrF7yiXsQuIVvVE7N82W3+aqpzuUdBbfhWcy/FZR3/4IgflMgKLOsvPDrGCJA==}
    deprecated: This module is not supported, and leaks memory. Do not use it. Check out lru-cache if you want a good and tested way to coalesce async requests by a key value, which is much more comprehensive and powerful.

  inherits@2.0.4:
    resolution: {integrity: sha512-k/vGaX4/Yla3WzyMCvTQOXYeIHvqOKtnqBduzTHpzpQZzAskKMhZ2K+EnBiSM9zGSoIFeMpXKxa4dYeZIQqewQ==}

  ini@1.3.8:
    resolution: {integrity: sha512-JV/yugV2uzW5iMRSiZAyDtQd+nxtUnjeLt0acNdw98kKLrvuRVyB80tsREOE7yvGVgalhZ6RNXCmEHkUKBKxew==}

  internal-slot@1.0.7:
    resolution: {integrity: sha512-NGnrKwXzSms2qUUih/ILZ5JBqNTSa1+ZmP6flaIp6KmSElgE9qdndzS3cqjrDovwFdmwsGsLdeFgB6suw+1e9g==}
    engines: {node: '>= 0.4'}

  invariant@2.2.4:
    resolution: {integrity: sha512-phJfQVBuaJM5raOpJjSfkiD6BpbCE4Ns//LaXl6wGYtUBY83nWS6Rf9tXm2e8VaK60JEjYldbPif/A2B1C2gNA==}

  is-arguments@1.1.1:
    resolution: {integrity: sha512-8Q7EARjzEnKpt/PCD7e1cgUS0a6X8u5tdSiMqXhojOdoV9TsMsiO+9VLC5vAmO8N7/GmXn7yjR8qnA6bVAEzfA==}
    engines: {node: '>= 0.4'}

  is-array-buffer@3.0.4:
    resolution: {integrity: sha512-wcjaerHw0ydZwfhiKbXJWLDY8A7yV7KhjQOpb83hGgGfId/aQa4TOvwyzn2PuswW2gPCYEL/nEAiSVpdOj1lXw==}
    engines: {node: '>= 0.4'}

  is-arrayish@0.2.1:
    resolution: {integrity: sha512-zz06S8t0ozoDXMG+ube26zeCTNXcKIPJZJi8hBrF4idCLms4CG9QtK7qBl1boi5ODzFpjswb5JPmHCbMpjaYzg==}

  is-arrayish@0.3.2:
    resolution: {integrity: sha512-eVRqCvVlZbuw3GrM63ovNSNAeA1K16kaR/LRY/92w0zxQ5/1YzwblUX652i4Xs9RwAGjW9d9y6X88t8OaAJfWQ==}

  is-async-function@2.0.0:
    resolution: {integrity: sha512-Y1JXKrfykRJGdlDwdKlLpLyMIiWqWvuSd17TvZk68PLAOGOoF4Xyav1z0Xhoi+gCYjZVeC5SI+hYFOfvXmGRCA==}
    engines: {node: '>= 0.4'}

  is-bigint@1.0.4:
    resolution: {integrity: sha512-zB9CruMamjym81i2JZ3UMn54PKGsQzsJeo6xvN3HJJ4CAsQNB6iRutp2To77OfCNuoxspsIhzaPoO1zyCEhFOg==}

  is-binary-path@2.1.0:
    resolution: {integrity: sha512-ZMERYes6pDydyuGidse7OsHxtbI7WVeUEozgR/g7rd0xUimYNlvZRE/K2MgZTjWy725IfelLeVcEM97mmtRGXw==}
    engines: {node: '>=8'}

  is-boolean-object@1.1.2:
    resolution: {integrity: sha512-gDYaKHJmnj4aWxyj6YHyXVpdQawtVLHU5cb+eztPGczf6cjuTdwve5ZIEfgXqH4e57An1D1AKf8CZ3kYrQRqYA==}
    engines: {node: '>= 0.4'}

  is-callable@1.2.7:
    resolution: {integrity: sha512-1BC0BVFhS/p0qtw6enp8e+8OD0UrK0oFLztSjNzhcKA3WDuJxxAPXzPuPtKkjEY9UUoEWlX/8fgKeu2S8i9JTA==}
    engines: {node: '>= 0.4'}

  is-core-module@2.14.0:
    resolution: {integrity: sha512-a5dFJih5ZLYlRtDc0dZWP7RiKr6xIKzmn/oAYCDvdLThadVgyJwlaoQPmRtMSpz+rk0OGAgIu+TcM9HUF0fk1A==}
    engines: {node: '>= 0.4'}

  is-core-module@2.15.0:
    resolution: {integrity: sha512-Dd+Lb2/zvk9SKy1TGCt1wFJFo/MWBPMX5x7KcvLajWTGuomczdQX61PvY5yK6SVACwpoexWo81IfFyoKY2QnTA==}
    engines: {node: '>= 0.4'}

  is-data-view@1.0.1:
    resolution: {integrity: sha512-AHkaJrsUVW6wq6JS8y3JnM/GJF/9cf+k20+iDzlSaJrinEo5+7vRiteOSwBhHRiAyQATN1AmY4hwzxJKPmYf+w==}
    engines: {node: '>= 0.4'}

  is-date-object@1.0.5:
    resolution: {integrity: sha512-9YQaSxsAiSwcvS33MBk3wTCVnWK+HhF8VZR2jRxehM16QcVOdHqPn4VPHmRK4lSr38n9JriurInLcP90xsYNfQ==}
    engines: {node: '>= 0.4'}

  is-extglob@1.0.0:
    resolution: {integrity: sha512-7Q+VbVafe6x2T+Tu6NcOf6sRklazEPmBoB3IWk3WdGZM2iGUwU/Oe3Wtq5lSEkDTTlpp8yx+5t4pzO/i9Ty1ww==}
    engines: {node: '>=0.10.0'}

  is-extglob@2.1.1:
    resolution: {integrity: sha512-SbKbANkN603Vi4jEZv49LeVJMn4yGwsbzZworEoyEiutsN3nJYdbO36zfhGJ6QEDpOZIFkDtnq5JRxmvl3jsoQ==}
    engines: {node: '>=0.10.0'}

  is-finalizationregistry@1.0.2:
    resolution: {integrity: sha512-0by5vtUJs8iFQb5TYUHHPudOR+qXYIMKtiUzvLIZITZUjknFmziyBJuLhVRc+Ds0dREFlskDNJKYIdIzu/9pfw==}

  is-fullwidth-code-point@3.0.0:
    resolution: {integrity: sha512-zymm5+u+sCsSWyD9qNaejV3DFvhCKclKdizYaJUuHA83RLjb7nSuGnddCHGv0hk+KY7BMAlsWeK4Ueg6EV6XQg==}
    engines: {node: '>=8'}

  is-generator-function@1.0.10:
    resolution: {integrity: sha512-jsEjy9l3yiXEQ+PsXdmBwEPcOxaXWLspKdplFUVI9vq1iZgIekeC0L167qeu86czQaxed3q/Uzuw0swL0irL8A==}
    engines: {node: '>= 0.4'}

  is-glob@2.0.1:
    resolution: {integrity: sha512-a1dBeB19NXsf/E0+FHqkagizel/LQw2DjSQpvQrj3zT+jYPpaUCryPnrQajXKFLCMuf4I6FhRpaGtw4lPrG6Eg==}
    engines: {node: '>=0.10.0'}

  is-glob@4.0.3:
    resolution: {integrity: sha512-xelSayHH36ZgE7ZWhli7pW34hNbNl8Ojv5KVmkJD4hBdD3th8Tfk9vYasLM+mXWOZhFkgZfxhLSnrwRr4elSSg==}
    engines: {node: '>=0.10.0'}

  is-hex-prefixed@1.0.0:
    resolution: {integrity: sha512-WvtOiug1VFrE9v1Cydwm+FnXd3+w9GaeVUss5W4v/SLy3UW00vP+6iNF2SdnfiBoLy4bTqVdkftNGTUeOFVsbA==}
    engines: {node: '>=6.5.0', npm: '>=3'}

  is-invalid-path@0.1.0:
    resolution: {integrity: sha512-aZMG0T3F34mTg4eTdszcGXx54oiZ4NtHSft3hWNJMGJXUUqdIj3cOZuHcU0nCWWcY3jd7yRe/3AEm3vSNTpBGQ==}
    engines: {node: '>=0.10.0'}

  is-map@2.0.3:
    resolution: {integrity: sha512-1Qed0/Hr2m+YqxnM09CjA2d/i6YZNfF6R2oRAOj36eUdS6qIV/huPJNSEpKbupewFs+ZsJlxsjjPbc0/afW6Lw==}
    engines: {node: '>= 0.4'}

  is-nan@1.3.2:
    resolution: {integrity: sha512-E+zBKpQ2t6MEo1VsonYmluk9NxGrbzpeeLC2xIViuO2EjU2xsXsBPwTr3Ykv9l08UYEVEdWeRZNouaZqF6RN0w==}
    engines: {node: '>= 0.4'}

  is-negative-zero@2.0.3:
    resolution: {integrity: sha512-5KoIu2Ngpyek75jXodFvnafB6DJgr3u8uuK0LEZJjrU19DrMD3EVERaR8sjz8CCGgpZvxPl9SuE1GMVPFHx1mw==}
    engines: {node: '>= 0.4'}

  is-number-object@1.0.7:
    resolution: {integrity: sha512-k1U0IRzLMo7ZlYIfzRu23Oh6MiIFasgpb9X76eqfFZAqwH44UI4KTBvBYIZ1dSL9ZzChTB9ShHfLkR4pdW5krQ==}
    engines: {node: '>= 0.4'}

  is-number@7.0.0:
    resolution: {integrity: sha512-41Cifkg6e8TylSpdtTpeLVMqvSBEVzTttHvERD741+pnZ8ANv0004MRL43QKPDlK9cGvNp6NZWZUBlbGXYxxng==}
    engines: {node: '>=0.12.0'}

  is-path-inside@3.0.3:
    resolution: {integrity: sha512-Fd4gABb+ycGAmKou8eMftCupSir5lRxqf4aD/vd0cD2qc4HL07OjCeuHMr8Ro4CoMaeCKDB0/ECBOVWjTwUvPQ==}
    engines: {node: '>=8'}

  is-potential-custom-element-name@1.0.1:
    resolution: {integrity: sha512-bCYeRA2rVibKZd+s2625gGnGF/t7DSqDs4dP7CrLA1m7jKWz6pps0LpYLJN8Q64HtmPKJ1hrN3nzPNKFEKOUiQ==}

  is-regex@1.1.4:
    resolution: {integrity: sha512-kvRdxDsxZjhzUX07ZnLydzS1TU/TJlTUHHY4YLL87e37oUA49DfkLqgy+VjFocowy29cKvcSiu+kIv728jTTVg==}
    engines: {node: '>= 0.4'}

  is-set@2.0.3:
    resolution: {integrity: sha512-iPAjerrse27/ygGLxw+EBR9agv9Y6uLeYVJMu+QNCoouJ1/1ri0mGrcWpfCqFZuzzx3WjtwxG098X+n4OuRkPg==}
    engines: {node: '>= 0.4'}

  is-shared-array-buffer@1.0.3:
    resolution: {integrity: sha512-nA2hv5XIhLR3uVzDDfCIknerhx8XUKnstuOERPNNIinXG7v9u+ohXF67vxm4TPTEPU6lm61ZkwP3c9PCB97rhg==}
    engines: {node: '>= 0.4'}

  is-stream@3.0.0:
    resolution: {integrity: sha512-LnQR4bZ9IADDRSkvpqMGvt/tEJWclzklNgSw48V5EAaAeDd6qGvN8ei6k5p0tvxSR171VmGyHuTiAOfxAbr8kA==}
    engines: {node: ^12.20.0 || ^14.13.1 || >=16.0.0}

  is-string@1.0.7:
    resolution: {integrity: sha512-tE2UXzivje6ofPW7l23cjDOMa09gb7xlAqG6jG5ej6uPV32TlWP3NKPigtaGeHNu9fohccRYvIiZMfOOnOYUtg==}
    engines: {node: '>= 0.4'}

  is-symbol@1.0.4:
    resolution: {integrity: sha512-C/CPBqKWnvdcxqIARxyOh4v1UUEOCHpgDa0WYgpKDFMszcrPcffg5uhwSgPCLD2WWxmq6isisz87tzT01tuGhg==}
    engines: {node: '>= 0.4'}

  is-typed-array@1.1.13:
    resolution: {integrity: sha512-uZ25/bUAlUY5fR4OKT4rZQEBrzQWYV9ZJYGGsUmEJ6thodVJ1HX64ePQ6Z0qPWP+m+Uq6e9UugrE38jeYsDSMw==}
    engines: {node: '>= 0.4'}

  is-typedarray@1.0.0:
    resolution: {integrity: sha512-cyA56iCMHAh5CdzjJIa4aohJyeO1YbwLi3Jc35MmRU6poroFjIGZzUzupGiRPOjgHg9TLu43xbpwXk523fMxKA==}

  is-valid-path@0.1.1:
    resolution: {integrity: sha512-+kwPrVDu9Ms03L90Qaml+79+6DZHqHyRoANI6IsZJ/g8frhnfchDOBCa0RbQ6/kdHt5CS5OeIEyrYznNuVN+8A==}
    engines: {node: '>=0.10.0'}

  is-weakmap@2.0.2:
    resolution: {integrity: sha512-K5pXYOm9wqY1RgjpL3YTkF39tni1XajUIkawTLUo9EZEVUFga5gSQJF8nNS7ZwJQ02y+1YCNYcMh+HIf1ZqE+w==}
    engines: {node: '>= 0.4'}

  is-weakref@1.0.2:
    resolution: {integrity: sha512-qctsuLZmIQ0+vSSMfoVvyFe2+GSEvnmZ2ezTup1SBse9+twCCeial6EEi3Nc2KFcf6+qz2FBPnjXsk8xhKSaPQ==}

  is-weakset@2.0.3:
    resolution: {integrity: sha512-LvIm3/KWzS9oRFHugab7d+M/GcBXuXX5xZkzPmN+NxihdQlZUQ4dWuSV1xR/sq6upL1TJEDrfBgRepHFdBtSNQ==}
    engines: {node: '>= 0.4'}

  isarray@1.0.0:
    resolution: {integrity: sha512-VLghIWNM6ELQzo7zwmcg0NmTVyWKYjvIeM83yjp0wRDTmUnrM678fQbcKBo6n2CJEF0szoG//ytg+TKla89ALQ==}

  isarray@2.0.5:
    resolution: {integrity: sha512-xHjhDr3cNBK0BzdUJSPXZntQUx/mwMS5Rw4A7lPJ90XGAO6ISP/ePDNuo0vhqOZU+UD5JoodwCAAoZQd3FeAKw==}

  isexe@2.0.0:
    resolution: {integrity: sha512-RHxMLp9lnKHGHRng9QFhRCMbYAcVpn69smSGcq3f36xjgVVWThj4qqLbTLlq7Ssj8B+fIQ1EuCEGI2lKsyQeIw==}

  isomorphic-timers-promises@1.0.1:
    resolution: {integrity: sha512-u4sej9B1LPSxTGKB/HiuzvEQnXH0ECYkSVQU39koSwmFAxhlEAFl9RdTvLv4TOTQUgBS5O3O5fwUxk6byBZ+IQ==}
    engines: {node: '>=10'}

  isows@1.0.4:
    resolution: {integrity: sha512-hEzjY+x9u9hPmBom9IIAqdJCwNLax+xrPb51vEPpERoFlIxgmZcHzsT5jKG06nvInKOBGvReAVz80Umed5CczQ==}
    peerDependencies:
      ws: '*'

  iterator.prototype@1.1.2:
    resolution: {integrity: sha512-DR33HMMr8EzwuRL8Y9D3u2BMj8+RqSE850jfGu59kS7tbmPLzGkZmVSfyCFSDxuZiEY6Rzt3T2NA/qU+NwVj1w==}

  jackspeak@2.3.6:
    resolution: {integrity: sha512-N3yCS/NegsOBokc8GAdM8UcmfsKiSS8cipheD/nivzr700H+nsMOxJjQnvwOcRYVuFkdH0wGUvW2WbXGmrZGbQ==}
    engines: {node: '>=14'}

  jackspeak@3.4.3:
    resolution: {integrity: sha512-OGlZQpz2yfahA/Rd1Y8Cd9SIEsqvXkLVoSw/cgwhnhFMDbsQFeZYoJJ7bIZBS9BcamUW96asq/npPWugM+RQBw==}

  javascript-stringify@2.1.0:
    resolution: {integrity: sha512-JVAfqNPTvNq3sB/VHQJAFxN/sPgKnsKrCwyRt15zwNCdrMMJDdcEOdubuy+DuJYYdm0ox1J4uzEuYKkN+9yhVg==}

  jiti@1.21.6:
    resolution: {integrity: sha512-2yTgeWTWzMWkHu6Jp9NKgePDaYHbntiwvYuuJLbbN9vl7DC9DvXKOB2BC3ZZ92D3cvV/aflH0osDfwpHepQ53w==}
    hasBin: true

  jju@1.4.0:
    resolution: {integrity: sha512-8wb9Yw966OSxApiCt0K3yNJL8pnNeIv+OEq2YMidz4FKP6nonSRoOXc80iXY4JaN2FC11B9qsNmDsm+ZOfMROA==}

  jotai-devtools@0.10.0:
    resolution: {integrity: sha512-ltGzJMam7sXbC827U1A2H6rMg+iiK5VzaBmanVfVpWS4fK9/8Mq5NLaG3n2OFtsQgI0nUDaNl/3NObI38sBx+A==}
    engines: {node: '>=14.0.0'}
    peerDependencies:
      react: '>=17.0.0'

  jotai@2.8.4:
    resolution: {integrity: sha512-f6jwjhBJcDtpeauT2xH01gnqadKEySwwt1qNBLvAXcnojkmb76EdqRt05Ym8IamfHGAQz2qMKAwftnyjeSoHAA==}
    engines: {node: '>=12.20.0'}
    peerDependencies:
      '@types/react': '>=17.0.0'
      react: '>=17.0.0'
    peerDependenciesMeta:
      '@types/react':
        optional: true
      react:
        optional: true

  jotai@2.9.1:
    resolution: {integrity: sha512-t4Q7FIqQB3N/1art4OcqdlEtPmQ2h4DNIzTFhvt06WE0kCpQ1QoG+1A1IGTaQBi2KdDRsnywj+ojmHHKgw6PDA==}
    engines: {node: '>=12.20.0'}
    peerDependencies:
      '@types/react': '>=17.0.0'
      react: '>=17.0.0'
    peerDependenciesMeta:
      '@types/react':
        optional: true
      react:
        optional: true

  js-sha3@0.8.0:
    resolution: {integrity: sha512-gF1cRrHhIzNfToc802P800N8PpXS+evLLXfsVpowqmAFR9uwbi89WvXg2QspOmXL8QL86J4T1EpFu+yUkwJY3Q==}

  js-tokens@4.0.0:
    resolution: {integrity: sha512-RdJUflcE3cUzKiMqQgsCu06FPu9UdIJO0beYbPhHN4k6apgJtifcoCtT9bcxOpYBtpD2kCM6Sbzg4CausW/PKQ==}

  js-yaml@4.1.0:
    resolution: {integrity: sha512-wpxZs9NoxZaJESJGIZTyDEaYpl0FKSA+FB9aJiyemKhMwkxQg63h4T1KJgUGHpTqPDNRcmmYLugrRjJlBtWvRA==}
    hasBin: true

  jsdom@24.1.1:
    resolution: {integrity: sha512-5O1wWV99Jhq4DV7rCLIoZ/UIhyQeDR7wHVyZAHAshbrvZsLs+Xzz7gtwnlJTJDjleiTKh54F4dXrX70vJQTyJQ==}
    engines: {node: '>=18'}
    peerDependencies:
      canvas: ^2.11.2
    peerDependenciesMeta:
      canvas:
        optional: true

  jsesc@2.5.2:
    resolution: {integrity: sha512-OYu7XEzjkCQ3C5Ps3QIZsQfNpqoJyZZA99wd9aWd05NCtC5pWOkShK2mkL6HXQR6/Cy2lbNdPlZBpuQHXE63gA==}
    engines: {node: '>=4'}
    hasBin: true

  json-buffer@3.0.1:
    resolution: {integrity: sha512-4bV5BfR2mqfQTJm+V5tPPdf+ZpuhiIvTuAB5g8kcrXOZpTT/QwwVRWBywX1ozr6lEuPdbHxwaJlm9G6mI2sfSQ==}

  json-parse-even-better-errors@2.3.1:
    resolution: {integrity: sha512-xyFwyhro/JEof6Ghe2iz2NcXoj2sloNsWr/XsERDK/oiPCfaNhl5ONfp+jQdAZRQQ0IJWNzH9zIZF7li91kh2w==}

  json-rpc-random-id@1.0.1:
    resolution: {integrity: sha512-RJ9YYNCkhVDBuP4zN5BBtYAzEl03yq/jIIsyif0JY9qyJuQQZNeDK7anAPKKlyEtLSj2s8h6hNh2F8zO5q7ScA==}

  json-schema-traverse@0.4.1:
    resolution: {integrity: sha512-xbbCH5dCYU5T8LcEhhuh7HJ88HXuW3qsI3Y0zOZFKfZEHcpWiHU/Jxzk629Brsab/mMiHQti9wMP+845RPe3Vg==}

  json-schema-traverse@1.0.0:
    resolution: {integrity: sha512-NM8/P9n3XjXhIZn1lLhkFaACTOURQXjWhV4BA/RnOv8xvgqtqpAX9IO4mRQxSx1Rlo4tqzeqb0sOlruaOy3dug==}

  json-stable-stringify-without-jsonify@1.0.1:
    resolution: {integrity: sha512-Bdboy+l7tA3OGW6FjyFHWkP5LuByj1Tk33Ljyq0axyzdk9//JSi2u3fP1QSmd1KNwq6VOKYGlAu87CisVir6Pw==}

  json-stable-stringify@1.1.1:
    resolution: {integrity: sha512-SU/971Kt5qVQfJpyDveVhQ/vya+5hvrjClFOcr8c0Fq5aODJjMwutrOfCU+eCnVD5gpx1Q3fEqkyom77zH1iIg==}
    engines: {node: '>= 0.4'}

  json5@1.0.2:
    resolution: {integrity: sha512-g1MWMLBiz8FKi1e4w0UyVL3w+iJceWAFBAaBnnGKOpNa5f8TLktkbre1+s6oICydWAm+HRUGTmI+//xv2hvXYA==}
    hasBin: true

  json5@2.2.3:
    resolution: {integrity: sha512-XmOWe7eyHYH14cLdVPoyg+GOH3rYX++KpzrylJwSW98t3Nk+U8XOl8FWKOgwtzdb8lXGf6zYwDUzeHMWfxasyg==}
    engines: {node: '>=6'}
    hasBin: true

  jsondiffpatch@0.5.0:
    resolution: {integrity: sha512-Quz3MvAwHxVYNXsOByL7xI5EB2WYOeFswqaHIA3qOK3isRWTxiplBEocmmru6XmxDB2L7jDNYtYA4FyimoAFEw==}
    engines: {node: '>=8.17.0'}
    hasBin: true
    bundledDependencies: []

  jsonfile@4.0.0:
    resolution: {integrity: sha512-m6F1R3z8jjlf2imQHS2Qez5sjKWQzbuuhuJ/FKYFRZvPE3PuHcSMVZzfsLhGVOkfd20obL5SWEBew5ShlquNxg==}

  jsonfile@6.1.0:
    resolution: {integrity: sha512-5dgndWOriYSm5cnYaJNhalLNDKOqFwyDB/rr1E9ZsGciGvKPs8R2xYGCacuf3z6K1YKDz182fd+fY3cn3pMqXQ==}

  jsonify@0.0.1:
    resolution: {integrity: sha512-2/Ki0GcmuqSrgFyelQq9M05y7PS0mEwuIzrf3f1fPqkVDVRvZrPZtVSMHxdgo8Aq0sxAOb/cr2aqqA3LeWHVPg==}

  jsonschema@1.4.1:
    resolution: {integrity: sha512-S6cATIPVv1z0IlxdN+zUk5EPjkGCdnhN4wVSBlvoUO1tOLJootbo9CquNJmbIh4yikWHiUedhRYrNPn1arpEmQ==}

  jsx-ast-utils@3.3.5:
    resolution: {integrity: sha512-ZZow9HBI5O6EPgSJLUb8n2NKgmVWTwCvHGwFuJlMjvLFqlGG6pjirPhtdsseaLZjSibD8eegzmYpUZwoIlj2cQ==}
    engines: {node: '>=4.0'}

  jwt-decode@3.1.2:
    resolution: {integrity: sha512-UfpWE/VZn0iP50d8cz9NrZLM9lSWhcJ+0Gt/nm4by88UL+J1SiKN8/5dkjMmbEzwL2CAe+67GsegCbIKtbp75A==}

  jwt-decode@4.0.0:
    resolution: {integrity: sha512-+KJGIyHgkGuIq3IEBNftfhW/LfWhXUIY6OmyVWjliu5KH1y0fw7VQ8YndE2O4qZdMSd9SqbnC8GOcZEy0Om7sA==}
    engines: {node: '>=18'}

  keccak@3.0.4:
    resolution: {integrity: sha512-3vKuW0jV8J3XNTzvfyicFR5qvxrSAGl7KIhvgOu5cmWwM7tZRj3fMbj/pfIf4be7aznbc+prBWGjywox/g2Y6Q==}
    engines: {node: '>=10.0.0'}

  keyv@4.5.4:
    resolution: {integrity: sha512-oxVHkHR/EJf2CNXnWxRLW6mg7JyCCUcG0DtEGmL2ctUo1PNTin1PUil+r/+4r5MpVgC/fn1kjsx7mjSujKqIpw==}

  kolorist@1.8.0:
    resolution: {integrity: sha512-Y+60/zizpJ3HRH8DCss+q95yr6145JXZo46OTpFvDZWLfRCE4qChOyk1b26nMaNpfHHgxagk9dXT5OP0Tfe+dQ==}

  language-subtag-registry@0.3.23:
    resolution: {integrity: sha512-0K65Lea881pHotoGEa5gDlMxt3pctLi2RplBb7Ezh4rRdLEOtgi7n4EwK9lamnUCkKBqaeKRVebTq6BAxSkpXQ==}

  language-tags@1.0.9:
    resolution: {integrity: sha512-MbjN408fEndfiQXbFQ1vnd+1NoLDsnQW41410oQBXiyXDMYH5z505juWa4KUE1LqxRC7DgOgZDbKLxHIwm27hA==}
    engines: {node: '>=0.10'}

  latest-version@7.0.0:
    resolution: {integrity: sha512-KvNT4XqAMzdcL6ka6Tl3i2lYeFDgXNCuIX+xNx6ZMVR1dFq+idXd9FLKNMOIx0t9mJ9/HudyX4oZWXZQ0UJHeg==}
    engines: {node: '>=14.16'}

  levn@0.4.1:
    resolution: {integrity: sha512-+bT2uH4E5LGE7h/n3evcS/sQlJXCpIp6ym8OWJ5eV6+67Dsql/LaaT7qJBAt2rzfoa/5QBGBhxDix1dMt2kQKQ==}
    engines: {node: '>= 0.8.0'}

  lilconfig@2.1.0:
    resolution: {integrity: sha512-utWOt/GHzuUxnLKxB6dk81RoOeoNeHgbrXiuGk4yyF5qlRz+iIVWu56E2fqGHFrXz0QNUhLB/8nKqvRH66JKGQ==}
    engines: {node: '>=10'}

  lilconfig@3.1.2:
    resolution: {integrity: sha512-eop+wDAvpItUys0FWkHIKeC9ybYrTGbU41U5K7+bttZZeohvnY7M9dZ5kB21GNWiFT2q1OoPTvncPCgSOVO5ow==}
    engines: {node: '>=14'}

  lines-and-columns@1.2.4:
    resolution: {integrity: sha512-7ylylesZQ/PV29jhEDl3Ufjo6ZX7gCqJr5F7PKrqc93v7fzSymt1BpwEU8nAUXs8qzzvqhbjhK5QZg6Mt/HkBg==}

  local-pkg@0.5.0:
    resolution: {integrity: sha512-ok6z3qlYyCDS4ZEU27HaU6x/xZa9Whf8jD4ptH5UZTQYZVYeb9bnZ3ojVhiJNLiXK1Hfc0GNbLXcmZ5plLDDBg==}
    engines: {node: '>=14'}

  locate-path@6.0.0:
    resolution: {integrity: sha512-iPZK6eYjbxRu3uB4/WZ3EsEIMJFMqAoopl3R+zuq0UjcAm/MO6KCweDgPfP3elTztoKP3KtnVHxTn2NHBSDVUw==}
    engines: {node: '>=10'}

  lodash.camelcase@4.3.0:
    resolution: {integrity: sha512-TwuEnCnxbc3rAvhf/LbG7tJUDzhqXyFnv3dtzLOPgCG/hODL7WFnsbwktkD7yUV0RrreP/l1PALq/YSg6VvjlA==}

  lodash.curry@4.1.1:
    resolution: {integrity: sha512-/u14pXGviLaweY5JI0IUzgzF2J6Ne8INyzAZjImcryjgkZ+ebruBxy2/JaOOkTqScddcYtakjhSaeemV8lR0tA==}

  lodash.merge@4.6.2:
    resolution: {integrity: sha512-0KpjqXRVvrYyCsX1swR/XTK0va6VQkQM6MNo7PqW77ByjAhoARA8EfrP1N4+KlKj8YS0ZUCtRT/YUuhyYDujIQ==}

  lodash.truncate@4.4.2:
    resolution: {integrity: sha512-jttmRe7bRse52OsWIMDLaXxWqRAmtIUccAQ3garviCqJjafXOfNMO0yMfNpdD6zbGaTU0P5Nz7e7gAT6cKmJRw==}

  lodash@4.17.21:
    resolution: {integrity: sha512-v2kDEe57lecTulaDIuNTPy3Ry4gLGJ6Z1O3vE1krgXZNrsQ+LFTGHVxVjcXPs17LhbZVGedAJv8XZ1tvj5FvSg==}

  loglevel@1.9.1:
    resolution: {integrity: sha512-hP3I3kCrDIMuRwAwHltphhDM1r8i55H33GgqjXbrisuJhF4kRhW1dNuxsRklp4bXl8DSdLaNLuiL4A/LWRfxvg==}
    engines: {node: '>= 0.6.0'}

  long@5.2.3:
    resolution: {integrity: sha512-lcHwpNoggQTObv5apGNCTdJrO69eHOZMi4BNC+rTLER8iHAqGrUVeLh/irVIM7zTw2bOXA8T6uNPeujwOLg/2Q==}

  loose-envify@1.4.0:
    resolution: {integrity: sha512-lyuxPGr/Wfhrlem2CL/UcnUc1zcqKAImBDzukY7Y5F/yQiNdko6+fRLevlw1HgMySw7f611UIY408EtxRSoK3Q==}
    hasBin: true

  loupe@3.1.1:
    resolution: {integrity: sha512-edNu/8D5MKVfGVFRhFf8aAxiTM6Wumfz5XsaatSxlD3w4R1d/WEKUTydCdPGbl9K7QG/Ca3GnDV2sIKIpXRQcw==}

  lowercase-keys@3.0.0:
    resolution: {integrity: sha512-ozCC6gdQ+glXOQsveKD0YsDy8DSQFjDTz4zyzEHNV5+JP5D62LmfDZ6o1cycFx9ouG940M5dE8C8CTewdj2YWQ==}
    engines: {node: ^12.20.0 || ^14.13.1 || >=16.0.0}

  lru-cache@10.4.3:
    resolution: {integrity: sha512-JNAzZcXrCt42VGLuYz0zfAzDfAvJWW6AfYlDBQyDV5DClI2m5sAmK+OIO7s59XfsRsWHp02jAJrRadPRGTt6SQ==}

  lru-cache@5.1.1:
    resolution: {integrity: sha512-KpNARQA3Iwv+jTA0utUVVbrh+Jlrr1Fv0e56GGzAFOXN7dk/FviaDW8LHmK52DlcH4WP2n6gI8vN1aesBFgo9w==}

  lru-cache@6.0.0:
    resolution: {integrity: sha512-Jo6dJ04CmSjuznwJSS3pUeWmd/H0ffTlkXXgwZi+eq1UCmqQwCh+eLsYOYCwY991i2Fah4h1BEMCx4qThGbsiA==}
    engines: {node: '>=10'}

  lz-string@1.5.0:
    resolution: {integrity: sha512-h5bgJWpxJNswbU7qCrV0tIKQCaS3blPDrqKWx+QxzuzL1zGUzij9XCWLrSLsJPu5t+eWA/ycetzYAO5IOMcWAQ==}
    hasBin: true

  magic-string@0.30.11:
    resolution: {integrity: sha512-+Wri9p0QHMy+545hKww7YAu5NyzF8iomPL/RQazugQ9+Ez4Ic3mERMd8ZTX5rfK944j+560ZJi8iAwgak1Ac7A==}

  md5.js@1.3.5:
    resolution: {integrity: sha512-xitP+WxNPcTTOgnTJcrhM0xvdPepipPSf3I8EIpGKeFLjt3PlJLIDG3u8EX53ZIubkb+5U2+3rELYpEhHhzdkg==}

  merge-stream@2.0.0:
    resolution: {integrity: sha512-abv/qOcuPfk3URPfDzmZU1LKmuw8kT+0nIHvKrKgFrwifol/doWcdA4ZqsWQ8ENrFKkd67Mfpo/LovbIUsbt3w==}

  merge2@1.4.1:
    resolution: {integrity: sha512-8q7VEgMJW4J8tcfVPy8g09NcQwZdbwFEqhe/WZkoIzjn/3TGDwtOCYtXGxA3O8tPzpczCCDgv+P2P5y00ZJOOg==}
    engines: {node: '>= 8'}

  micro-ftch@0.3.1:
    resolution: {integrity: sha512-/0LLxhzP0tfiR5hcQebtudP56gUurs2CLkGarnCiB/OqEyUFQ6U3paQi/tgLv0hBJYt2rnr9MNpxz4fiiugstg==}

  micromatch@4.0.7:
    resolution: {integrity: sha512-LPP/3KorzCwBxfeUuZmaR6bG2kdeHSbe0P2tY3FLRU4vYrjYz5hI4QZwV0njUx3jeuKe67YukQ1LSPZBKDqO/Q==}
    engines: {node: '>=8.6'}

  miller-rabin@4.0.1:
    resolution: {integrity: sha512-115fLhvZVqWwHPbClyntxEVfVDfl9DLLTuJvq3g2O/Oxi8AiNouAHvDSzHS0viUJc+V5vm3eq91Xwqn9dp4jRA==}
    hasBin: true

  mime-db@1.52.0:
    resolution: {integrity: sha512-sPU4uV7dYlvtWJxwwxHD0PuihVNiE7TyAbQ5SWxDCB9mUYvOgroQOwYQQOKPJ8CIbE+1ETVlOoK1UC2nU3gYvg==}
    engines: {node: '>= 0.6'}

  mime-types@2.1.35:
    resolution: {integrity: sha512-ZDY+bPm5zTTF+YpCrAU9nK0UgICYPT0QtT1NZWFv4s++TNkcgVaT0g6+4R2uI4MjQjzysHB1zxuWL50hzaeXiw==}
    engines: {node: '>= 0.6'}

  mimic-fn@4.0.0:
    resolution: {integrity: sha512-vqiC06CuhBTUdZH+RYl8sFrL096vA45Ok5ISO6sE/Mr1jRbGH4Csnhi8f3wKVl7x8mO4Au7Ir9D3Oyv1VYMFJw==}
    engines: {node: '>=12'}

  mimic-response@3.1.0:
    resolution: {integrity: sha512-z0yWI+4FDrrweS8Zmt4Ej5HdJmky15+L2e6Wgn3+iK5fWzb6T3fhNFq2+MeTRb064c6Wr4N/wv0DzQTjNzHNGQ==}
    engines: {node: '>=10'}

  mimic-response@4.0.0:
    resolution: {integrity: sha512-e5ISH9xMYU0DzrT+jl8q2ze9D6eWBto+I8CNpe+VI+K2J/F/k3PdkdTdz4wvGVH4NTpo+NRYTVIuMQEMMcsLqg==}
    engines: {node: ^12.20.0 || ^14.13.1 || >=16.0.0}

  min-indent@1.0.1:
    resolution: {integrity: sha512-I9jwMn07Sy/IwOj3zVkVik2JTvgpaykDZEigL6Rx6N9LbMywwUSMtxET+7lVoDLLd3O3IXwJwvuuns8UB/HeAg==}
    engines: {node: '>=4'}

  minimalistic-assert@1.0.1:
    resolution: {integrity: sha512-UtJcAD4yEaGtjPezWuO9wC4nwUnVH/8/Im3yEHQP4b67cXlD/Qr9hdITCU1xDbSEXg2XKNaP8jsReV7vQd00/A==}

  minimalistic-crypto-utils@1.0.1:
    resolution: {integrity: sha512-JIYlbt6g8i5jKfJ3xz7rF0LXmv2TkDxBLUkiBeZ7bAx4GnnNMr8xFpGnOxn6GhTEHx3SjRrZEoU+j04prX1ktg==}

  minimatch@3.0.8:
    resolution: {integrity: sha512-6FsRAQsxQ61mw+qP1ZzbL9Bc78x2p5OqNgNpnoAFLTrX8n5Kxph0CsnhmKKNXTWjXqU5L0pGPR7hYk+XWZr60Q==}

  minimatch@3.1.2:
    resolution: {integrity: sha512-J7p63hRiAjw1NDEww1W7i37+ByIrOWO5XQQAzZ3VOcL0PNybwpfmV/N05zFAzwQ9USyEcX6t3UO+K5aqBQOIHw==}

  minimatch@5.1.6:
    resolution: {integrity: sha512-lKwV/1brpG6mBUFHtb7NUmtABCb2WZZmm2wNiOA5hAb8VdCS4B3dtMWyvcoViccwAW/COERjXLt0zP1zXUN26g==}
    engines: {node: '>=10'}

  minimatch@9.0.3:
    resolution: {integrity: sha512-RHiac9mvaRw0x3AYRgDC1CxAP7HTcNrrECeA8YYJeWnpo+2Q5CegtZjaotWTWxDG3UeGA1coE05iH1mPjT/2mg==}
    engines: {node: '>=16 || 14 >=14.17'}

  minimatch@9.0.5:
    resolution: {integrity: sha512-G6T0ZX48xgozx7587koeX9Ys2NYy6Gmv//P89sEte9V9whIapMNF4idKxnW2QtCcLiTWlb/wfCabAtAFWhhBow==}
    engines: {node: '>=16 || 14 >=14.17'}

  minimist@1.2.8:
    resolution: {integrity: sha512-2yyAR8qBkN3YuheJanUpWC5U3bb5osDywNB8RzDVlDwDHbocAJveqqj1u8+SVD7jkWT4yvsHCpWqqWqAxb0zCA==}

  minipass@7.1.2:
    resolution: {integrity: sha512-qOOzS1cBTWYF4BH8fVePDBOO9iptMnGUEZwNc/cMWnTV2nVLZ7VoNWEPHkYczZA0pdoA7dl6e7FL659nX9S2aw==}
    engines: {node: '>=16 || 14 >=14.17'}

  minizlib@3.0.1:
    resolution: {integrity: sha512-umcy022ILvb5/3Djuu8LWeqUa8D68JaBzlttKeMWen48SjabqS3iY5w/vzeMzMUNhLDifyhbOwKDSznB1vvrwg==}
    engines: {node: '>= 18'}

  mkdirp@3.0.1:
    resolution: {integrity: sha512-+NsyUUAZDmo6YVHzL/stxSu3t9YS1iljliy3BSDrXJ/dkn1KYdmtZODGGjLcc9XLgVVpH4KshHB8XmZgMhaBXg==}
    engines: {node: '>=10'}
    hasBin: true

  mlly@1.7.1:
    resolution: {integrity: sha512-rrVRZRELyQzrIUAVMHxP97kv+G786pHmOKzuFII8zDYahFBS7qnHh2AlYSl1GAHhaMPCz6/oHjVMcfFYgFYHgA==}

  ms@2.0.0:
    resolution: {integrity: sha512-Tpp60P6IUJDTuOq/5Z8cdskzJujfwqfOTkrwIwj7IRISpnkJnT6SyJ4PCPnGMoFjC9ddhal5KVIYtAt97ix05A==}

  ms@2.1.2:
    resolution: {integrity: sha512-sGkPx+VjMtmA6MX27oA4FBFELFCZZ4S4XqeGOXCv68tT+jb3vk/RyaKWP0PTKyWtmLSM0b+adUTEvbs1PEaH2w==}

  ms@2.1.3:
    resolution: {integrity: sha512-6FlzubTLZG3J2a/NVCAleEhjzq5oxgHyaCU9yYXvcLsvoVaHJq/s5xXI6/XXP6tz7R9xAOtHnSO/tXtF3WRTlA==}

  muggle-string@0.4.1:
    resolution: {integrity: sha512-VNTrAak/KhO2i8dqqnqnAHOa3cYBwXEZe9h+D5h/1ZqFSTEFHdM65lR7RoIqq3tBBYavsOXV84NoHXZ0AkPyqQ==}

  mz@2.7.0:
    resolution: {integrity: sha512-z81GNO7nnYMEhrGh9LeymoE4+Yr0Wn5McHIZMK5cfQCl+NDX08sCZgUc9/6MHni9IWuFLm1Z3HTCXu2z9fN62Q==}

  nanoid@3.3.7:
    resolution: {integrity: sha512-eSRppjcPIatRIMC1U6UngP8XFcz8MQWGQdt1MTBQ7NaAmvXDfvNxbvWV3x2y6CdEUciCSsDHDQZbhYaB8QEo2g==}
    engines: {node: ^10 || ^12 || ^13.7 || ^14 || >=15.0.1}
    hasBin: true

  natural-compare@1.4.0:
    resolution: {integrity: sha512-OWND8ei3VtNC9h7V60qff3SVobHr996CTwgxubgyQYEpg290h9J0buyECNNJexkFm5sOajh5G116RYA1c8ZMSw==}

  next-tick@1.1.0:
    resolution: {integrity: sha512-CXdUiJembsNjuToQvxayPZF9Vqht7hewsvy2sOWafLvi2awflj9mOC6bHIg50orX8IJvWKY9wYQ/zB2kogPslQ==}

  node-addon-api@2.0.2:
    resolution: {integrity: sha512-Ntyt4AIXyaLIuMHF6IOoTakB3K+RWxwtsHNRxllEoA6vPwP9o4866g6YWDLUdnucilZhmkxiHwHr11gAENw+QA==}

  node-fetch@2.7.0:
    resolution: {integrity: sha512-c4FRfUm/dbcWZ7U+1Wq0AwCyFL+3nt2bEw05wfxSz+DWpWsitgmSgYmy2dQdWyKC1694ELPqMs/YzUSNozLt8A==}
    engines: {node: 4.x || >=6.0.0}
    peerDependencies:
      encoding: ^0.1.0
    peerDependenciesMeta:
      encoding:
        optional: true

  node-gyp-build@4.8.1:
    resolution: {integrity: sha512-OSs33Z9yWr148JZcbZd5WiAXhh/n9z8TxQcdMhIOlpN9AhWpLfvVFO73+m77bBABQMaY9XSvIa+qk0jlI7Gcaw==}
    hasBin: true

  node-jq@6.0.1:
    resolution: {integrity: sha512-jt1H7i2c/BZUkid7O8uK4KWw5wDZgpsSHq8WAVv8SpedToUOpA6kAgoLnoAHmorAUGJTfICZlniKkMaEl28Uyw==}
    engines: {node: '>= 18'}
    hasBin: true

  node-releases@2.0.14:
    resolution: {integrity: sha512-y10wOWt8yZpqXmOgRo77WaHEmhYQYGNA6y421PKsKYWEK8aW+cqAphborZDhqfyKrbZEN92CN1X2KbafY2s7Yw==}

  node-releases@2.0.18:
    resolution: {integrity: sha512-d9VeXT4SJ7ZeOqGX6R5EM022wpL+eWPooLI+5UpWn2jCT1aosUQEhQP214x33Wkwx3JQMvIm+tIoVOdodFS40g==}

  node-stdlib-browser@1.2.0:
    resolution: {integrity: sha512-VSjFxUhRhkyed8AtLwSCkMrJRfQ3e2lGtG3sP6FEgaLKBBbxM/dLfjRe1+iLhjvyLFW3tBQ8+c0pcOtXGbAZJg==}
    engines: {node: '>=10'}

  nofilter@3.1.0:
    resolution: {integrity: sha512-l2NNj07e9afPnhAhvgVrCD/oy2Ai1yfLpuo3EpiO1jFTsB4sFz6oIfAfSZyQzVpkZQ9xS8ZS5g1jCBgq4Hwo0g==}
    engines: {node: '>=12.19'}

  normalize-path@3.0.0:
    resolution: {integrity: sha512-6eZs5Ls3WtCisHWp9S2GUy8dqkpGi4BVSz3GaqiE6ezub0512ESztXUwUB6C6IKbQkY2Pnb/mD4WYojCRwcwLA==}
    engines: {node: '>=0.10.0'}

  normalize-range@0.1.2:
    resolution: {integrity: sha512-bdok/XvKII3nUpklnV6P2hxtMNrCboOjAcyBuQnWEhO665FwrSNRxU+AqpsyvO6LgGYPspN+lu5CLtw4jPRKNA==}
    engines: {node: '>=0.10.0'}

  normalize-url@8.0.1:
    resolution: {integrity: sha512-IO9QvjUMWxPQQhs60oOu10CRkWCiZzSUkzbXGGV9pviYl1fXYcvkzQ5jV9z8Y6un8ARoVRl4EtC6v6jNqbaJ/w==}
    engines: {node: '>=14.16'}

  npm-run-path@5.3.0:
    resolution: {integrity: sha512-ppwTtiJZq0O/ai0z7yfudtBpWIoxM8yE6nHi1X47eFR2EWORqfbu6CnPlNsjeN683eT0qG6H/Pyf9fCcvjnnnQ==}
    engines: {node: ^12.20.0 || ^14.13.1 || >=16.0.0}

  number-to-bn@1.7.0:
    resolution: {integrity: sha512-wsJ9gfSz1/s4ZsJN01lyonwuxA1tml6X1yBDnfpMglypcBRFZZkus26EdPSlqS5GJfYddVZa22p3VNb3z5m5Ig==}
    engines: {node: '>=6.5.0', npm: '>=3'}

  nwsapi@2.2.12:
    resolution: {integrity: sha512-qXDmcVlZV4XRtKFzddidpfVP4oMSGhga+xdMc25mv8kaLUHtgzCDhUxkrN8exkGdTlLNaXj7CV3GtON7zuGZ+w==}

  object-assign@4.1.1:
    resolution: {integrity: sha512-rJgTQnkUnH1sFw8yT6VSU3zD3sWmu6sZhIseY8VX+GRu3P6F7Fu+JNDoXfklElbLJSnc3FUQHVe4cU5hj+BcUg==}
    engines: {node: '>=0.10.0'}

  object-hash@3.0.0:
    resolution: {integrity: sha512-RSn9F68PjH9HqtltsSnqYC1XXoWe9Bju5+213R98cNGttag9q9yAOTzdbsqvIa7aNm5WffBZFpWYr2aWrklWAw==}
    engines: {node: '>= 6'}

  object-inspect@1.13.2:
    resolution: {integrity: sha512-IRZSRuzJiynemAXPYtPe5BoI/RESNYR7TYm50MC5Mqbd3Jmw5y790sErYw3V6SryFJD64b74qQQs9wn5Bg/k3g==}
    engines: {node: '>= 0.4'}

  object-is@1.1.6:
    resolution: {integrity: sha512-F8cZ+KfGlSGi09lJT7/Nd6KJZ9ygtvYC0/UYYLI9nmQKLMnydpB9yvbv9K1uSkEu7FU9vYPmVwLg328tX+ot3Q==}
    engines: {node: '>= 0.4'}

  object-keys@1.1.1:
    resolution: {integrity: sha512-NuAESUOUMrlIXOfHKzD6bpPu3tYt3xvjNdRIQ+FeT0lNb4K8WR70CaDxhuNguS2XG+GjkyMwOzsN5ZktImfhLA==}
    engines: {node: '>= 0.4'}

  object.assign@4.1.5:
    resolution: {integrity: sha512-byy+U7gp+FVwmyzKPYhW2h5l3crpmGsxl7X2s8y43IgxvG4g3QZ6CffDtsNQy1WsmZpQbO+ybo0AlW7TY6DcBQ==}
    engines: {node: '>= 0.4'}

  object.entries@1.1.8:
    resolution: {integrity: sha512-cmopxi8VwRIAw/fkijJohSfpef5PdN0pMQJN6VC/ZKvn0LIknWD8KtgY6KlQdEc4tIjcQ3HxSMmnvtzIscdaYQ==}
    engines: {node: '>= 0.4'}

  object.fromentries@2.0.8:
    resolution: {integrity: sha512-k6E21FzySsSK5a21KRADBd/NGneRegFO5pLHfdQLpRDETUNJueLXs3WCzyQ3tFRDYgbq3KHGXfTbi2bs8WQ6rQ==}
    engines: {node: '>= 0.4'}

  object.groupby@1.0.3:
    resolution: {integrity: sha512-+Lhy3TQTuzXI5hevh8sBGqbmurHbbIjAi0Z4S63nthVLmLxfbj4T54a4CfZrXIrt9iP4mVAPYMo/v99taj3wjQ==}
    engines: {node: '>= 0.4'}

  object.hasown@1.1.4:
    resolution: {integrity: sha512-FZ9LZt9/RHzGySlBARE3VF+gE26TxR38SdmqOqliuTnl9wrKulaQs+4dee1V+Io8VfxqzAfHu6YuRgUy8OHoTg==}
    engines: {node: '>= 0.4'}

  object.values@1.2.0:
    resolution: {integrity: sha512-yBYjY9QX2hnRmZHAjG/f13MzmBzxzYgQhFrke06TTyKY5zSTEqkOeukBzIdVA3j3ulu8Qa3MbVFShV7T2RmGtQ==}
    engines: {node: '>= 0.4'}

  oblivious-set@1.1.1:
    resolution: {integrity: sha512-Oh+8fK09mgGmAshFdH6hSVco6KZmd1tTwNFWj35OvzdmJTMZtAkbn05zar2iG3v6sDs1JLEtOiBGNb6BHwkb2w==}

  oblivious-set@1.4.0:
    resolution: {integrity: sha512-szyd0ou0T8nsAqHtprRcP3WidfsN1TnAR5yWXf2mFCEr5ek3LEOkT6EZ/92Xfs74HIdyhG5WkGxIssMU0jBaeg==}
    engines: {node: '>=16'}

  oboe@2.1.5:
    resolution: {integrity: sha512-zRFWiF+FoicxEs3jNI/WYUrVEgA7DeET/InK0XQuudGHRg8iIob3cNPrJTKaz4004uaA9Pbe+Dwa8iluhjLZWA==}

  once@1.4.0:
    resolution: {integrity: sha512-lNaJgI+2Q5URQBkccEKHTQOPaXdUxnZZElQTZY0MFUAuaEqe1E+Nyvgdz/aIyNi6Z9MzO5dv1H8n58/GELp3+w==}

  onetime@6.0.0:
    resolution: {integrity: sha512-1FlR+gjXK7X+AsAHso35MnyN5KqGwJRi/31ft6x0M194ht7S+rWAvd7PHss9xSKMzE0asv1pyIHaJYq+BbacAQ==}
    engines: {node: '>=12'}

  optionator@0.9.4:
    resolution: {integrity: sha512-6IpQ7mKUxRcZNLIObR0hz7lxsapSSIYNZJwXPGeF0mTVqGKFIXj1DQcMoT22S3ROcLyY/rz0PWaWZ9ayWmad9g==}
    engines: {node: '>= 0.8.0'}

  os-browserify@0.3.0:
    resolution: {integrity: sha512-gjcpUc3clBf9+210TRaDWbf+rZZZEshZ+DlXMRCeAjp0xhTrnQsKHypIy1J3d5hKdUzj69t708EHtU8P6bUn0A==}

  p-cancelable@3.0.0:
    resolution: {integrity: sha512-mlVgR3PGuzlo0MmTdk4cXqXWlwQDLnONTAg6sm62XkMJEiRxN3GL3SffkYvqwonbkJBcrI7Uvv5Zh9yjvn2iUw==}
    engines: {node: '>=12.20'}

  p-limit@3.1.0:
    resolution: {integrity: sha512-TYOanM3wGwNGsZN2cVTYPArw454xnXj5qmWF1bEoAc4+cU/ol7GVh7odevjp1FNHduHc3KZMcFduxU5Xc6uJRQ==}
    engines: {node: '>=10'}

  p-locate@5.0.0:
    resolution: {integrity: sha512-LaNjtRWUBY++zB5nE/NwcaoMylSPk+S+ZHNB1TzdbMJMny6dynpAGt7X/tl/QYq3TIeE6nxHppbo2LGymrG5Pw==}
    engines: {node: '>=10'}

  package-json-from-dist@1.0.0:
    resolution: {integrity: sha512-dATvCeZN/8wQsGywez1mzHtTlP22H8OEfPrVMLNr4/eGa+ijtLn/6M5f0dY8UKNrC2O9UCU6SSoG3qRKnt7STw==}

  package-json@8.1.1:
    resolution: {integrity: sha512-cbH9IAIJHNj9uXi196JVsRlt7cHKak6u/e6AkL/bkRelZ7rlL3X1YKxsZwa36xipOEKAsdtmaG6aAJoM1fx2zA==}
    engines: {node: '>=14.16'}

  pako@1.0.11:
    resolution: {integrity: sha512-4hLB8Py4zZce5s4yd9XzopqwVv/yGNhV1Bl8NTmCq1763HeK2+EwVTv+leGeL13Dnh2wfbqowVPXCIO0z4taYw==}

  parent-module@1.0.1:
    resolution: {integrity: sha512-GQ2EWRpQV8/o+Aw8YqtfZZPfNRWZYkbidE9k5rpl/hC3vtHHBfGm2Ifi6qWV+coDGkrUKZAxE3Lot5kcsRlh+g==}
    engines: {node: '>=6'}

  parse-asn1@5.1.7:
    resolution: {integrity: sha512-CTM5kuWR3sx9IFamcl5ErfPl6ea/N8IYwiJ+vpeB2g+1iknv7zBl5uPwbMbRVznRVbrNY6lGuDoE5b30grmbqg==}
    engines: {node: '>= 0.10'}

  parse-json@5.2.0:
    resolution: {integrity: sha512-ayCKvm/phCGxOkYRSCM82iDwct8/EonSEgCSxWxD7ve6jHggsFl4fZVQBPRNgQoKiuV/odhFrGzQXZwbifC8Rg==}
    engines: {node: '>=8'}

  parse5@7.1.2:
    resolution: {integrity: sha512-Czj1WaSVpaoj0wbhMzLmWD69anp2WH7FXMB9n1Sy8/ZFF9jolSQVMu1Ij5WIyGmcBmhk7EOndpO4mIpihVqAXw==}

  path-browserify@1.0.1:
    resolution: {integrity: sha512-b7uo2UCUOYZcnF/3ID0lulOJi/bafxa1xPe7ZPsammBSpjSWQkjNxlt635YGS2MiR9GjvuXCtz2emr3jbsz98g==}

  path-exists@4.0.0:
    resolution: {integrity: sha512-ak9Qy5Q7jYb2Wwcey5Fpvg2KoAc/ZIhLSLOSBmRmygPsGwkVVt0fZa0qrtMz+m6tJTAHfZQ8FnmB4MG4LWy7/w==}
    engines: {node: '>=8'}

  path-is-absolute@1.0.1:
    resolution: {integrity: sha512-AVbw3UJ2e9bq64vSaS9Am0fje1Pa8pbGqTTsmXfaIiMpnr5DlDhfJOuLj9Sf95ZPVDAUerDfEk88MPmPe7UCQg==}
    engines: {node: '>=0.10.0'}

  path-key@3.1.1:
    resolution: {integrity: sha512-ojmeN0qd+y0jszEtoY48r0Peq5dwMEkIlCOu6Q5f41lfkswXuKtYrhgoTpLnyIcHm24Uhqx+5Tqm2InSwLhE6Q==}
    engines: {node: '>=8'}

  path-key@4.0.0:
    resolution: {integrity: sha512-haREypq7xkM7ErfgIyA0z+Bj4AGKlMSdlQE2jvJo6huWD1EdkKYV+G/T4nq0YEF2vgTT8kqMFKo1uHn950r4SQ==}
    engines: {node: '>=12'}

  path-parse@1.0.7:
    resolution: {integrity: sha512-LDJzPVEEEPR+y48z93A0Ed0yXb8pAByGWo/k5YYdYgpY2/2EsOsksJrq7lOHxryrVOn1ejG6oAp8ahvOIQD8sw==}

  path-scurry@1.11.1:
    resolution: {integrity: sha512-Xa4Nw17FS9ApQFJ9umLiJS4orGjm7ZzwUrwamcGQuHSzDyth9boKDaycYdDcZDuqYATXw4HFXgaqWTctW/v1HA==}
    engines: {node: '>=16 || 14 >=14.18'}

  path-type@4.0.0:
    resolution: {integrity: sha512-gDKb8aZMDeD/tZWs9P6+q0J9Mwkdl6xMV8TjnGP3qJVJ06bdMgkbBlLU8IdfOsIsFz2BW1rNVT3XuNEl8zPAvw==}
    engines: {node: '>=8'}

  path-type@5.0.0:
    resolution: {integrity: sha512-5HviZNaZcfqP95rwpv+1HDgUamezbqdSYTyzjTvwtJSnIH+3vnbmWsItli8OFEndS984VT55M3jduxZbX351gg==}
    engines: {node: '>=12'}

  pathe@1.1.2:
    resolution: {integrity: sha512-whLdWMYL2TwI08hn8/ZqAbrVemu0LNaNNJZX73O6qaIdCTfXutsLhMkjdENX0qhsQ9uIimo4/aQOmXkoon2nDQ==}

  pathval@2.0.0:
    resolution: {integrity: sha512-vE7JKRyES09KiunauX7nd2Q9/L7lhok4smP9RZTDeD4MVs72Dp2qNFVz39Nz5a0FVEW0BJR6C0DYrq6unoziZA==}
    engines: {node: '>= 14.16'}

  pbkdf2@3.1.2:
    resolution: {integrity: sha512-iuh7L6jA7JEGu2WxDwtQP1ddOpaJNC4KlDEFfdQajSGgGPNi4OyDc2R7QnbY2bR9QjBVGwgvTdNJZoE7RaxUMA==}
    engines: {node: '>=0.12'}

  picocolors@1.0.1:
    resolution: {integrity: sha512-anP1Z8qwhkbmu7MFP5iTt+wQKXgwzf7zTyGlcdzabySa9vd0Xt392U0rVmz9poOaBj0uHJKyyo9/upk0HrEQew==}

  picomatch@2.3.1:
    resolution: {integrity: sha512-JU3teHTNjmE2VCGFzuY8EXzCDVwEqB2a8fsIvwaStHhAWJEeVd1o1QD80CU6+ZdEXXSLbSsuLwJjkCBWqRQUVA==}
    engines: {node: '>=8.6'}

  pify@2.3.0:
    resolution: {integrity: sha512-udgsAY+fTnvv7kI7aaxbqwWNb0AHiB0qBO89PZKPkoTmGOgdbrHDKD+0B2X4uTfJ/FT1R09r9gTsjUjNJotuog==}
    engines: {node: '>=0.10.0'}

  pirates@4.0.6:
    resolution: {integrity: sha512-saLsH7WeYYPiD25LDuLRRY/i+6HaPYr6G1OUlN39otzkSTxKnubR9RTxS3/Kk50s1g2JTgFwWQDQyplC5/SHZg==}
    engines: {node: '>= 6'}

  pkg-dir@5.0.0:
    resolution: {integrity: sha512-NPE8TDbzl/3YQYY7CSS228s3g2ollTFnc+Qi3tqmqJp9Vg2ovUpixcJEo2HJScN2Ez+kEaal6y70c0ehqJBJeA==}
    engines: {node: '>=10'}

  pkg-types@1.1.3:
    resolution: {integrity: sha512-+JrgthZG6m3ckicaOB74TwQ+tBWsFl3qVQg7mN8ulwSOElJ7gBhKzj2VkCPnZ4NlF6kEquYU+RIYNVAvzd54UA==}

  pluralize@8.0.0:
    resolution: {integrity: sha512-Nc3IT5yHzflTfbjgqWcCPpo7DaKy4FnpB0l/zCAW0Tc7jxAiuqSxHasntB3D7887LSrA93kDJ9IXovxJYxyLCA==}
    engines: {node: '>=4'}

  pony-cause@2.1.11:
    resolution: {integrity: sha512-M7LhCsdNbNgiLYiP4WjsfLUuFmCfnjdF6jKe2R9NKl4WFN+HZPGHJZ9lnLP7f9ZnKe3U9nuWD0szirmj+migUg==}
    engines: {node: '>=12.0.0'}

  possible-typed-array-names@1.0.0:
    resolution: {integrity: sha512-d7Uw+eZoloe0EHDIYoe+bQ5WXnGMOpmiZFTuMWCwpjzzkL2nTjcKiAk4hh8TjnGye2TwWOk3UXucZ+3rbmBa8Q==}
    engines: {node: '>= 0.4'}

  postcss-cli@11.0.0:
    resolution: {integrity: sha512-xMITAI7M0u1yolVcXJ9XTZiO9aO49mcoKQy6pCDFdMh9kGqhzLVpWxeD/32M/QBmkhcGypZFFOLNLmIW4Pg4RA==}
    engines: {node: '>=18'}
    hasBin: true
    peerDependencies:
      postcss: ^8.0.0

  postcss-import@15.1.0:
    resolution: {integrity: sha512-hpr+J05B2FVYUAXHeK1YyI267J/dDDhMU6B6civm8hSY1jYJnBXxzKDKDswzJmtLHryrjhnDjqqp/49t8FALew==}
    engines: {node: '>=14.0.0'}
    peerDependencies:
      postcss: ^8.0.0

  postcss-js@4.0.1:
    resolution: {integrity: sha512-dDLF8pEO191hJMtlHFPRa8xsizHaM82MLfNkUHdUtVEV3tgTp5oj+8qbEqYM57SLfc74KSbw//4SeJma2LRVIw==}
    engines: {node: ^12 || ^14 || >= 16}
    peerDependencies:
      postcss: ^8.4.21

  postcss-load-config@4.0.2:
    resolution: {integrity: sha512-bSVhyJGL00wMVoPUzAVAnbEoWyqRxkjv64tUl427SKnPrENtq6hJwUojroMz2VB+Q1edmi4IfrAPpami5VVgMQ==}
    engines: {node: '>= 14'}
    peerDependencies:
      postcss: '>=8.0.9'
      ts-node: '>=9.0.0'
    peerDependenciesMeta:
      postcss:
        optional: true
      ts-node:
        optional: true

  postcss-load-config@5.1.0:
    resolution: {integrity: sha512-G5AJ+IX0aD0dygOE0yFZQ/huFFMSNneyfp0e3/bT05a8OfPC5FUoZRPfGijUdGOJNMewJiwzcHJXFafFzeKFVA==}
    engines: {node: '>= 18'}
    peerDependencies:
      jiti: '>=1.21.0'
      postcss: '>=8.0.9'
      tsx: ^4.8.1
    peerDependenciesMeta:
      jiti:
        optional: true
      postcss:
        optional: true
      tsx:
        optional: true

  postcss-nested@6.2.0:
    resolution: {integrity: sha512-HQbt28KulC5AJzG+cZtj9kvKB93CFCdLvog1WFLf1D+xmMvPGlBstkpTEZfK5+AN9hfJocyBFCNiqyS48bpgzQ==}
    engines: {node: '>=12.0'}
    peerDependencies:
      postcss: ^8.2.14

  postcss-reporter@7.1.0:
    resolution: {integrity: sha512-/eoEylGWyy6/DOiMP5lmFRdmDKThqgn7D6hP2dXKJI/0rJSO1ADFNngZfDzxL0YAxFvws+Rtpuji1YIHj4mySA==}
    engines: {node: '>=10'}
    peerDependencies:
      postcss: ^8.1.0

  postcss-selector-parser@6.1.1:
    resolution: {integrity: sha512-b4dlw/9V8A71rLIDsSwVmak9z2DuBUB7CA1/wSdelNEzqsjoSPeADTWNO09lpH49Diy3/JIZ2bSPB1dI3LJCHg==}
    engines: {node: '>=4'}

  postcss-value-parser@4.2.0:
    resolution: {integrity: sha512-1NNCs6uurfkVbeXG4S8JFT9t19m45ICnif8zWLd5oPSZ50QnwMfK+H3jv408d4jw/7Bttv5axS5IiHoLaVNHeQ==}

  postcss@8.4.40:
    resolution: {integrity: sha512-YF2kKIUzAofPMpfH6hOi2cGnv/HrUlfucspc7pDyvv7kGdqXrfj8SCl/t8owkEgKEuu8ZcRjSOxFxVLqwChZ2Q==}
    engines: {node: ^10 || ^12 || >=14}

  prelude-ls@1.2.1:
    resolution: {integrity: sha512-vkcDPrRZo1QZLbn5RLGPpg/WmIQ65qoWWhcGKf/b5eplkkarX0m9z8ppCat4mlOqUsWpyNuYgO3VRyrYHSzX5g==}
    engines: {node: '>= 0.8.0'}

  prettier-plugin-tailwindcss@0.6.5:
    resolution: {integrity: sha512-axfeOArc/RiGHjOIy9HytehlC0ZLeMaqY09mm8YCkMzznKiDkwFzOpBvtuhuv3xG5qB73+Mj7OCe2j/L1ryfuQ==}
    engines: {node: '>=14.21.3'}
    peerDependencies:
      '@ianvs/prettier-plugin-sort-imports': '*'
      '@prettier/plugin-pug': '*'
      '@shopify/prettier-plugin-liquid': '*'
      '@trivago/prettier-plugin-sort-imports': '*'
      '@zackad/prettier-plugin-twig-melody': '*'
      prettier: ^3.0
      prettier-plugin-astro: '*'
      prettier-plugin-css-order: '*'
      prettier-plugin-import-sort: '*'
      prettier-plugin-jsdoc: '*'
      prettier-plugin-marko: '*'
      prettier-plugin-organize-attributes: '*'
      prettier-plugin-organize-imports: '*'
      prettier-plugin-sort-imports: '*'
      prettier-plugin-style-order: '*'
      prettier-plugin-svelte: '*'
    peerDependenciesMeta:
      '@ianvs/prettier-plugin-sort-imports':
        optional: true
      '@prettier/plugin-pug':
        optional: true
      '@shopify/prettier-plugin-liquid':
        optional: true
      '@trivago/prettier-plugin-sort-imports':
        optional: true
      '@zackad/prettier-plugin-twig-melody':
        optional: true
      prettier-plugin-astro:
        optional: true
      prettier-plugin-css-order:
        optional: true
      prettier-plugin-import-sort:
        optional: true
      prettier-plugin-jsdoc:
        optional: true
      prettier-plugin-marko:
        optional: true
      prettier-plugin-organize-attributes:
        optional: true
      prettier-plugin-organize-imports:
        optional: true
      prettier-plugin-sort-imports:
        optional: true
      prettier-plugin-style-order:
        optional: true
      prettier-plugin-svelte:
        optional: true

  prettier@2.8.8:
    resolution: {integrity: sha512-tdN8qQGvNjw4CHbY+XXk0JgCXn9QiF21a55rBe5LJAU+kDyC4WQn4+awm2Xfk2lQMk5fKup9XgzTZtGkjBdP9Q==}
    engines: {node: '>=10.13.0'}
    hasBin: true

  prettier@3.3.3:
    resolution: {integrity: sha512-i2tDNA0O5IrMO757lfrdQZCc2jPNDVntV0m/+4whiDfWaTKfMNgR7Qz0NAeGz/nRqF4m5/6CLzbP4/liHt12Ew==}
    engines: {node: '>=14'}
    hasBin: true

  pretty-format@27.5.1:
    resolution: {integrity: sha512-Qb1gy5OrP5+zDf2Bvnzdl3jsTf1qXVMazbvCoKhtKqVs4/YK4ozX4gKQJJVyNe+cajNPn0KoC0MC3FUmaHWEmQ==}
    engines: {node: ^10.13.0 || ^12.13.0 || ^14.15.0 || >=15.0.0}

  pretty-hrtime@1.0.3:
    resolution: {integrity: sha512-66hKPCr+72mlfiSjlEB1+45IjXSqvVAIy6mocupoww4tBFE9R9IhwwUGoI4G++Tc9Aq+2rxOt0RFU6gPcrte0A==}
    engines: {node: '>= 0.8'}

  process-nextick-args@2.0.1:
    resolution: {integrity: sha512-3ouUOpQhtgrbOa17J7+uxOTpITYWaGP7/AhoR3+A+/1e9skrzelGi/dXzEYyvbxubEF6Wn2ypscTKiKJFFn1ag==}

  process@0.11.10:
    resolution: {integrity: sha512-cdGef/drWFoydD1JsMzuFf8100nZl+GT+yacc2bEced5f9Rjk4z+WtFUTBu9PhOi9j/jfmBPu0mMEY4wIdAF8A==}
    engines: {node: '>= 0.6.0'}

  prop-types@15.8.1:
    resolution: {integrity: sha512-oj87CgZICdulUohogVAR7AjlC0327U4el4L6eAvOqCeudMDVU0NThNaV+b9Df4dXgSP1gXMTnPdhfe/2qDH5cg==}

  proper-lockfile@4.1.2:
    resolution: {integrity: sha512-TjNPblN4BwAWMXU8s9AEz4JmQxnD1NNL7bNOY/AKUzyamc379FWASUhc/K1pL2noVb+XmZKLL68cjzLsiOAMaA==}

  proto-list@1.2.4:
    resolution: {integrity: sha512-vtK/94akxsTMhe0/cbfpR+syPuszcuwhqVjJq26CuNDgFGj682oRBXOP5MJpv2r7JtE8MsiepGIqvvOTBwn2vA==}

  protobufjs@7.3.2:
    resolution: {integrity: sha512-RXyHaACeqXeqAKGLDl68rQKbmObRsTIn4TYVUUug1KfS47YWCo5MacGITEryugIgZqORCvJWEk4l449POg5Txg==}
    engines: {node: '>=12.0.0'}

  psl@1.9.0:
    resolution: {integrity: sha512-E/ZsdU4HLs/68gYzgGTkMicWTLPdAftJLfJFlLUAAKZGkStNU72sZjT66SnMDVOfOWY/YAoiD7Jxa9iHvngcag==}

  public-encrypt@4.0.3:
    resolution: {integrity: sha512-zVpa8oKZSz5bTMTFClc1fQOnyyEzpl5ozpi1B5YcvBrdohMjH2rfsBtyXcuNuwjsDIXmBYlF2N5FlJYhR29t8Q==}

  pump@3.0.0:
    resolution: {integrity: sha512-LwZy+p3SFs1Pytd/jYct4wpv49HiYCqd9Rlc5ZVdk0V+8Yzv6jR5Blk3TRmPL1ft69TxP0IMZGJ+WPFU2BFhww==}

  punycode@1.4.1:
    resolution: {integrity: sha512-jmYNElW7yvO7TV33CjSmvSiE2yco3bV2czu/OzDKdMNVZQWfxCblURLhf+47syQRBntjfLdd/H0egrzIG+oaFQ==}

  punycode@2.3.1:
    resolution: {integrity: sha512-vYt7UD1U9Wg6138shLtLOvdAu+8DsC/ilFtEVHcH+wydcSpNE20AfSOduf6MkRFahL5FY7X1oU7nKVZFtfq8Fg==}
    engines: {node: '>=6'}

  qs@6.12.3:
    resolution: {integrity: sha512-AWJm14H1vVaO/iNZ4/hO+HyaTehuy9nRqVdkTqlJt0HWvBiBIEXFmb4C0DGeYo3Xes9rrEW+TxHsaigCbN5ICQ==}
    engines: {node: '>=0.6'}

  querystring-es3@0.2.1:
    resolution: {integrity: sha512-773xhDQnZBMFobEiztv8LIl70ch5MSF/jUQVlhwFyBILqq96anmoctVIYz+ZRp0qbCKATTn6ev02M3r7Ga5vqA==}
    engines: {node: '>=0.4.x'}

  querystringify@2.2.0:
    resolution: {integrity: sha512-FIqgj2EUvTa7R50u0rGsyTftzjYmv/a3hO345bZNrqabNqjtgiDMgmo4mkUjd+nzU5oF3dClKqFIPUKybUyqoQ==}

  queue-microtask@1.2.3:
    resolution: {integrity: sha512-NuaNSa6flKT5JaSYQzJok04JzTL1CA6aGhv5rfLW3PgqA+M2ChpZQnAC8h8i4ZFkBS8X5RqkDBHA7r4hej3K9A==}

  quick-lru@5.1.1:
    resolution: {integrity: sha512-WuyALRjWPDGtt/wzJiadO5AXY+8hZ80hVpe6MyivgraREW751X3SbhRvG3eLKOYN+8VEvqLcf3wdnt44Z4S4SA==}
    engines: {node: '>=10'}

  randombytes@2.1.0:
    resolution: {integrity: sha512-vYl3iOX+4CKUWuxGi9Ukhie6fsqXqS9FE2Zaic4tNFD2N2QQaXOMFbuKK4QmDHC0JO6B1Zp41J0LpT0oR68amQ==}

  randomfill@1.0.4:
    resolution: {integrity: sha512-87lcbR8+MhcWcUiQ+9e+Rwx8MyR2P7qnt15ynUlbm3TU/fjbgz4GsvfSUDTemtCCtVCqb4ZcEFlyPNTh9bBTLw==}

  rc@1.2.8:
    resolution: {integrity: sha512-y3bGgqKj3QBdxLbLkomlohkvsA8gdAiUQlSBJnBhfn+BPxg4bc62d8TcBW15wavDfgexCgccckhcZvywyQYPOw==}
    hasBin: true

  react-base16-styling@0.9.1:
    resolution: {integrity: sha512-1s0CY1zRBOQ5M3T61wetEpvQmsYSNtWEcdYzyZNxKa8t7oDvaOn9d21xrGezGAHFWLM7SHcktPuPTrvoqxSfKw==}

  react-dom@18.3.1:
    resolution: {integrity: sha512-5m4nQKp+rZRb09LNH59GM4BxTh9251/ylbKIbpe7TpGxfJ+9kv6BLkLBXIjjspbgbnIBNqlI23tRnTWT0snUIw==}
    peerDependencies:
      react: ^18.3.1

  react-error-boundary@4.0.13:
    resolution: {integrity: sha512-b6PwbdSv8XeOSYvjt8LpgpKrZ0yGdtZokYwkwV2wlcZbxgopHX/hgPl5VgpnoVOWd868n1hktM8Qm4b+02MiLQ==}
    peerDependencies:
      react: '>=16.13.1'

  react-is@16.13.1:
    resolution: {integrity: sha512-24e6ynE2H+OKt4kqsOvNd8kBpV65zoxbA4BVsEOB3ARVWQki/DHzaUoC5KuON/BiccDaCCTZBuOcfZs70kR8bQ==}

  react-is@17.0.2:
    resolution: {integrity: sha512-w2GsyukL62IJnlaff/nRegPQR94C/XXamvMWmSHRJ4y7Ts/4ocGRmTHvOs8PSE6pB3dWOrD/nueuU5sduBsQ4w==}

  react-json-tree@0.18.0:
    resolution: {integrity: sha512-Qe6HKSXrr++n9Y31nkRJ3XvQMATISpqigH1vEKhLwB56+nk5thTP0ITThpjxY6ZG/ubpVq/aEHIcyLP/OPHxeA==}
    peerDependencies:
      '@types/react': ^16.8.0 || ^17.0.0 || ^18.0.0
      react: ^16.8.0 || ^17.0.0 || ^18.0.0

  react-number-format@5.4.0:
    resolution: {integrity: sha512-NWdICrqLhI7rAS8yUeLVd6Wr4cN7UjJ9IBTS0f/a9i7UB4x4Ti70kGnksBtZ7o4Z7YRbvCMMR/jQmkoOBa/4fg==}
    peerDependencies:
      react: ^0.14 || ^15.0.0 || ^16.0.0 || ^17.0.0 || ^18.0.0
      react-dom: ^0.14 || ^15.0.0 || ^16.0.0 || ^17.0.0 || ^18.0.0

  react-remove-scroll-bar@2.3.6:
    resolution: {integrity: sha512-DtSYaao4mBmX+HDo5YWYdBWQwYIQQshUV/dVxFxK+KM26Wjwp1gZ6rv6OC3oujI6Bfu6Xyg3TwK533AQutsn/g==}
    engines: {node: '>=10'}
    peerDependencies:
      '@types/react': ^16.8.0 || ^17.0.0 || ^18.0.0
      react: ^16.8.0 || ^17.0.0 || ^18.0.0
    peerDependenciesMeta:
      '@types/react':
        optional: true

  react-remove-scroll@2.5.10:
    resolution: {integrity: sha512-m3zvBRANPBw3qxVVjEIPEQinkcwlFZ4qyomuWVpNJdv4c6MvHfXV0C3L9Jx5rr3HeBHKNRX+1jreB5QloDIJjA==}
    engines: {node: '>=10'}
    peerDependencies:
      '@types/react': ^16.8.0 || ^17.0.0 || ^18.0.0
      react: ^16.8.0 || ^17.0.0 || ^18.0.0
    peerDependenciesMeta:
      '@types/react':
        optional: true

  react-resizable-panels@2.0.10:
    resolution: {integrity: sha512-1cQl5rp3VDWRL04XXX92lzM1hej2Fe5x+vpjYXcldfOjKwLV5JVrt5T6q0cTB5yfp4Wh+JIdYQ9A5EnZypO1DQ==}
    peerDependencies:
      react: ^16.14.0 || ^17.0.0 || ^18.0.0
      react-dom: ^16.14.0 || ^17.0.0 || ^18.0.0

  react-style-singleton@2.2.1:
    resolution: {integrity: sha512-ZWj0fHEMyWkHzKYUr2Bs/4zU6XLmq9HsgBURm7g5pAVfyn49DgUiNgY2d4lXRlYSiCif9YBGpQleewkcqddc7g==}
    engines: {node: '>=10'}
    peerDependencies:
      '@types/react': ^16.8.0 || ^17.0.0 || ^18.0.0
      react: ^16.8.0 || ^17.0.0 || ^18.0.0
    peerDependenciesMeta:
      '@types/react':
        optional: true

  react-textarea-autosize@8.5.3:
    resolution: {integrity: sha512-XT1024o2pqCuZSuBt9FwHlaDeNtVrtCXu0Rnz88t1jUGheCLa3PhjE1GH8Ctm2axEtvdCl5SUHYschyQ0L5QHQ==}
    engines: {node: '>=10'}
    peerDependencies:
      react: ^16.8.0 || ^17.0.0 || ^18.0.0

  react@18.3.1:
    resolution: {integrity: sha512-wS+hAgJShR0KhEvPJArfuPVN1+Hz1t0Y6n5jLrGQbkb4urgPE/0Rve+1kMB1v/oWgHgm4WIcV+i7F2pTVj+2iQ==}
    engines: {node: '>=0.10.0'}

  read-cache@1.0.0:
    resolution: {integrity: sha512-Owdv/Ft7IjOgm/i0xvNDZ1LrRANRfew4b2prF3OWMQLxLfu3bS8FVhCsrSCMK4lR56Y9ya+AThoTpDCTxCmpRA==}

  readable-stream@2.3.8:
    resolution: {integrity: sha512-8p0AUk4XODgIewSi0l8Epjs+EVnWiK7NoDIEGU0HhE7+ZyY8D1IMY7odu5lRrFXGg71L15KG8QrPmum45RTtdA==}

  readable-stream@3.6.2:
    resolution: {integrity: sha512-9u/sniCrY3D5WdsERHzHE4G2YCXqoG5FTHUiCC4SIbr6XcLZBY05ya9EKjYek9O5xOAwjGq+1JdGBAS7Q9ScoA==}
    engines: {node: '>= 6'}

  readable-stream@4.5.2:
    resolution: {integrity: sha512-yjavECdqeZ3GLXNgRXgeQEdz9fvDDkNKyHnbHRFtOr7/LcfgBcmct7t/ET+HaCTqfh06OzoAxrkN/IfjJBVe+g==}
    engines: {node: ^12.22.0 || ^14.17.0 || >=16.0.0}

  readdirp@3.6.0:
    resolution: {integrity: sha512-hOS089on8RduqdbhvQ5Z37A0ESjsqz6qnRcffsMU3495FuTdqSm+7bhJ29JvIOsBDEEnan5DPu9t3To9VRlMzA==}
    engines: {node: '>=8.10.0'}

  redent@3.0.0:
    resolution: {integrity: sha512-6tDA8g98We0zd0GvVeMT9arEOnTw9qM03L9cJXaCjrip1OO764RDBLBfrB4cwzNGDj5OA5ioymC9GkizgWJDUg==}
    engines: {node: '>=8'}

  redux@5.0.1:
    resolution: {integrity: sha512-M9/ELqF6fy8FwmkpnF0S3YKOqMyoWJ4+CS5Efg2ct3oY9daQvd/Pc71FpGZsVsbl3Cpb+IIcjBDUnnyBdQbq4w==}

  reflect.getprototypeof@1.0.6:
    resolution: {integrity: sha512-fmfw4XgoDke3kdI6h4xcUz1dG8uaiv5q9gcEwLS4Pnth2kxT+GZ7YehS1JTMGBQmtV7Y4GFGbs2re2NqhdozUg==}
    engines: {node: '>= 0.4'}

  regenerator-runtime@0.14.1:
    resolution: {integrity: sha512-dYnhHh0nJoMfnkZs6GmmhFknAGRrLznOu5nc9ML+EJxGvrx6H7teuevqVqCuPcPK//3eDrrjQhehXVx9cnkGdw==}

  regexp.prototype.flags@1.5.2:
    resolution: {integrity: sha512-NcDiDkTLuPR+++OCKB0nWafEmhg/Da8aUPLPMQbK+bxKKCm1/S5he+AqYa4PlMCVBalb4/yxIRub6qkEx5yJbw==}
    engines: {node: '>= 0.4'}

  registry-auth-token@5.0.2:
    resolution: {integrity: sha512-o/3ikDxtXaA59BmZuZrJZDJv8NMDGSj+6j6XaeBmHw8eY1i1qd9+6H+LjVvQXx3HN6aRCGa1cUdJ9RaJZUugnQ==}
    engines: {node: '>=14'}

  registry-url@6.0.1:
    resolution: {integrity: sha512-+crtS5QjFRqFCoQmvGduwYWEBng99ZvmFvF+cUJkGYF1L1BfU8C6Zp9T7f5vPAwyLkUExpvK+ANVZmGU49qi4Q==}
    engines: {node: '>=12'}

  require-directory@2.1.1:
    resolution: {integrity: sha512-fGxEI7+wsG9xrvdjsrlmL22OMTTiHRwAMroiEeMgq8gzoLC/PQr7RsRDSTLUg/bZAZtF+TVIkHc6/4RIKrui+Q==}
    engines: {node: '>=0.10.0'}

  require-from-string@2.0.2:
    resolution: {integrity: sha512-Xf0nWe6RseziFMu+Ap9biiUbmplq6S9/p+7w7YXP/JBHhrUDDUhwa+vANyubuqfZWTveU//DYVGsDG7RKL/vEw==}
    engines: {node: '>=0.10.0'}

  requires-port@1.0.0:
    resolution: {integrity: sha512-KigOCHcocU3XODJxsu8i/j8T9tzT4adHiecwORRQ0ZZFcp7ahwXuRU1m+yuO90C5ZUyGeGfocHDI14M3L3yDAQ==}

  resolve-alpn@1.2.1:
    resolution: {integrity: sha512-0a1F4l73/ZFZOakJnQ3FvkJ2+gSTQWz/r2KE5OdDY0TxPm5h4GkqkWWfM47T7HsbnOtcJVEF4epCVy6u7Q3K+g==}

  resolve-from@4.0.0:
    resolution: {integrity: sha512-pb/MYmXstAkysRFx8piNI1tGFNQIFA3vkE3Gq4EuA1dF6gHp/+vgZqsCGJapvy8N3Q+4o7FwvquPJcnZ7RYy4g==}
    engines: {node: '>=4'}

  resolve-pkg-maps@1.0.0:
    resolution: {integrity: sha512-seS2Tj26TBVOC2NIc2rOe2y2ZO7efxITtLZcGSOnHHNOQ7CkiUBfw0Iw2ck6xkIhPwLhKNLS8BO+hEpngQlqzw==}

  resolve@1.22.8:
    resolution: {integrity: sha512-oKWePCxqpd6FlLvGV1VU0x7bkPmmCNolxzjMf4NczoDnQcIWrAF+cPtZn5i6n+RfD2d9i0tzpKnG6Yk168yIyw==}
    hasBin: true

  resolve@2.0.0-next.5:
    resolution: {integrity: sha512-U7WjGVG9sH8tvjW5SmGbQuui75FiyjAX72HX15DwBBwF9dNiQZRQAg9nnPhYy+TUnE0+VcrttuvNI8oSxZcocA==}
    hasBin: true

  responselike@3.0.0:
    resolution: {integrity: sha512-40yHxbNcl2+rzXvZuVkrYohathsSJlMTXKryG5y8uciHv1+xDLHQpgjG64JUO9nrEq2jGLH6IZ8BcZyw3wrweg==}
    engines: {node: '>=14.16'}

  retry@0.12.0:
    resolution: {integrity: sha512-9LkiTwjUh6rT555DtE9rTX+BKByPfrMzEAtnlEtdEwr3Nkffwiihqe2bWADg+OQRjt9gl6ICdmB/ZFDCGAtSow==}
    engines: {node: '>= 4'}

  reusify@1.0.4:
    resolution: {integrity: sha512-U9nH88a3fc/ekCF1l0/UP1IosiuIjyTh7hBvXVMHYgVcfGvt897Xguj2UOLDeI5BG2m7/uwyaLVT6fbtCwTyzw==}
    engines: {iojs: '>=1.0.0', node: '>=0.10.0'}

  rimraf@3.0.2:
    resolution: {integrity: sha512-JZkJMZkAGFFPP2YqXZXPbMlMBgsxzE8ILs4lMIX/2o0L9UBw9O/Y3o6wFw/i9YLapcUJWwqbi3kdxIPdC62TIA==}
    deprecated: Rimraf versions prior to v4 are no longer supported
    hasBin: true

  rimraf@5.0.10:
    resolution: {integrity: sha512-l0OE8wL34P4nJH/H2ffoaniAokM2qSmrtXHmlpvYr5AVVX8msAyW0l8NVJFDxlSK4u3Uh/f41cQheDVdnYijwQ==}
    hasBin: true

  ripemd160@2.0.2:
    resolution: {integrity: sha512-ii4iagi25WusVoiC4B4lq7pbXfAp3D9v5CwfkY33vffw2+pkDjY1D8GaN7spsxvCSx8dkPqOZCEZyfxcmJG2IA==}

  rlp@2.2.7:
    resolution: {integrity: sha512-d5gdPmgQ0Z+AklL2NVXr/IoSjNZFfTVvQWzL/AM2AOcSzYP2xjlb0AC8YyCLc41MSNf6P6QVtjgPdmVtzb+4lQ==}
    hasBin: true

  rollup@4.19.1:
    resolution: {integrity: sha512-K5vziVlg7hTpYfFBI+91zHBEMo6jafYXpkMlqZjg7/zhIG9iHqazBf4xz9AVdjS9BruRn280ROqLI7G3OFRIlw==}
    engines: {node: '>=18.0.0', npm: '>=8.0.0'}
    hasBin: true

  rrweb-cssom@0.6.0:
    resolution: {integrity: sha512-APM0Gt1KoXBz0iIkkdB/kfvGOwC4UuJFeG/c+yV7wSc7q96cG/kJ0HiYCnzivD9SB53cLV1MlHFNfOuPaadYSw==}

  rrweb-cssom@0.7.1:
    resolution: {integrity: sha512-TrEMa7JGdVm0UThDJSx7ddw5nVm3UJS9o9CCIZ72B1vSyEZoziDqBYP3XIoi/12lKrJR8rE3jeFHMok2F/Mnsg==}

  run-parallel@1.2.0:
    resolution: {integrity: sha512-5l4VyZR86LZ/lDxZTR6jqL8AFE2S0IFLMP26AbjsLVADxHdhB/c0GUsH+y39UfCi3dzz8OlQuPmnaJOMoDHQBA==}

  safe-array-concat@1.1.2:
    resolution: {integrity: sha512-vj6RsCsWBCf19jIeHEfkRMw8DPiBb+DMXklQ/1SGDHOMlHdPUkZXFQ2YdplS23zESTijAcurb1aSgJA3AgMu1Q==}
    engines: {node: '>=0.4'}

  safe-buffer@5.1.2:
    resolution: {integrity: sha512-Gd2UZBJDkXlY7GbJxfsE8/nvKkUEU1G38c1siN6QP6a9PT9MmHB8GnpscSmMJSoF8LOIrt8ud/wPtojys4G6+g==}

  safe-buffer@5.2.1:
    resolution: {integrity: sha512-rp3So07KcdmmKbGvgaNxQSJr7bGVSVk5S9Eq1F+ppbRo70+YeaDxkw5Dd8NPN+GD6bjnYm2VuPuCXmpuYvmCXQ==}

  safe-regex-test@1.0.3:
    resolution: {integrity: sha512-CdASjNJPvRa7roO6Ra/gLYBTzYzzPyyBXxIMdGW3USQLyjWEls2RgW5UBTXaQVp+OrpeCK3bLem8smtmheoRuw==}
    engines: {node: '>= 0.4'}

  safer-buffer@2.1.2:
    resolution: {integrity: sha512-YZo3K82SD7Riyi0E1EQPojLz7kpepnSQI9IyPbHHg1XXXevb5dJI7tpyN2ADxGcQbHG7vcyRHk0cbwqcQriUtg==}

  safevalues@0.6.0:
    resolution: {integrity: sha512-MZ7DcTOcIoPXN36/UONVE9BT0pmwlCr9WcS7Pj/q4FxOwr33FkWC0CUWj/THQXYWxf/F7urbhaHaOeFPSqGqHA==}

  saxes@6.0.0:
    resolution: {integrity: sha512-xAg7SOnEhrm5zI3puOOKyy1OMcMlIJZYNJY7xLBwSze0UjhPLnWfj2GF2EpT0jmzaJKIWKHLsaSSajf35bcYnA==}
    engines: {node: '>=v12.22.7'}

  scheduler@0.23.2:
    resolution: {integrity: sha512-UOShsPwz7NrMUqhR6t0hWjFduvOzbtv7toDH1/hIrfRNIDBnnBWd0CwJTGvTpngVlmwGCdP9/Zl/tVrDqcuYzQ==}

  scrypt-js@3.0.1:
    resolution: {integrity: sha512-cdwTTnqPu0Hyvf5in5asVdZocVDTNRmR7XEcJuIzMjJeSHybHl7vpB66AzwTaIg6CLSbtjcxc8fqcySfnTkccA==}

  secp256k1@4.0.3:
    resolution: {integrity: sha512-NLZVf+ROMxwtEj3Xa562qgv2BK5e2WNmXPiOdVIPLgs6lyTzMvBq0aWTYMI5XCP9jZMVKOcqZLw/Wc4vDkuxhA==}
    engines: {node: '>=10.0.0'}

  semver@6.3.1:
    resolution: {integrity: sha512-BR7VvDCVHO+q2xBEWskxS6DJE1qRnb7DxzUrogb71CWoSficBxYsiAGd+Kl0mmq/MprG9yArRkyrQxTO6XjMzA==}
    hasBin: true

  semver@7.5.4:
    resolution: {integrity: sha512-1bCSESV6Pv+i21Hvpxp3Dx+pSD8lIPt8uVjRrxAUt/nbswYc+tK6Y2btiULjd4+fnq15PX+nqQDC7Oft7WkwcA==}
    engines: {node: '>=10'}
    hasBin: true

  semver@7.6.2:
    resolution: {integrity: sha512-FNAIBWCx9qcRhoHcgcJ0gvU7SN1lYU2ZXuSfl04bSC5OpvDHFyJCjdNHomPXxjQlCBU67YW64PzY7/VIEH7F2w==}
    engines: {node: '>=10'}
    hasBin: true

  semver@7.6.3:
    resolution: {integrity: sha512-oVekP1cKtI+CTDvHWYFUcMtsK/00wmAEfyqKfNdARm8u1wNVhSgaX7A8d4UuIlUI5e84iEwOhs7ZPYRmzU9U6A==}
    engines: {node: '>=10'}
    hasBin: true

  serialize-error@8.1.0:
    resolution: {integrity: sha512-3NnuWfM6vBYoy5gZFvHiYsVbafvI9vZv/+jlIigFn4oP4zjNPK3LhcY0xSCgeb1a5L8jO71Mit9LlNoi2UfDDQ==}
    engines: {node: '>=10'}

  set-function-length@1.2.2:
    resolution: {integrity: sha512-pgRc4hJ4/sNjWCSS9AmnS40x3bNMDTknHgL5UaMBTMyJnU90EgWh1Rz+MC9eFu4BuN/UwZjKQuY/1v3rM7HMfg==}
    engines: {node: '>= 0.4'}

  set-function-name@2.0.2:
    resolution: {integrity: sha512-7PGFlmtwsEADb0WYyvCMa1t+yke6daIG4Wirafur5kcf+MhUnPms1UeR0CKQdTZD81yESwMHbtn+TR+dMviakQ==}
    engines: {node: '>= 0.4'}

  setimmediate@1.0.5:
    resolution: {integrity: sha512-MATJdZp8sLqDl/68LfQmbP8zKPLQNV6BIZoIgrscFDQ+RsvK/BxeDQOgyxKKoh0y/8h3BqVFnCqQ/gd+reiIXA==}

  sha.js@2.4.11:
    resolution: {integrity: sha512-QMEp5B7cftE7APOjk5Y6xgrbWu+WkLVQwk8JNjZ8nKRciZaByEW6MubieAiToS7+dwvrjGhH8jRXz3MVd0AYqQ==}
    hasBin: true

  shebang-command@2.0.0:
    resolution: {integrity: sha512-kHxr2zZpYtdmrN1qDjrrX/Z1rR1kG8Dx+gkpK1G4eXmvXswmcE1hTWBWYUzlraYw1/yZp6YuDY77YtvbN0dmDA==}
    engines: {node: '>=8'}

  shebang-regex@3.0.0:
    resolution: {integrity: sha512-7++dFhtcx3353uBaq8DDR4NuxBetBzC7ZQOhmTQInHEd6bSrXdiEyzCvG07Z44UYdLShWUyXt5M/yhz8ekcb1A==}
    engines: {node: '>=8'}

  side-channel@1.0.6:
    resolution: {integrity: sha512-fDW/EZ6Q9RiO8eFG8Hj+7u/oW+XrPTIChwCOM2+th2A6OblDtYYIpve9m+KvI9Z4C9qSEXlaGR6bTEYHReuglA==}
    engines: {node: '>= 0.4'}

  siginfo@2.0.0:
    resolution: {integrity: sha512-ybx0WO1/8bSBLEWXZvEd7gMW3Sn3JFlW3TvX1nREbDLRNQNaeNN8WK0meBwPdAaOI7TtRRRJn/Es1zhrrCHu7g==}

  signal-exit@3.0.7:
    resolution: {integrity: sha512-wnD2ZE+l+SPC/uoS0vXeE9L1+0wuaMqKlfz9AMUo38JsyLSBWSFcHR1Rri62LZc12vLr1gb3jl7iwQhgwpAbGQ==}

  signal-exit@4.1.0:
    resolution: {integrity: sha512-bzyZ1e88w9O1iNJbKnOlvYTrWPDl46O1bG0D3XInv+9tkPrxrN8jUUTiFlDkkmKWgn1M6CfIA13SuGqOa9Korw==}
    engines: {node: '>=14'}

  simple-swizzle@0.2.2:
    resolution: {integrity: sha512-JA//kQgZtbuY83m+xT+tXJkmJncGMTFT+C+g2h2R9uxkYIrE2yy9sgmcLhCnw57/WSD+Eh3J97FPEDFnbXnDUg==}

  slash@3.0.0:
    resolution: {integrity: sha512-g9Q1haeby36OSStwb4ntCGGGaKsaVSjQ68fBxoQcutl5fS1vuY18H3wSt3jFyFtrkx+Kz0V1G85A4MyAdDMi2Q==}
    engines: {node: '>=8'}

  slash@5.1.0:
    resolution: {integrity: sha512-ZA6oR3T/pEyuqwMgAKT0/hAv8oAXckzbkmR0UkUosQ+Mc4RxGoJkRmwHgHufaenlyAgE1Mxgpdcrf75y6XcnDg==}
    engines: {node: '>=14.16'}

  slice-ansi@4.0.0:
    resolution: {integrity: sha512-qMCMfhY040cVHT43K9BFygqYbUPFZKHOg7K73mtTWJRb8pyP3fzf4Ixd5SzdEJQ6MRUg/WBnOLxghZtKKurENQ==}
    engines: {node: '>=10'}

  socket.io-client@4.7.5:
    resolution: {integrity: sha512-sJ/tqHOCe7Z50JCBCXrsY3I2k03iOiUe+tj1OmKeD2lXPiGH/RUCdTZFoqVyN7l1MnpIzPrGtLcijffmeouNlQ==}
    engines: {node: '>=10.0.0'}

  socket.io-parser@4.2.4:
    resolution: {integrity: sha512-/GbIKmo8ioc+NIWIhwdecY0ge+qVBSMdgxGygevmdHj24bsfgtCmcUUcQ5ZzcylGFHsN3k4HB4Cgkl96KVnuew==}
    engines: {node: '>=10.0.0'}

  solhint@5.0.3:
    resolution: {integrity: sha512-OLCH6qm/mZTCpplTXzXTJGId1zrtNuDYP5c2e6snIv/hdRVxPfBBz/bAlL91bY/Accavkayp2Zp2BaDSrLVXTQ==}
    hasBin: true

  solidity-ast@0.4.56:
    resolution: {integrity: sha512-HgmsA/Gfklm/M8GFbCX/J1qkVH0spXHgALCNZ8fA8x5X+MFdn/8CP2gr5OVyXjXw6RZTPC/Sxl2RUDQOXyNMeA==}

  source-map-js@1.2.0:
    resolution: {integrity: sha512-itJW8lvSA0TXEphiRoawsCksnlf8SyvmFzIhltqAHluXd88pkCd+cXJVHTDwdCr0IzwptSm035IHQktUu1QUMg==}
    engines: {node: '>=0.10.0'}

  source-map-support@0.5.21:
    resolution: {integrity: sha512-uBHU3L3czsIyYXKX88fdrGovxdSCoTGDRZ6SYXtSRxLZUzHg5P/66Ht6uoUlHu9EZod+inXhKo3qQgwXUT/y1w==}

  source-map@0.6.1:
    resolution: {integrity: sha512-UjgapumWlbMhkBgzT7Ykc5YXUT46F0iKu8SGXq0bcwP5dz/h0Plj6enJqjz1Zbq2l5WaqYnrVbwWOWMyF3F47g==}
    engines: {node: '>=0.10.0'}

  sprintf-js@1.0.3:
    resolution: {integrity: sha512-D9cPgkvLlV3t3IzL0D0YLvGA9Ahk4PcvVwUbN0dSGr1aP0Nrt4AEnTUbuGvquEC0mA64Gqt1fzirlRs5ibXx8g==}

  stackback@0.0.2:
    resolution: {integrity: sha512-1XMJE5fQo1jGH6Y/7ebnwPOBEkIEnT4QF32d5R1+VXdXveM0IBMJt8zfaxX1P3QhVwrYe+576+jkANtSS2mBbw==}

  std-env@3.7.0:
    resolution: {integrity: sha512-JPbdCEQLj1w5GilpiHAx3qJvFndqybBysA3qUOnznweH4QbNYUsW/ea8QzSrnh0vNsezMMw5bcVool8lM0gwzg==}

  stop-iteration-iterator@1.0.0:
    resolution: {integrity: sha512-iCGQj+0l0HOdZ2AEeBADlsRC+vsnDsZsbdSiH1yNSjcfKM7fdpCMfqAL/dwF5BLiw/XhRft/Wax6zQbhq2BcjQ==}
    engines: {node: '>= 0.4'}

  stream-browserify@3.0.0:
    resolution: {integrity: sha512-H73RAHsVBapbim0tU2JwwOiXUj+fikfiaoYAKHF3VJfA0pe2BCzkhAHBlLG6REzE+2WNZcxOXjK7lkso+9euLA==}

  stream-http@3.2.0:
    resolution: {integrity: sha512-Oq1bLqisTyK3TSCXpPbT4sdeYNdmyZJv1LxpEm2vu1ZhK89kSE5YXwZc3cWk0MagGaKriBh9mCFbVGtO+vY29A==}

  string-argv@0.3.2:
    resolution: {integrity: sha512-aqD2Q0144Z+/RqG52NeHEkZauTAUWJO8c6yTftGJKO3Tja5tUgIfmIl6kExvhtxSDP7fXB6DvzkfMpCd/F3G+Q==}
    engines: {node: '>=0.6.19'}

  string-width@4.2.3:
    resolution: {integrity: sha512-wKyQRQpjJ0sIp62ErSZdGsjMJWsap5oRNihHhu6G7JVO/9jIB6UyevL+tXuOqrng8j/cxKTWyWUwvSTriiZz/g==}
    engines: {node: '>=8'}

  string-width@5.1.2:
    resolution: {integrity: sha512-HnLOCR3vjcY8beoNLtcjZ5/nxn2afmME6lhrDrebokqMap+XbeW8n9TXpPDOqdGK5qcI3oT0GKTW6wC7EMiVqA==}
    engines: {node: '>=12'}

  string.prototype.includes@2.0.0:
    resolution: {integrity: sha512-E34CkBgyeqNDcrbU76cDjL5JLcVrtSdYq0MEh/B10r17pRP4ciHLwTgnuLV8Ay6cgEMLkcBkFCKyFZ43YldYzg==}

  string.prototype.matchall@4.0.11:
    resolution: {integrity: sha512-NUdh0aDavY2og7IbBPenWqR9exH+E26Sv8e0/eTe1tltDGZL+GtBkDAnnyBtmekfK6/Dq3MkcGtzXFEd1LQrtg==}
    engines: {node: '>= 0.4'}

  string.prototype.repeat@1.0.0:
    resolution: {integrity: sha512-0u/TldDbKD8bFCQ/4f5+mNRrXwZ8hg2w7ZR8wa16e8z9XpePWl3eGEcUD0OXpEH/VJH/2G3gjUtR3ZOiBe2S/w==}

  string.prototype.trim@1.2.9:
    resolution: {integrity: sha512-klHuCNxiMZ8MlsOihJhJEBJAiMVqU3Z2nEXWfWnIqjN0gEFS9J9+IxKozWWtQGcgoa1WUZzLjKPTr4ZHNFTFxw==}
    engines: {node: '>= 0.4'}

  string.prototype.trimend@1.0.8:
    resolution: {integrity: sha512-p73uL5VCHCO2BZZ6krwwQE3kCzM7NKmis8S//xEC6fQonchbum4eP6kR4DLEjQFO3Wnj3Fuo8NM0kOSjVdHjZQ==}

  string.prototype.trimstart@1.0.8:
    resolution: {integrity: sha512-UXSH262CSZY1tfu3G3Secr6uGLCFVPMhIqHjlgCUtCCcgihYc/xKs9djMTMUOb2j1mVSeU8EU6NWc/iQKU6Gfg==}
    engines: {node: '>= 0.4'}

  string_decoder@1.1.1:
    resolution: {integrity: sha512-n/ShnvDi6FHbbVfviro+WojiFzv+s8MPMHBczVePfUpDJLwoLT0ht1l4YwBCbi8pJAveEEdnkHyPyTP/mzRfwg==}

  string_decoder@1.3.0:
    resolution: {integrity: sha512-hkRX8U1WjJFd8LsDJ2yQ/wWWxaopEsABU1XfkM8A+j0+85JAGppt16cr1Whg6KIbb4okU6Mql6BOj+uup/wKeA==}

  strip-ansi@6.0.1:
    resolution: {integrity: sha512-Y38VPSHcqkFrCpFnQ9vuSXmquuv5oXOKpGeT6aGrr3o3Gc9AlVa6JBfUSOCnbxGGZF+/0ooI7KrPuUSztUdU5A==}
    engines: {node: '>=8'}

  strip-ansi@7.1.0:
    resolution: {integrity: sha512-iq6eVVI64nQQTRYq2KtEg2d2uU7LElhTJwsH4YzIHZshxlgZms/wIc4VoDQTlG/IvVIrBKG06CrZnp0qv7hkcQ==}
    engines: {node: '>=12'}

  strip-bom@3.0.0:
    resolution: {integrity: sha512-vavAMRXOgBVNF6nyEEmL3DBK19iRpDcoIwW+swQ+CbGiu7lju6t+JklA1MHweoWtadgt4ISVUsXLyDq34ddcwA==}
    engines: {node: '>=4'}

  strip-final-newline@2.0.0:
    resolution: {integrity: sha512-BrpvfNAE3dcvq7ll3xVumzjKjZQ5tI1sEUIKr3Uoks0XUl45St3FlatVqef9prk4jRDzhW6WZg+3bk93y6pLjA==}
    engines: {node: '>=6'}

  strip-final-newline@3.0.0:
    resolution: {integrity: sha512-dOESqjYr96iWYylGObzd39EuNTa5VJxyvVAEm5Jnh7KGo75V43Hk1odPQkNDyXNmUR6k+gEiDVXnjB8HJ3crXw==}
    engines: {node: '>=12'}

  strip-hex-prefix@1.0.0:
    resolution: {integrity: sha512-q8d4ue7JGEiVcypji1bALTos+0pWtyGlivAWyPuTkHzuTCJqrK9sWxYQZUq6Nq3cuyv3bm734IhHvHtGGURU6A==}
    engines: {node: '>=6.5.0', npm: '>=3'}

  strip-indent@3.0.0:
    resolution: {integrity: sha512-laJTa3Jb+VQpaC6DseHhF7dXVqHTfJPCRDaEbid/drOhgitgYku/letMUqOXFoWV0zIIUbjpdH2t+tYj4bQMRQ==}
    engines: {node: '>=8'}

  strip-json-comments@2.0.1:
    resolution: {integrity: sha512-4gB8na07fecVVkOI6Rs4e7T6NOTki5EmL7TUduTs6bu3EdnSycntVJ4re8kgZA+wx9IueI2Y11bfbgwtzuE0KQ==}
    engines: {node: '>=0.10.0'}

  strip-json-comments@3.1.1:
    resolution: {integrity: sha512-6fPc+R4ihwqP6N/aIv2f1gMH8lOVtWQHoqC4yK6oSDVVocumAsfCqjkXnqiYMhmMwS/mEHLp7Vehlt3ql6lEig==}
    engines: {node: '>=8'}

  sucrase@3.35.0:
    resolution: {integrity: sha512-8EbVDiu9iN/nESwxeSxDKe0dunta1GOlHufmSSXxMD2z2/tMZpDMpvXQGsc+ajGo8y2uYUmixaSRUc/QPoQ0GA==}
    engines: {node: '>=16 || 14 >=14.17'}
    hasBin: true

  superstruct@1.0.4:
    resolution: {integrity: sha512-7JpaAoX2NGyoFlI9NBh66BQXGONc+uE+MRS5i2iOBKuS4e+ccgMDjATgZldkah+33DakBxDHiss9kvUcGAO8UQ==}
    engines: {node: '>=14.0.0'}

  supports-color@5.5.0:
    resolution: {integrity: sha512-QjVjwdXIt408MIiAqCX4oUKsgU2EqAGzs2Ppkm4aQYbjm+ZEWEcW4SfFNTr4uMNZma0ey4f5lgLrkB0aX0QMow==}
    engines: {node: '>=4'}

  supports-color@7.2.0:
    resolution: {integrity: sha512-qpCAvRl9stuOHveKsn7HncJRvv501qIacKzQlO/+Lwxc9+0q2wLyv4Dfvt80/DPn2pqOBsJdDiogXGR9+OvwRw==}
    engines: {node: '>=8'}

  supports-color@8.1.1:
    resolution: {integrity: sha512-MpUEN2OodtUzxvKQl72cUF7RQ5EiHsGvSsVG0ia9c5RbWGL2CI4C7EpPS8UTBIplnlzZiNuV56w+FuNxy3ty2Q==}
    engines: {node: '>=10'}

  supports-preserve-symlinks-flag@1.0.0:
    resolution: {integrity: sha512-ot0WnXS9fgdkgIcePe6RHNk1WA8+muPa6cSjeR3V8K27q9BB1rTE3R1p7Hv0z1ZyAc8s6Vvv8DIyWf681MAt0w==}
    engines: {node: '>= 0.4'}

  symbol-tree@3.2.4:
    resolution: {integrity: sha512-9QNk5KwDF+Bvz+PyObkmSYjI5ksVUYtjW7AU22r2NKcfLJcXp96hkDWU3+XndOsUb+AQ9QhfzfCT2O+CNWT5Tw==}

  tabbable@6.2.0:
    resolution: {integrity: sha512-Cat63mxsVJlzYvN51JmVXIgNoUokrIaT2zLclCXjRd8boZ0004U4KCs/sToJ75C6sdlByWxpYnb5Boif1VSFew==}

  table@6.8.2:
    resolution: {integrity: sha512-w2sfv80nrAh2VCbqR5AK27wswXhqcck2AhfnNW76beQXskGZ1V12GwS//yYVa3d3fcvAip2OUnbDAjW2k3v9fA==}
    engines: {node: '>=10.0.0'}

  tailwindcss@3.4.7:
    resolution: {integrity: sha512-rxWZbe87YJb4OcSopb7up2Ba4U82BoiSGUdoDr3Ydrg9ckxFS/YWsvhN323GMcddgU65QRy7JndC7ahhInhvlQ==}
    engines: {node: '>=14.0.0'}
    hasBin: true

  tapable@2.2.1:
    resolution: {integrity: sha512-GNzQvQTOIP6RyTfE2Qxb8ZVlNmw0n88vp1szwWRimP02mnTsx3Wtn5qRdqY9w2XduFNUgvOwhNnQsjwCp+kqaQ==}
    engines: {node: '>=6'}

  tar@7.4.3:
    resolution: {integrity: sha512-5S7Va8hKfV7W5U6g3aYxXmlPoZVAwUMy9AOKyF2fVuZa2UD3qZjg578OrLRt8PcNN1PleVaL/5/yYATNL0ICUw==}
    engines: {node: '>=18'}

  temp-dir@3.0.0:
    resolution: {integrity: sha512-nHc6S/bwIilKHNRgK/3jlhDoIHcp45YgyiwcAk46Tr0LfEqGBVpmiAyuiuxeVE44m3mXnEeVhaipLOEWmH+Njw==}
    engines: {node: '>=14.16'}

  tempy@3.1.0:
    resolution: {integrity: sha512-7jDLIdD2Zp0bDe5r3D2qtkd1QOCacylBuL7oa4udvN6v2pqr4+LcCr67C8DR1zkpaZ8XosF5m1yQSabKAW6f2g==}
    engines: {node: '>=14.16'}

  terser@5.31.3:
    resolution: {integrity: sha512-pAfYn3NIZLyZpa83ZKigvj6Rn9c/vd5KfYGX7cN1mnzqgDcxWvrU5ZtAfIKhEXz9nRecw4z3LXkjaq96/qZqAA==}
    engines: {node: '>=10'}
    hasBin: true

  text-table@0.2.0:
    resolution: {integrity: sha512-N+8UisAXDGk8PFXP4HAzVR9nbfmVJ3zYLAWiTIoqC5v5isinhr+r5uaO8+7r3BMfuNIufIsA7RdpVgacC2cSpw==}

  thenby@1.3.4:
    resolution: {integrity: sha512-89Gi5raiWA3QZ4b2ePcEwswC3me9JIg+ToSgtE0JWeCynLnLxNr/f9G+xfo9K+Oj4AFdom8YNJjibIARTJmapQ==}

  thenify-all@1.6.0:
    resolution: {integrity: sha512-RNxQH/qI8/t3thXJDwcstUO4zeqo64+Uy/+sNVRBx4Xn2OX+OZ9oP+iJnNFqplFra2ZUVeKCSa2oVWi3T4uVmA==}
    engines: {node: '>=0.8'}

  thenify@3.3.1:
    resolution: {integrity: sha512-RVZSIV5IG10Hk3enotrhvz0T9em6cyHBLkH/YAZuKqd8hRkKhSfCGIcP2KUY0EPxndzANBmNllzWPwak+bheSw==}

  timers-browserify@2.0.12:
    resolution: {integrity: sha512-9phl76Cqm6FhSX9Xe1ZUAMLtm1BLkKj2Qd5ApyWkXzsMRaA7dgr81kf4wJmQf/hAvg8EEyJxDo3du/0KlhPiKQ==}
    engines: {node: '>=0.6.0'}

  tiny-invariant@1.3.3:
    resolution: {integrity: sha512-+FbBPE1o9QAYvviau/qC5SE3caw21q3xkvWKBtja5vgqOWIHHJ3ioaq1VPfn/Szqctz2bU/oYeKd9/z5BL+PVg==}

  tiny-warning@1.0.3:
    resolution: {integrity: sha512-lBN9zLN/oAf68o3zNXYrdCt1kP8WsiGW8Oo2ka41b2IM5JL/S1CTyX1rW0mb/zSuJun0ZUrDxx4sqvYS2FWzPA==}

  tinybench@2.8.0:
    resolution: {integrity: sha512-1/eK7zUnIklz4JUUlL+658n58XO2hHLQfSk1Zf2LKieUjxidN16eKFEoDEfjHc3ohofSSqK3X5yO6VGb6iW8Lw==}

  tinypool@1.0.0:
    resolution: {integrity: sha512-KIKExllK7jp3uvrNtvRBYBWBOAXSX8ZvoaD8T+7KB/QHIuoJW3Pmr60zucywjAlMb5TeXUkcs/MWeWLu0qvuAQ==}
    engines: {node: ^18.0.0 || >=20.0.0}

  tinyrainbow@1.2.0:
    resolution: {integrity: sha512-weEDEq7Z5eTHPDh4xjX789+fHfF+P8boiFB+0vbWzpbnbsEr/GRaohi/uMKxg8RZMXnl1ItAi/IUHWMsjDV7kQ==}
    engines: {node: '>=14.0.0'}

  tinyspy@3.0.0:
    resolution: {integrity: sha512-q5nmENpTHgiPVd1cJDDc9cVoYN5x4vCvwT3FMilvKPKneCBZAxn2YWQjDF0UMcE9k0Cay1gBiDfTMU0g+mPMQA==}
    engines: {node: '>=14.0.0'}

  to-fast-properties@2.0.0:
    resolution: {integrity: sha512-/OaKK0xYrs3DmxRYqL/yDc+FxFUVYhDlXMhRmv3z915w2HF1tnN1omB354j8VUGO/hbRzyD6Y3sA7v7GS/ceog==}
    engines: {node: '>=4'}

  to-regex-range@5.0.1:
    resolution: {integrity: sha512-65P7iz6X5yEr1cwcgvQxbbIw7Uk3gOy5dIdtZ4rDveLqhrdJP+Li/Hx6tyK0NEb+2GCyneCMJiGqrADCSNk8sQ==}
    engines: {node: '>=8.0'}

  tough-cookie@4.1.4:
    resolution: {integrity: sha512-Loo5UUvLD9ScZ6jh8beX1T6sO1w2/MpCRpEP7V280GKMVUQ0Jzar2U3UJPsrdbziLEMMhu3Ujnq//rhiFuIeag==}
    engines: {node: '>=6'}

  tr46@0.0.3:
    resolution: {integrity: sha512-N3WMsuqV66lT30CrXNbEjx4GEwlow3v6rr4mCcv6prnfwhS01rkgyFdjPNBYd9br7LpXV1+Emh01fHnq2Gdgrw==}

  tr46@5.0.0:
    resolution: {integrity: sha512-tk2G5R2KRwBd+ZN0zaEXpmzdKyOYksXwywulIX95MBODjSzMIuQnQ3m8JxgbhnL1LeVo7lqQKsYa1O3Htl7K5g==}
    engines: {node: '>=18'}

  ts-api-utils@1.3.0:
    resolution: {integrity: sha512-UQMIo7pb8WRomKR1/+MFVLTroIvDVtMX3K6OUir8ynLyzB8Jeriont2bTAtmNPa1ekAgN7YPDyf6V+ygrdU+eQ==}
    engines: {node: '>=16'}
    peerDependencies:
      typescript: '>=4.2.0'

  ts-custom-error@3.3.1:
    resolution: {integrity: sha512-5OX1tzOjxWEgsr/YEUWSuPrQ00deKLh6D7OTWcvNHm12/7QPyRh8SYpyWvA4IZv8H/+GQWQEh/kwo95Q9OVW1A==}
    engines: {node: '>=14.0.0'}

  ts-interface-checker@0.1.13:
    resolution: {integrity: sha512-Y/arvbn+rrz3JCKl9C4kVNfTfSm2/mEp5FSz5EsZSANGPSlQrpRI5M4PKF+mJnE52jOO90PnPSc3Ur3bTQw0gA==}

  tsconfig-paths@3.15.0:
    resolution: {integrity: sha512-2Ac2RgzDe/cn48GvOe3M+o82pEFewD3UPbyoUHHdKasHwJKjds4fLXWf/Ux5kATBKN20oaFGu+jbElp1pos0mg==}

  tslib@2.6.3:
    resolution: {integrity: sha512-xNvxJEOUiWPGhUuUdQgAJPKOOJfGnIyKySOc09XkKsgdUV/3E2zvwZYdejjmRgPCgcym1juLH3226yA7sEFJKQ==}

  tty-browserify@0.0.1:
    resolution: {integrity: sha512-C3TaO7K81YvjCgQH9Q1S3R3P3BtN3RIM8n+OvX4il1K1zgE8ZhI0op7kClgkxtutIE8hQrcrHBXvIheqKUUCxw==}

  tweetnacl-util@0.15.1:
    resolution: {integrity: sha512-RKJBIj8lySrShN4w6i/BonWp2Z/uxwC3h4y7xsRrpP59ZboCd0GpEVsOnMDYLMmKBpYhb5TgHzZXy7wTfYFBRw==}

  tweetnacl@1.0.3:
    resolution: {integrity: sha512-6rt+RN7aOi1nGMyC4Xa5DdYiukl2UWCbcJft7YhxReBGQD7OAM8Pbxw6YMo4r2diNEA8FEmu32YOn9rhaiE5yw==}

  type-check@0.4.0:
    resolution: {integrity: sha512-XleUoc9uwGXqjWwXaUTZAmzMcFZ5858QA2vvx1Ur5xIcixXIP+8LnFDgRplU30us6teqdlskFfu+ae4K79Ooew==}
    engines: {node: '>= 0.8.0'}

  type-fest@0.20.2:
    resolution: {integrity: sha512-Ne+eE4r0/iWnpAxD852z3A+N0Bt5RN//NjJwRd2VFHEmrywxf5vsZlh4R6lixl6B+wz/8d+maTSAkN1FIkI3LQ==}
    engines: {node: '>=10'}

  type-fest@1.4.0:
    resolution: {integrity: sha512-yGSza74xk0UG8k+pLh5oeoYirvIiWo5t0/o3zHHAO2tRDiZcxWP7fywNlXhqb6/r6sWvwi+RsyQMWhVLe4BVuA==}
    engines: {node: '>=10'}

  type-fest@2.19.0:
    resolution: {integrity: sha512-RAH822pAdBgcNMAfWnCBU3CFZcfZ/i1eZjwFU/dsLKumyuuP3niueg2UAukXYF0E2AAoc82ZSSf9J0WQBinzHA==}
    engines: {node: '>=12.20'}

  type-fest@4.21.0:
    resolution: {integrity: sha512-ADn2w7hVPcK6w1I0uWnM//y1rLXZhzB9mr0a3OirzclKF1Wp6VzevUmzz/NRAWunOT6E8HrnpGY7xOfc6K57fA==}
    engines: {node: '>=16'}

  type@2.7.3:
    resolution: {integrity: sha512-8j+1QmAbPvLZow5Qpi6NCaN8FB60p/6x8/vfNqOk/hC+HuvFZhL4+WfekuhQLiqFZXOgQdrs3B+XxEmCc6b3FQ==}

  typed-array-buffer@1.0.2:
    resolution: {integrity: sha512-gEymJYKZtKXzzBzM4jqa9w6Q1Jjm7x2d+sh19AdsD4wqnMPDYyvwpsIc2Q/835kHuo3BEQ7CjelGhfTsoBb2MQ==}
    engines: {node: '>= 0.4'}

  typed-array-byte-length@1.0.1:
    resolution: {integrity: sha512-3iMJ9q0ao7WE9tWcaYKIptkNBuOIcZCCT0d4MRvuuH88fEoEH62IuQe0OtraD3ebQEoTRk8XCBoknUNc1Y67pw==}
    engines: {node: '>= 0.4'}

  typed-array-byte-offset@1.0.2:
    resolution: {integrity: sha512-Ous0vodHa56FviZucS2E63zkgtgrACj7omjwd/8lTEMEPFFyjfixMZ1ZXenpgCFBBt4EC1J2XsyVS2gkG0eTFA==}
    engines: {node: '>= 0.4'}

  typed-array-length@1.0.6:
    resolution: {integrity: sha512-/OxDN6OtAk5KBpGb28T+HZc2M+ADtvRxXrKKbUwtsLgdoxgX13hyy7ek6bFRl5+aBs2yZzB0c4CnQfAtVypW/g==}
    engines: {node: '>= 0.4'}

  typedarray-to-buffer@3.1.5:
    resolution: {integrity: sha512-zdu8XMNEDepKKR+XYOXAVPtWui0ly0NtohUscw+UmaHiAWT8hrV1rr//H6V+0DvJ3OQ19S979M0laLfX8rm82Q==}

  typescript@5.4.2:
    resolution: {integrity: sha512-+2/g0Fds1ERlP6JsakQQDXjZdZMM+rqpamFZJEKh4kwTIn3iDkgKtby0CeNd5ATNZ4Ry1ax15TMx0W2V+miizQ==}
    engines: {node: '>=14.17'}
    hasBin: true

  typescript@5.5.4:
    resolution: {integrity: sha512-Mtq29sKDAEYP7aljRgtPOpTvOfbwRWlS6dPRzwjdE+C0R4brX/GUyhHSecbHMFLNBLcJIPt9nl9yG5TZ1weH+Q==}
    engines: {node: '>=14.17'}
    hasBin: true

  ufo@1.5.3:
    resolution: {integrity: sha512-Y7HYmWaFwPUmkoQCUIAYpKqkOf+SbVj/2fJJZ4RJMCfZp0rTGwRbzQD+HghfnhKOjL9E01okqz+ncJskGYfBNw==}

  unbox-primitive@1.0.2:
    resolution: {integrity: sha512-61pPlCD9h51VoreyJ0BReideM3MDKMKnh6+V9L08331ipq6Q8OFXZYiqP6n/tbHx4s5I9uRhcye6BrbkizkBDw==}

  undici-types@5.26.5:
    resolution: {integrity: sha512-JlCMO+ehdEIKqlFxk6IfVoAUVmgz7cU7zD/h9XZ0qzeosSHmUJVOzSQvvYSYWXkFXC+IfLKSIffhv0sVZup6pA==}

  undici-types@6.11.1:
    resolution: {integrity: sha512-mIDEX2ek50x0OlRgxryxsenE5XaQD4on5U2inY7RApK3SOJpofyw7uW2AyfMKkhAxXIceo2DeWGVGwyvng1GNQ==}

  undici@5.28.4:
    resolution: {integrity: sha512-72RFADWFqKmUb2hmmvNODKL3p9hcB6Gt2DOQMis1SEBaV6a4MH8soBvzg+95CYhCKPFedut2JY9bMfrDl9D23g==}
    engines: {node: '>=14.0'}

<<<<<<< HEAD
  unicorn-magic@0.1.0:
    resolution: {integrity: sha512-lRfVq8fE8gz6QMBuDM6a+LO3IAzTi05H6gCVaUpir2E1Rwpo4ZUog45KpNXKC/Mn3Yb9UDuHumeFTo9iV/D9FQ==}
    engines: {node: '>=18'}
=======
  unique-string@3.0.0:
    resolution: {integrity: sha512-VGXBUVwxKMBUznyffQweQABPRRW1vHZAbadFZud4pLFAqRGvv/96vafgjWFqzourzr8YonlQiPgH0YCJfawoGQ==}
    engines: {node: '>=12'}
>>>>>>> a934824b

  universalify@0.1.2:
    resolution: {integrity: sha512-rBJeI5CXAlmy1pV+617WB9J63U6XcazHHF2f2dbJix4XzpUF0RS3Zbj0FGIOCAva5P/d/GBOYaACQ1w+0azUkg==}
    engines: {node: '>= 4.0.0'}

  universalify@0.2.0:
    resolution: {integrity: sha512-CJ1QgKmNg3CwvAv/kOFmtnEN05f0D/cn9QntgNOQlQF9dgvVTHj3t+8JPdjqawCHk7V/KA+fbUqzZ9XWhcqPUg==}
    engines: {node: '>= 4.0.0'}

  universalify@2.0.1:
    resolution: {integrity: sha512-gptHNQghINnc/vTGIk0SOFGFNXw7JVrlRUtConJRlvaw6DuX0wO5Jeko9sWrMBhh+PsYAZ7oXAiOnf/UKogyiw==}
    engines: {node: '>= 10.0.0'}

  unload@2.4.1:
    resolution: {integrity: sha512-IViSAm8Z3sRBYA+9wc0fLQmU9Nrxb16rcDmIiR6Y9LJSZzI7QY5QsDhqPpKOjAn0O9/kfK1TfNEMMAGPTIraPw==}

  unplugin@1.12.0:
    resolution: {integrity: sha512-KeczzHl2sATPQUx1gzo+EnUkmN4VmGBYRRVOZSGvGITE9rGHRDGqft6ONceP3vgXcyJ2XjX5axG5jMWUwNCYLw==}
    engines: {node: '>=14.0.0'}

  update-browserslist-db@1.1.0:
    resolution: {integrity: sha512-EdRAaAyk2cUE1wOf2DkEhzxqOQvFOoRJFNS6NeyJ01Gp2beMRpBAINjM2iDXE3KCuKhwnvHIQCJm6ThL2Z+HzQ==}
    hasBin: true
    peerDependencies:
      browserslist: '>= 4.21.0'

  uri-js@4.4.1:
    resolution: {integrity: sha512-7rKUyy33Q1yc98pQ1DAmLtwX109F7TIfWlW1Ydo8Wl1ii1SeHieeh0HHfPeL2fMXK6z0s8ecKs9frCuLJvndBg==}

  url-parse@1.5.10:
    resolution: {integrity: sha512-WypcfiRhfeUP9vvF0j6rw0J3hrWrw6iZv3+22h6iRMJ/8z1Tj6XfLP4DsUix5MhMPnXpiHDoKyoZ/bdCkwBCiQ==}

  url@0.11.4:
    resolution: {integrity: sha512-oCwdVC7mTuWiPyjLUz/COz5TLk6wgp0RCsN+wHZ2Ekneac9w8uuV0njcbbie2ME+Vs+d6duwmYuR3HgQXs1fOg==}
    engines: {node: '>= 0.4'}

  use-callback-ref@1.3.2:
    resolution: {integrity: sha512-elOQwe6Q8gqZgDA8mrh44qRTQqpIHDcZ3hXTLjBe1i4ph8XpNJnO+aQf3NaG+lriLopI4HMx9VjQLfPQ6vhnoA==}
    engines: {node: '>=10'}
    peerDependencies:
      '@types/react': ^16.8.0 || ^17.0.0 || ^18.0.0
      react: ^16.8.0 || ^17.0.0 || ^18.0.0
    peerDependenciesMeta:
      '@types/react':
        optional: true

  use-composed-ref@1.3.0:
    resolution: {integrity: sha512-GLMG0Jc/jiKov/3Ulid1wbv3r54K9HlMW29IWcDFPEqFkSO2nS0MuefWgMJpeHQ9YJeXDL3ZUF+P3jdXlZX/cQ==}
    peerDependencies:
      react: ^16.8.0 || ^17.0.0 || ^18.0.0

  use-isomorphic-layout-effect@1.1.2:
    resolution: {integrity: sha512-49L8yCO3iGT/ZF9QttjwLF/ZD9Iwto5LnH5LmEdk/6cFmXddqi2ulF0edxTwjj+7mqvpVVGQWvbXZdn32wRSHA==}
    peerDependencies:
      '@types/react': '*'
      react: ^16.8.0 || ^17.0.0 || ^18.0.0
    peerDependenciesMeta:
      '@types/react':
        optional: true

  use-latest@1.2.1:
    resolution: {integrity: sha512-xA+AVm/Wlg3e2P/JiItTziwS7FK92LWrDB0p+hgXloIMuVCeJJ8v6f0eeHyPZaJrM+usM1FkFfbNCrJGs8A/zw==}
    peerDependencies:
      '@types/react': '*'
      react: ^16.8.0 || ^17.0.0 || ^18.0.0
    peerDependenciesMeta:
      '@types/react':
        optional: true

  use-sidecar@1.1.2:
    resolution: {integrity: sha512-epTbsLuzZ7lPClpz2TyryBfztm7m+28DlEv2ZCQ3MDr5ssiwyOwGH/e5F9CkfWjJ1t4clvI58yF822/GUkjjhw==}
    engines: {node: '>=10'}
    peerDependencies:
      '@types/react': ^16.9.0 || ^17.0.0 || ^18.0.0
      react: ^16.8.0 || ^17.0.0 || ^18.0.0
    peerDependenciesMeta:
      '@types/react':
        optional: true

  use-sync-external-store@1.2.2:
    resolution: {integrity: sha512-PElTlVMwpblvbNqQ82d2n6RjStvdSoNe9FG28kNfz3WiXilJm4DdNkEzRhCZuIDwY8U08WVihhGR5iRqAwfDiw==}
    peerDependencies:
      react: ^16.8.0 || ^17.0.0 || ^18.0.0

  utf-8-validate@5.0.10:
    resolution: {integrity: sha512-Z6czzLq4u8fPOyx7TU6X3dvUZVvoJmxSQ+IcrlmagKhilxlhZgxPK6C5Jqbkw1IDUmFTM+cz9QDnnLTwDz/2gQ==}
    engines: {node: '>=6.14.2'}

  utf8@3.0.0:
    resolution: {integrity: sha512-E8VjFIQ/TyQgp+TZfS6l8yp/xWppSAHzidGiRrqe4bK4XP9pTRyKFgGJpO3SN7zdX4DeomTrwaseCHovfpFcqQ==}

  util-deprecate@1.0.2:
    resolution: {integrity: sha512-EPD5q1uXyFxJpCrLnCc1nHnq3gOa6DZBocAIiI2TaSCA7VCJ1UJDMagCzIkXNsUYfD1daK//LTEQ8xiIbrHtcw==}

  util@0.12.5:
    resolution: {integrity: sha512-kZf/K6hEIrWHI6XqOFUiiMa+79wE/D8Q+NCNAWclkyg3b4d2k7s0QGepNjiABc+aR3N1PAyHL7p6UcLY6LmrnA==}

  uuid@9.0.1:
    resolution: {integrity: sha512-b+1eJOlsR9K8HJpow9Ok3fiWOWSIcIzXodvv0rQjVoOVNpWMpxf1wZNpt4y9h10odCNrqnYp1OBzRktckBe3sA==}
    hasBin: true

  viem@2.18.4:
    resolution: {integrity: sha512-JGdN+PgBnZMbm7fc9o0SfHvL0CKyfrlhBUtaz27V+PeHO43Kgc9Zd4WyIbM8Brafq4TvVcnriRFW/FVGOzwEJw==}
    peerDependencies:
      typescript: '>=5.0.4'
    peerDependenciesMeta:
      typescript:
        optional: true

  vite-node@2.0.4:
    resolution: {integrity: sha512-ZpJVkxcakYtig5iakNeL7N3trufe3M6vGuzYAr4GsbCTwobDeyPJpE4cjDhhPluv8OvQCFzu2LWp6GkoKRITXA==}
    engines: {node: ^18.0.0 || >=20.0.0}
    hasBin: true

  vite-plugin-dts@4.0.0-beta.1:
    resolution: {integrity: sha512-4ILGS8ClSYiNMtSRo4YxJ+JeC2P4uZgo9cQ7Yav+CLSxcoWBffjJ6B1QKcn5BhniXJQkb1j6Bi0MCj5C5+i4Sg==}
    engines: {node: ^14.18.0 || >=16.0.0}
    peerDependencies:
      typescript: '*'
      vite: '*'
    peerDependenciesMeta:
      vite:
        optional: true

  vite-plugin-node-polyfills@0.22.0:
    resolution: {integrity: sha512-F+G3LjiGbG8QpbH9bZ//GSBr9i1InSTkaulfUHFa9jkLqVGORFBoqc2A/Yu5Mmh1kNAbiAeKeK+6aaQUf3x0JA==}
    peerDependencies:
      vite: ^2.0.0 || ^3.0.0 || ^4.0.0 || ^5.0.0

  vite@5.3.5:
    resolution: {integrity: sha512-MdjglKR6AQXQb9JGiS7Rc2wC6uMjcm7Go/NHNO63EwiJXfuk9PgqiP/n5IDJCziMkfw9n4Ubp7lttNwz+8ZVKA==}
    engines: {node: ^18.0.0 || >=20.0.0}
    hasBin: true
    peerDependencies:
      '@types/node': ^18.0.0 || >=20.0.0
      less: '*'
      lightningcss: ^1.21.0
      sass: '*'
      stylus: '*'
      sugarss: '*'
      terser: ^5.4.0
    peerDependenciesMeta:
      '@types/node':
        optional: true
      less:
        optional: true
      lightningcss:
        optional: true
      sass:
        optional: true
      stylus:
        optional: true
      sugarss:
        optional: true
      terser:
        optional: true

  vitest@2.0.4:
    resolution: {integrity: sha512-luNLDpfsnxw5QSW4bISPe6tkxVvv5wn2BBs/PuDRkhXZ319doZyLOBr1sjfB5yCEpTiU7xCAdViM8TNVGPwoog==}
    engines: {node: ^18.0.0 || >=20.0.0}
    hasBin: true
    peerDependencies:
      '@edge-runtime/vm': '*'
      '@types/node': ^18.0.0 || >=20.0.0
      '@vitest/browser': 2.0.4
      '@vitest/ui': 2.0.4
      happy-dom: '*'
      jsdom: '*'
    peerDependenciesMeta:
      '@edge-runtime/vm':
        optional: true
      '@types/node':
        optional: true
      '@vitest/browser':
        optional: true
      '@vitest/ui':
        optional: true
      happy-dom:
        optional: true
      jsdom:
        optional: true

  vm-browserify@1.1.2:
    resolution: {integrity: sha512-2ham8XPWTONajOR0ohOKOHXkm3+gaBmGut3SRuu75xLd/RRaY6vqgh8NBYYk7+RW3u5AtzPQZG8F10LHkl0lAQ==}

  vscode-uri@3.0.8:
    resolution: {integrity: sha512-AyFQ0EVmsOZOlAnxoFOGOq1SQDWAB7C6aqMGS23svWAllfOaxbuFvcT8D1i8z3Gyn8fraVeZNNmN6e9bxxXkKw==}

  vue-template-compiler@2.7.16:
    resolution: {integrity: sha512-AYbUWAJHLGGQM7+cNTELw+KsOG9nl2CnSv467WobS5Cv9uk3wFcnr1Etsz2sEIHEZvw1U+o9mRlEO6QbZvUPGQ==}

  vue-tsc@2.0.19:
    resolution: {integrity: sha512-JWay5Zt2/871iodGF72cELIbcAoPyhJxq56mPPh+M2K7IwI688FMrFKc/+DvB05wDWEuCPexQJ6L10zSwzzapg==}
    hasBin: true
    peerDependencies:
      typescript: '*'

  w3c-xmlserializer@5.0.0:
    resolution: {integrity: sha512-o8qghlI8NZHU1lLPrpi2+Uq7abh4GGPpYANlalzWxyWteJOCsr/P+oPBA49TOLu5FTZO4d3F9MnWJfiMo4BkmA==}
    engines: {node: '>=18'}

  web3-core-helpers@1.10.4:
    resolution: {integrity: sha512-r+L5ylA17JlD1vwS8rjhWr0qg7zVoVMDvWhajWA5r5+USdh91jRUYosp19Kd1m2vE034v7Dfqe1xYRoH2zvG0g==}
    engines: {node: '>=8.0.0'}

  web3-core-method@1.10.4:
    resolution: {integrity: sha512-uZTb7flr+Xl6LaDsyTeE2L1TylokCJwTDrIVfIfnrGmnwLc6bmTWCCrm71sSrQ0hqs6vp/MKbQYIYqUN0J8WyA==}
    engines: {node: '>=8.0.0'}

  web3-core-promievent@1.10.4:
    resolution: {integrity: sha512-2de5WnJQ72YcIhYwV/jHLc4/cWJnznuoGTJGD29ncFQHAfwW/MItHFSVKPPA5v8AhJe+r6y4Y12EKvZKjQVBvQ==}
    engines: {node: '>=8.0.0'}

  web3-core-requestmanager@1.10.4:
    resolution: {integrity: sha512-vqP6pKH8RrhT/2MoaU+DY/OsYK9h7HmEBNCdoMj+4ZwujQtw/Mq2JifjwsJ7gits7Q+HWJwx8q6WmQoVZAWugg==}
    engines: {node: '>=8.0.0'}

  web3-core-subscriptions@1.10.4:
    resolution: {integrity: sha512-o0lSQo/N/f7/L76C0HV63+S54loXiE9fUPfHFcTtpJRQNDBVsSDdWRdePbWwR206XlsBqD5VHApck1//jEafTw==}
    engines: {node: '>=8.0.0'}

  web3-core@1.10.4:
    resolution: {integrity: sha512-B6elffYm81MYZDTrat7aEhnhdtVE3lDBUZft16Z8awYMZYJDbnykEbJVS+l3mnA7AQTnSDr/1MjWofGDLBJPww==}
    engines: {node: '>=8.0.0'}

  web3-eth-abi@1.10.4:
    resolution: {integrity: sha512-cZ0q65eJIkd/jyOlQPDjr8X4fU6CRL1eWgdLwbWEpo++MPU/2P4PFk5ZLAdye9T5Sdp+MomePPJ/gHjLMj2VfQ==}
    engines: {node: '>=8.0.0'}

  web3-eth-contract@1.10.4:
    resolution: {integrity: sha512-Q8PfolOJ4eV9TvnTj1TGdZ4RarpSLmHnUnzVxZ/6/NiTfe4maJz99R0ISgwZkntLhLRtw0C7LRJuklzGYCNN3A==}
    engines: {node: '>=8.0.0'}

  web3-eth-iban@1.10.4:
    resolution: {integrity: sha512-0gE5iNmOkmtBmbKH2aTodeompnNE8jEyvwFJ6s/AF6jkw9ky9Op9cqfzS56AYAbrqEFuClsqB/AoRves7LDELw==}
    engines: {node: '>=8.0.0'}

  web3-providers-http@1.10.4:
    resolution: {integrity: sha512-m2P5Idc8hdiO0l60O6DSCPw0kw64Zgi0pMjbEFRmxKIck2Py57RQMu4bxvkxJwkF06SlGaEQF8rFZBmuX7aagQ==}
    engines: {node: '>=8.0.0'}

  web3-providers-ipc@1.10.4:
    resolution: {integrity: sha512-YRF/bpQk9z3WwjT+A6FI/GmWRCASgd+gC0si7f9zbBWLXjwzYAKG73bQBaFRAHex1hl4CVcM5WUMaQXf3Opeuw==}
    engines: {node: '>=8.0.0'}

  web3-providers-ws@1.10.4:
    resolution: {integrity: sha512-j3FBMifyuFFmUIPVQR4pj+t5ILhAexAui0opgcpu9R5LxQrLRUZxHSnU+YO25UycSOa/NAX8A+qkqZNpcFAlxA==}
    engines: {node: '>=8.0.0'}

  web3-utils@1.10.4:
    resolution: {integrity: sha512-tsu8FiKJLk2PzhDl9fXbGUWTkkVXYhtTA+SmEFkKft+9BgwLxfCRpU96sWv7ICC8zixBNd3JURVoiR3dUXgP8A==}
    engines: {node: '>=8.0.0'}

  webauthn-p256@0.0.5:
    resolution: {integrity: sha512-drMGNWKdaixZNobeORVIqq7k5DsRC9FnG201K2QjeOoQLmtSDaSsVZdkg6n5jUALJKcAG++zBPJXmv6hy0nWFg==}

  webidl-conversions@3.0.1:
    resolution: {integrity: sha512-2JAn3z8AR6rjK8Sm8orRC0h/bcl/DqL7tRPdGZ4I1CjdF+EaMLmYxBHyXuKL849eucPFhvBoxMsflfOb8kxaeQ==}

  webidl-conversions@7.0.0:
    resolution: {integrity: sha512-VwddBukDzu71offAQR975unBIGqfKZpM+8ZX6ySk8nYhVoo5CYaZyzt3YBvYtRtO+aoGlqxPg/B87NGVZ/fu6g==}
    engines: {node: '>=12'}

  webpack-sources@3.2.3:
    resolution: {integrity: sha512-/DyMEOrDgLKKIG0fmvtz+4dUX/3Ghozwgm6iPp8KRhvn+eQf9+Q7GWxVNMk3+uCPWfdXYC4ExGBckIXdFEfH1w==}
    engines: {node: '>=10.13.0'}

  webpack-virtual-modules@0.6.2:
    resolution: {integrity: sha512-66/V2i5hQanC51vBQKPH4aI8NMAcBW59FVBs+rC7eGHupMyfn34q7rZIE+ETlJ+XTevqfUhVVBgSUNSW2flEUQ==}

  websocket-driver@0.7.4:
    resolution: {integrity: sha512-b17KeDIQVjvb0ssuSDF2cYXSg2iztliJ4B9WdsuB6J952qCPKmnVq4DyW5motImXHDC1cBT/1UezrJVsKw5zjg==}
    engines: {node: '>=0.8.0'}

  websocket-extensions@0.1.4:
    resolution: {integrity: sha512-OqedPIGOfsDlo31UNwYbCFMSaO9m9G/0faIHj5/dZFDMFqPTcx6UwqyOy3COEaEOg/9VsGIpdqn62W5KhoKSpg==}
    engines: {node: '>=0.8.0'}

  websocket@1.0.35:
    resolution: {integrity: sha512-/REy6amwPZl44DDzvRCkaI1q1bIiQB0mEFQLUrhz3z2EK91cp3n72rAjUlrTP0zV22HJIUOVHQGPxhFRjxjt+Q==}
    engines: {node: '>=4.0.0'}

  whatwg-encoding@3.1.1:
    resolution: {integrity: sha512-6qN4hJdMwfYBtE3YBTTHhoeuUrDBPZmbQaxWAqSALV/MeEnR5z1xd8UKud2RAkFoPkmB+hli1TZSnyi84xz1vQ==}
    engines: {node: '>=18'}

  whatwg-mimetype@3.0.0:
    resolution: {integrity: sha512-nt+N2dzIutVRxARx1nghPKGv1xHikU7HKdfafKkLNLindmPU/ch3U31NOCGGA/dmPcmb1VlofO0vnKAcsm0o/Q==}
    engines: {node: '>=12'}

  whatwg-mimetype@4.0.0:
    resolution: {integrity: sha512-QaKxh0eNIi2mE9p2vEdzfagOKHCcj1pJ56EEHGQOVxp8r9/iszLUUV7v89x9O1p/T+NlTM5W7jW6+cz4Fq1YVg==}
    engines: {node: '>=18'}

  whatwg-url@14.0.0:
    resolution: {integrity: sha512-1lfMEm2IEr7RIV+f4lUNPOqfFL+pO+Xw3fJSqmjX9AbXcXcYOkCe1P6+9VBZB6n94af16NfZf+sSk0JCBZC9aw==}
    engines: {node: '>=18'}

  whatwg-url@5.0.0:
    resolution: {integrity: sha512-saE57nupxk6v3HY35+jzBwYa0rKSy0XR8JSxZPwgLr7ys0IBzhGviA1/TUGJLmSVqs8pb9AnvICXEuOHLprYTw==}

  which-boxed-primitive@1.0.2:
    resolution: {integrity: sha512-bwZdv0AKLpplFY2KZRX6TvyuN7ojjr7lwkg6ml0roIy9YeuSr7JS372qlNW18UQYzgYK9ziGcerWqZOmEn9VNg==}

  which-builtin-type@1.1.3:
    resolution: {integrity: sha512-YmjsSMDBYsM1CaFiayOVT06+KJeXf0o5M/CAd4o1lTadFAtacTUM49zoYxr/oroopFDfhvN6iEcBxUyc3gvKmw==}
    engines: {node: '>= 0.4'}

  which-collection@1.0.2:
    resolution: {integrity: sha512-K4jVyjnBdgvc86Y6BkaLZEN933SwYOuBFkdmBu9ZfkcAbdVbpITnDmjvZ/aQjRXQrv5EPkTnD1s39GiiqbngCw==}
    engines: {node: '>= 0.4'}

  which-typed-array@1.1.15:
    resolution: {integrity: sha512-oV0jmFtUky6CXfkqehVvBP/LSWJ2sy4vWMioiENyJLePrBO/yKyV9OyJySfAKosh+RYkIl5zJCNZ8/4JncrpdA==}
    engines: {node: '>= 0.4'}

  which@2.0.2:
    resolution: {integrity: sha512-BLI3Tl1TW3Pvl70l3yq3Y64i+awpwXqsGBYWkkqMtnbXgrMD+yj7rhW0kuEDxzJaYXGjEW5ogapKNMEKNMjibA==}
    engines: {node: '>= 8'}
    hasBin: true

  why-is-node-running@2.3.0:
    resolution: {integrity: sha512-hUrmaWBdVDcxvYqnyh09zunKzROWjbZTiNy8dBEjkS7ehEDQibXJ7XvlmtbwuTclUiIyN+CyXQD4Vmko8fNm8w==}
    engines: {node: '>=8'}
    hasBin: true

  word-wrap@1.2.5:
    resolution: {integrity: sha512-BN22B5eaMMI9UMtjrGd5g5eCYPpCPDUy0FJXbYsaT5zYxjFOckS53SQDE3pWkVoWpHXVb3BrYcEN4Twa55B5cA==}
    engines: {node: '>=0.10.0'}

  wrap-ansi@7.0.0:
    resolution: {integrity: sha512-YVGIj2kamLSTxw6NsZjoBxfSwsn0ycdesmc4p+Q21c5zPuZ1pl+NfxVdxPtdHvmNVOQ6XSYG4AUtyt/Fi7D16Q==}
    engines: {node: '>=10'}

  wrap-ansi@8.1.0:
    resolution: {integrity: sha512-si7QWI6zUMq56bESFvagtmzMdGOtoxfR+Sez11Mobfc7tm+VkUckk9bW2UeffTGVUbOksxmSw0AA2gs8g71NCQ==}
    engines: {node: '>=12'}

  wrappy@1.0.2:
    resolution: {integrity: sha512-l4Sp/DRseor9wL6EvV2+TuQn63dMkPjZ/sp9XkghTEbV9KlPS1xUsZ3u7/IQO4wxtcFB4bgpQPRcR3QCvezPcQ==}

  ws@8.17.1:
    resolution: {integrity: sha512-6XQFvXTkbfUOZOKKILFG1PDK2NDQs4azKQl26T0YS5CxqWLgXajbPZ+h4gZekJyRqFU8pvnbAbbs/3TgRPy+GQ==}
    engines: {node: '>=10.0.0'}
    peerDependencies:
      bufferutil: ^4.0.1
      utf-8-validate: '>=5.0.2'
    peerDependenciesMeta:
      bufferutil:
        optional: true
      utf-8-validate:
        optional: true

  ws@8.18.0:
    resolution: {integrity: sha512-8VbfWfHLbbwu3+N6OKsOMpBdT4kXPDDB9cJk2bJ6mh9ucxdlnNvH1e+roYkKmN9Nxw2yjz7VzeO9oOz2zJ04Pw==}
    engines: {node: '>=10.0.0'}
    peerDependencies:
      bufferutil: ^4.0.1
      utf-8-validate: '>=5.0.2'
    peerDependenciesMeta:
      bufferutil:
        optional: true
      utf-8-validate:
        optional: true

  xml-name-validator@5.0.0:
    resolution: {integrity: sha512-EvGK8EJ3DhaHfbRlETOWAS5pO9MZITeauHKJyb8wyajUfQUenkIg2MvLDTZ4T/TgIcm3HU0TFBgWWboAZ30UHg==}
    engines: {node: '>=18'}

  xmlchars@2.2.0:
    resolution: {integrity: sha512-JZnDKK8B0RCDw84FNdDAIpZK+JuJw+s7Lz8nksI7SIuU3UXJJslUthsi+uWBUYOwPFwW7W7PRLRfUKpxjtjFCw==}

  xmlhttprequest-ssl@2.0.0:
    resolution: {integrity: sha512-QKxVRxiRACQcVuQEYFsI1hhkrMlrXHPegbbd1yn9UHOmRxY+si12nQYzri3vbzt8VdTTRviqcKxcyllFas5z2A==}
    engines: {node: '>=0.4.0'}

  xtend@4.0.2:
    resolution: {integrity: sha512-LKYU1iAXJXUgAXn9URjiu+MWhyUXHsvfp7mcuYm9dSUKK0/CjtrUwFAxD82/mCWbtLsGjFIad0wIsod4zrTAEQ==}
    engines: {node: '>=0.4'}

  y18n@5.0.8:
    resolution: {integrity: sha512-0pfFzegeDWJHJIAmTLRP2DwHjdF5s7jo9tuztdQxAhINCdvS+3nGINqPd00AphqJR/0LhANUS6/+7SCb98YOfA==}
    engines: {node: '>=10'}

  yaeti@0.0.6:
    resolution: {integrity: sha512-MvQa//+KcZCUkBTIC9blM+CU9J2GzuTytsOUwf2lidtvkx/6gnEp1QvJv34t9vdjhFmha/mUiNDbN0D0mJWdug==}
    engines: {node: '>=0.10.32'}

  yallist@3.1.1:
    resolution: {integrity: sha512-a4UGQaWPH59mOXUYnAG2ewncQS4i4F43Tv3JoAM+s2VDAmS9NsK8GpDMLrCHPksFT7h3K6TOoUNn2pb7RoXx4g==}

  yallist@4.0.0:
    resolution: {integrity: sha512-3wdGidZyq5PB084XLES5TpOSRA3wjXAlIWMhum2kRcv/41Sn2emQ0dycQW4uZXLejwKvg6EsvbdlVL+FYEct7A==}

  yallist@5.0.0:
    resolution: {integrity: sha512-YgvUTfwqyc7UXVMrB+SImsVYSmTS8X/tSrtdNZMImM+n7+QTriRXyXim0mBrTXNeqzVF0KWGgHPeiyViFFrNDw==}
    engines: {node: '>=18'}

  yaml@2.5.0:
    resolution: {integrity: sha512-2wWLbGbYDiSqqIKoPjar3MPgB94ErzCtrNE1FdqGuaO0pi2JGjmE8aW8TDZwzU7vuxcGRdL/4gPQwQ7hD5AMSw==}
    engines: {node: '>= 14'}
    hasBin: true

  yargs-parser@21.1.1:
    resolution: {integrity: sha512-tVpsJW7DdjecAiFpbIB1e3qxIQsE6NoPc5/eTdrbbIC4h0LVsWhnoa3g+m2HclBIujHzsxZ4VJVA+GUuc2/LBw==}
    engines: {node: '>=12'}

  yargs@17.7.2:
    resolution: {integrity: sha512-7dSzzRQ++CKnNI/krKnYRV7JKKPUXMEh61soaHKg9mrWEhzFWhFnxPxGl+69cD1Ou63C13NUPCnmIcrvqCuM6w==}
    engines: {node: '>=12'}

  yocto-queue@0.1.0:
    resolution: {integrity: sha512-rVksvsnNCdJ/ohGc6xgPwyN8eheCxsiLM8mxuE/t/mOVqJewPuO1miLpTHQiRgTKCLexL4MeAFVagts7HmNZ2Q==}
    engines: {node: '>=10'}

  zod@3.23.8:
    resolution: {integrity: sha512-XBx9AXhXktjUqnepgTiE5flcKIYWi/rme0Eaj+5Y0lftuGBq+jyRu/md4WnuxqgP1ubdpNCsYEYPxrzVHD8d6g==}

snapshots:

  '@adobe/css-tools@4.4.0': {}

  '@adraffy/ens-normalize@1.10.0': {}

  '@alloc/quick-lru@5.2.0': {}

  '@ampproject/remapping@2.3.0':
    dependencies:
      '@jridgewell/gen-mapping': 0.3.5
      '@jridgewell/trace-mapping': 0.3.25

  '@babel/code-frame@7.24.7':
    dependencies:
      '@babel/highlight': 7.24.7
      picocolors: 1.0.1

  '@babel/compat-data@7.25.0': {}

  '@babel/core@7.24.9':
    dependencies:
      '@ampproject/remapping': 2.3.0
      '@babel/code-frame': 7.24.7
      '@babel/generator': 7.25.0
      '@babel/helper-compilation-targets': 7.24.8
      '@babel/helper-module-transforms': 7.25.0(@babel/core@7.24.9)
      '@babel/helpers': 7.25.0
      '@babel/parser': 7.25.0
      '@babel/template': 7.25.0
      '@babel/traverse': 7.25.1
      '@babel/types': 7.25.0
      convert-source-map: 2.0.0
      debug: 4.3.6
      gensync: 1.0.0-beta.2
      json5: 2.2.3
      semver: 6.3.1
    transitivePeerDependencies:
      - supports-color

  '@babel/generator@7.25.0':
    dependencies:
      '@babel/types': 7.25.0
      '@jridgewell/gen-mapping': 0.3.5
      '@jridgewell/trace-mapping': 0.3.25
      jsesc: 2.5.2

  '@babel/helper-compilation-targets@7.24.8':
    dependencies:
      '@babel/compat-data': 7.25.0
      '@babel/helper-validator-option': 7.24.8
      browserslist: 4.23.2
      lru-cache: 5.1.1
      semver: 6.3.1

  '@babel/helper-module-imports@7.24.7':
    dependencies:
      '@babel/traverse': 7.25.1
      '@babel/types': 7.25.0
    transitivePeerDependencies:
      - supports-color

  '@babel/helper-module-transforms@7.25.0(@babel/core@7.24.9)':
    dependencies:
      '@babel/core': 7.24.9
      '@babel/helper-module-imports': 7.24.7
      '@babel/helper-simple-access': 7.24.7
      '@babel/helper-validator-identifier': 7.24.7
      '@babel/traverse': 7.25.1
    transitivePeerDependencies:
      - supports-color

  '@babel/helper-plugin-utils@7.24.8': {}

  '@babel/helper-simple-access@7.24.7':
    dependencies:
      '@babel/traverse': 7.25.1
      '@babel/types': 7.25.0
    transitivePeerDependencies:
      - supports-color

  '@babel/helper-string-parser@7.24.8': {}

  '@babel/helper-validator-identifier@7.24.7': {}

  '@babel/helper-validator-option@7.24.8': {}

  '@babel/helpers@7.25.0':
    dependencies:
      '@babel/template': 7.25.0
      '@babel/types': 7.25.0

  '@babel/highlight@7.24.7':
    dependencies:
      '@babel/helper-validator-identifier': 7.24.7
      chalk: 2.4.2
      js-tokens: 4.0.0
      picocolors: 1.0.1

  '@babel/parser@7.25.0':
    dependencies:
      '@babel/types': 7.25.0

  '@babel/plugin-syntax-jsx@7.24.7(@babel/core@7.24.9)':
    dependencies:
      '@babel/core': 7.24.9
      '@babel/helper-plugin-utils': 7.24.8

  '@babel/plugin-syntax-typescript@7.24.7(@babel/core@7.24.9)':
    dependencies:
      '@babel/core': 7.24.9
      '@babel/helper-plugin-utils': 7.24.8

  '@babel/runtime@7.24.7':
    dependencies:
      regenerator-runtime: 0.14.1

  '@babel/runtime@7.25.0':
    dependencies:
      regenerator-runtime: 0.14.1

  '@babel/template@7.25.0':
    dependencies:
      '@babel/code-frame': 7.24.7
      '@babel/parser': 7.25.0
      '@babel/types': 7.25.0

  '@babel/traverse@7.25.1':
    dependencies:
      '@babel/code-frame': 7.24.7
      '@babel/generator': 7.25.0
      '@babel/parser': 7.25.0
      '@babel/template': 7.25.0
      '@babel/types': 7.25.0
      debug: 4.3.6
      globals: 11.12.0
    transitivePeerDependencies:
      - supports-color

  '@babel/types@7.25.0':
    dependencies:
      '@babel/helper-string-parser': 7.24.8
      '@babel/helper-validator-identifier': 7.24.7
      to-fast-properties: 2.0.0

  '@biomejs/biome@1.8.3':
    optionalDependencies:
      '@biomejs/cli-darwin-arm64': 1.8.3
      '@biomejs/cli-darwin-x64': 1.8.3
      '@biomejs/cli-linux-arm64': 1.8.3
      '@biomejs/cli-linux-arm64-musl': 1.8.3
      '@biomejs/cli-linux-x64': 1.8.3
      '@biomejs/cli-linux-x64-musl': 1.8.3
      '@biomejs/cli-win32-arm64': 1.8.3
      '@biomejs/cli-win32-x64': 1.8.3

  '@biomejs/cli-darwin-arm64@1.8.3':
    optional: true

  '@biomejs/cli-darwin-x64@1.8.3':
    optional: true

  '@biomejs/cli-linux-arm64-musl@1.8.3':
    optional: true

  '@biomejs/cli-linux-arm64@1.8.3':
    optional: true

  '@biomejs/cli-linux-x64-musl@1.8.3':
    optional: true

  '@biomejs/cli-linux-x64@1.8.3':
    optional: true

  '@biomejs/cli-win32-arm64@1.8.3':
    optional: true

  '@biomejs/cli-win32-x64@1.8.3':
    optional: true

  '@chaitanyapotti/register-service-worker@1.7.4': {}

  '@esbuild/aix-ppc64@0.21.5':
    optional: true

  '@esbuild/android-arm64@0.21.5':
    optional: true

  '@esbuild/android-arm@0.21.5':
    optional: true

  '@esbuild/android-x64@0.21.5':
    optional: true

  '@esbuild/darwin-arm64@0.21.5':
    optional: true

  '@esbuild/darwin-x64@0.21.5':
    optional: true

  '@esbuild/freebsd-arm64@0.21.5':
    optional: true

  '@esbuild/freebsd-x64@0.21.5':
    optional: true

  '@esbuild/linux-arm64@0.21.5':
    optional: true

  '@esbuild/linux-arm@0.21.5':
    optional: true

  '@esbuild/linux-ia32@0.21.5':
    optional: true

  '@esbuild/linux-loong64@0.21.5':
    optional: true

  '@esbuild/linux-mips64el@0.21.5':
    optional: true

  '@esbuild/linux-ppc64@0.21.5':
    optional: true

  '@esbuild/linux-riscv64@0.21.5':
    optional: true

  '@esbuild/linux-s390x@0.21.5':
    optional: true

  '@esbuild/linux-x64@0.21.5':
    optional: true

  '@esbuild/netbsd-x64@0.21.5':
    optional: true

  '@esbuild/openbsd-x64@0.21.5':
    optional: true

  '@esbuild/sunos-x64@0.21.5':
    optional: true

  '@esbuild/win32-arm64@0.21.5':
    optional: true

  '@esbuild/win32-ia32@0.21.5':
    optional: true

  '@esbuild/win32-x64@0.21.5':
    optional: true

  '@eslint-community/eslint-utils@4.4.0(eslint@8.57.0)':
    dependencies:
      eslint: 8.57.0
      eslint-visitor-keys: 3.4.3

  '@eslint-community/regexpp@4.11.0': {}

  '@eslint/eslintrc@2.1.4':
    dependencies:
      ajv: 6.12.6
      debug: 4.3.5
      espree: 9.6.1
      globals: 13.24.0
      ignore: 5.3.1
      import-fresh: 3.3.0
      js-yaml: 4.1.0
      minimatch: 3.1.2
      strip-json-comments: 3.1.1
    transitivePeerDependencies:
      - supports-color

  '@eslint/js@8.57.0': {}

  '@ethereumjs/common@3.2.0':
    dependencies:
      '@ethereumjs/util': 8.1.0
      crc-32: 1.2.2

  '@ethereumjs/common@4.3.0':
    dependencies:
      '@ethereumjs/util': 9.0.3

  '@ethereumjs/rlp@4.0.1': {}

  '@ethereumjs/rlp@5.0.2': {}

  '@ethereumjs/tx@4.2.0':
    dependencies:
      '@ethereumjs/common': 3.2.0
      '@ethereumjs/rlp': 4.0.1
      '@ethereumjs/util': 8.1.0
      ethereum-cryptography: 2.2.1

  '@ethereumjs/tx@5.3.0':
    dependencies:
      '@ethereumjs/common': 4.3.0
      '@ethereumjs/rlp': 5.0.2
      '@ethereumjs/util': 9.0.3
      ethereum-cryptography: 2.2.1

  '@ethereumjs/util@8.1.0':
    dependencies:
      '@ethereumjs/rlp': 4.0.1
      ethereum-cryptography: 2.2.1
      micro-ftch: 0.3.1

  '@ethereumjs/util@9.0.3':
    dependencies:
      '@ethereumjs/rlp': 5.0.2
      ethereum-cryptography: 2.2.1

  '@ethersproject/abi@5.7.0':
    dependencies:
      '@ethersproject/address': 5.7.0
      '@ethersproject/bignumber': 5.7.0
      '@ethersproject/bytes': 5.7.0
      '@ethersproject/constants': 5.7.0
      '@ethersproject/hash': 5.7.0
      '@ethersproject/keccak256': 5.7.0
      '@ethersproject/logger': 5.7.0
      '@ethersproject/properties': 5.7.0
      '@ethersproject/strings': 5.7.0

  '@ethersproject/abstract-provider@5.7.0':
    dependencies:
      '@ethersproject/bignumber': 5.7.0
      '@ethersproject/bytes': 5.7.0
      '@ethersproject/logger': 5.7.0
      '@ethersproject/networks': 5.7.1
      '@ethersproject/properties': 5.7.0
      '@ethersproject/transactions': 5.7.0
      '@ethersproject/web': 5.7.1

  '@ethersproject/abstract-signer@5.7.0':
    dependencies:
      '@ethersproject/abstract-provider': 5.7.0
      '@ethersproject/bignumber': 5.7.0
      '@ethersproject/bytes': 5.7.0
      '@ethersproject/logger': 5.7.0
      '@ethersproject/properties': 5.7.0

  '@ethersproject/address@5.7.0':
    dependencies:
      '@ethersproject/bignumber': 5.7.0
      '@ethersproject/bytes': 5.7.0
      '@ethersproject/keccak256': 5.7.0
      '@ethersproject/logger': 5.7.0
      '@ethersproject/rlp': 5.7.0

  '@ethersproject/base64@5.7.0':
    dependencies:
      '@ethersproject/bytes': 5.7.0

  '@ethersproject/bignumber@5.7.0':
    dependencies:
      '@ethersproject/bytes': 5.7.0
      '@ethersproject/logger': 5.7.0
      bn.js: 5.2.1

  '@ethersproject/bytes@5.7.0':
    dependencies:
      '@ethersproject/logger': 5.7.0

  '@ethersproject/constants@5.7.0':
    dependencies:
      '@ethersproject/bignumber': 5.7.0

  '@ethersproject/hash@5.7.0':
    dependencies:
      '@ethersproject/abstract-signer': 5.7.0
      '@ethersproject/address': 5.7.0
      '@ethersproject/base64': 5.7.0
      '@ethersproject/bignumber': 5.7.0
      '@ethersproject/bytes': 5.7.0
      '@ethersproject/keccak256': 5.7.0
      '@ethersproject/logger': 5.7.0
      '@ethersproject/properties': 5.7.0
      '@ethersproject/strings': 5.7.0

  '@ethersproject/keccak256@5.7.0':
    dependencies:
      '@ethersproject/bytes': 5.7.0
      js-sha3: 0.8.0

  '@ethersproject/logger@5.7.0': {}

  '@ethersproject/networks@5.7.1':
    dependencies:
      '@ethersproject/logger': 5.7.0

  '@ethersproject/properties@5.7.0':
    dependencies:
      '@ethersproject/logger': 5.7.0

  '@ethersproject/rlp@5.7.0':
    dependencies:
      '@ethersproject/bytes': 5.7.0
      '@ethersproject/logger': 5.7.0

  '@ethersproject/signing-key@5.7.0':
    dependencies:
      '@ethersproject/bytes': 5.7.0
      '@ethersproject/logger': 5.7.0
      '@ethersproject/properties': 5.7.0
      bn.js: 5.2.1
      elliptic: 6.5.4
      hash.js: 1.1.7

  '@ethersproject/strings@5.7.0':
    dependencies:
      '@ethersproject/bytes': 5.7.0
      '@ethersproject/constants': 5.7.0
      '@ethersproject/logger': 5.7.0

  '@ethersproject/transactions@5.7.0':
    dependencies:
      '@ethersproject/address': 5.7.0
      '@ethersproject/bignumber': 5.7.0
      '@ethersproject/bytes': 5.7.0
      '@ethersproject/constants': 5.7.0
      '@ethersproject/keccak256': 5.7.0
      '@ethersproject/logger': 5.7.0
      '@ethersproject/properties': 5.7.0
      '@ethersproject/rlp': 5.7.0
      '@ethersproject/signing-key': 5.7.0

  '@ethersproject/web@5.7.1':
    dependencies:
      '@ethersproject/base64': 5.7.0
      '@ethersproject/bytes': 5.7.0
      '@ethersproject/logger': 5.7.0
      '@ethersproject/properties': 5.7.0
      '@ethersproject/strings': 5.7.0

  '@fastify/busboy@2.1.1': {}

  '@firebase/analytics-compat@0.2.12(@firebase/app-compat@0.2.37)(@firebase/app@0.10.7)':
    dependencies:
      '@firebase/analytics': 0.10.6(@firebase/app@0.10.7)
      '@firebase/analytics-types': 0.8.2
      '@firebase/app-compat': 0.2.37
      '@firebase/component': 0.6.8
      '@firebase/util': 1.9.7
      tslib: 2.6.3
    transitivePeerDependencies:
      - '@firebase/app'

  '@firebase/analytics-types@0.8.2': {}

  '@firebase/analytics@0.10.6(@firebase/app@0.10.7)':
    dependencies:
      '@firebase/app': 0.10.7
      '@firebase/component': 0.6.8
      '@firebase/installations': 0.6.8(@firebase/app@0.10.7)
      '@firebase/logger': 0.4.2
      '@firebase/util': 1.9.7
      safevalues: 0.6.0
      tslib: 2.6.3

  '@firebase/app-check-compat@0.3.13(@firebase/app-compat@0.2.37)(@firebase/app@0.10.7)':
    dependencies:
      '@firebase/app-check': 0.8.6(@firebase/app@0.10.7)
      '@firebase/app-check-types': 0.5.2
      '@firebase/app-compat': 0.2.37
      '@firebase/component': 0.6.8
      '@firebase/logger': 0.4.2
      '@firebase/util': 1.9.7
      tslib: 2.6.3
    transitivePeerDependencies:
      - '@firebase/app'

  '@firebase/app-check-interop-types@0.3.2': {}

  '@firebase/app-check-types@0.5.2': {}

  '@firebase/app-check@0.8.6(@firebase/app@0.10.7)':
    dependencies:
      '@firebase/app': 0.10.7
      '@firebase/component': 0.6.8
      '@firebase/logger': 0.4.2
      '@firebase/util': 1.9.7
      safevalues: 0.6.0
      tslib: 2.6.3

  '@firebase/app-compat@0.2.37':
    dependencies:
      '@firebase/app': 0.10.7
      '@firebase/component': 0.6.8
      '@firebase/logger': 0.4.2
      '@firebase/util': 1.9.7
      tslib: 2.6.3

  '@firebase/app-types@0.9.2': {}

  '@firebase/app@0.10.7':
    dependencies:
      '@firebase/component': 0.6.8
      '@firebase/logger': 0.4.2
      '@firebase/util': 1.9.7
      idb: 7.1.1
      tslib: 2.6.3

  '@firebase/auth-compat@0.5.10(@firebase/app-compat@0.2.37)(@firebase/app-types@0.9.2)(@firebase/app@0.10.7)':
    dependencies:
      '@firebase/app-compat': 0.2.37
      '@firebase/auth': 1.7.5(@firebase/app@0.10.7)
      '@firebase/auth-types': 0.12.2(@firebase/app-types@0.9.2)(@firebase/util@1.9.7)
      '@firebase/component': 0.6.8
      '@firebase/util': 1.9.7
      tslib: 2.6.3
      undici: 5.28.4
    transitivePeerDependencies:
      - '@firebase/app'
      - '@firebase/app-types'
      - '@react-native-async-storage/async-storage'

  '@firebase/auth-interop-types@0.2.3': {}

  '@firebase/auth-types@0.12.2(@firebase/app-types@0.9.2)(@firebase/util@1.9.7)':
    dependencies:
      '@firebase/app-types': 0.9.2
      '@firebase/util': 1.9.7

  '@firebase/auth@1.7.5(@firebase/app@0.10.7)':
    dependencies:
      '@firebase/app': 0.10.7
      '@firebase/component': 0.6.8
      '@firebase/logger': 0.4.2
      '@firebase/util': 1.9.7
      tslib: 2.6.3
      undici: 5.28.4

  '@firebase/component@0.6.8':
    dependencies:
      '@firebase/util': 1.9.7
      tslib: 2.6.3

  '@firebase/database-compat@1.0.6':
    dependencies:
      '@firebase/component': 0.6.8
      '@firebase/database': 1.0.6
      '@firebase/database-types': 1.0.4
      '@firebase/logger': 0.4.2
      '@firebase/util': 1.9.7
      tslib: 2.6.3

  '@firebase/database-types@1.0.4':
    dependencies:
      '@firebase/app-types': 0.9.2
      '@firebase/util': 1.9.7

  '@firebase/database@1.0.6':
    dependencies:
      '@firebase/app-check-interop-types': 0.3.2
      '@firebase/auth-interop-types': 0.2.3
      '@firebase/component': 0.6.8
      '@firebase/logger': 0.4.2
      '@firebase/util': 1.9.7
      faye-websocket: 0.11.4
      tslib: 2.6.3

  '@firebase/firestore-compat@0.3.33(@firebase/app-compat@0.2.37)(@firebase/app-types@0.9.2)(@firebase/app@0.10.7)':
    dependencies:
      '@firebase/app-compat': 0.2.37
      '@firebase/component': 0.6.8
      '@firebase/firestore': 4.6.4(@firebase/app@0.10.7)
      '@firebase/firestore-types': 3.0.2(@firebase/app-types@0.9.2)(@firebase/util@1.9.7)
      '@firebase/util': 1.9.7
      tslib: 2.6.3
    transitivePeerDependencies:
      - '@firebase/app'
      - '@firebase/app-types'

  '@firebase/firestore-types@3.0.2(@firebase/app-types@0.9.2)(@firebase/util@1.9.7)':
    dependencies:
      '@firebase/app-types': 0.9.2
      '@firebase/util': 1.9.7

  '@firebase/firestore@4.6.4(@firebase/app@0.10.7)':
    dependencies:
      '@firebase/app': 0.10.7
      '@firebase/component': 0.6.8
      '@firebase/logger': 0.4.2
      '@firebase/util': 1.9.7
      '@firebase/webchannel-wrapper': 1.0.1
      '@grpc/grpc-js': 1.9.15
      '@grpc/proto-loader': 0.7.13
      tslib: 2.6.3
      undici: 5.28.4

  '@firebase/functions-compat@0.3.12(@firebase/app-compat@0.2.37)(@firebase/app@0.10.7)':
    dependencies:
      '@firebase/app-compat': 0.2.37
      '@firebase/component': 0.6.8
      '@firebase/functions': 0.11.6(@firebase/app@0.10.7)
      '@firebase/functions-types': 0.6.2
      '@firebase/util': 1.9.7
      tslib: 2.6.3
    transitivePeerDependencies:
      - '@firebase/app'

  '@firebase/functions-types@0.6.2': {}

  '@firebase/functions@0.11.6(@firebase/app@0.10.7)':
    dependencies:
      '@firebase/app': 0.10.7
      '@firebase/app-check-interop-types': 0.3.2
      '@firebase/auth-interop-types': 0.2.3
      '@firebase/component': 0.6.8
      '@firebase/messaging-interop-types': 0.2.2
      '@firebase/util': 1.9.7
      tslib: 2.6.3
      undici: 5.28.4

  '@firebase/installations-compat@0.2.8(@firebase/app-compat@0.2.37)(@firebase/app-types@0.9.2)(@firebase/app@0.10.7)':
    dependencies:
      '@firebase/app-compat': 0.2.37
      '@firebase/component': 0.6.8
      '@firebase/installations': 0.6.8(@firebase/app@0.10.7)
      '@firebase/installations-types': 0.5.2(@firebase/app-types@0.9.2)
      '@firebase/util': 1.9.7
      tslib: 2.6.3
    transitivePeerDependencies:
      - '@firebase/app'
      - '@firebase/app-types'

  '@firebase/installations-types@0.5.2(@firebase/app-types@0.9.2)':
    dependencies:
      '@firebase/app-types': 0.9.2

  '@firebase/installations@0.6.8(@firebase/app@0.10.7)':
    dependencies:
      '@firebase/app': 0.10.7
      '@firebase/component': 0.6.8
      '@firebase/util': 1.9.7
      idb: 7.1.1
      tslib: 2.6.3

  '@firebase/logger@0.4.2':
    dependencies:
      tslib: 2.6.3

  '@firebase/messaging-compat@0.2.10(@firebase/app-compat@0.2.37)(@firebase/app@0.10.7)':
    dependencies:
      '@firebase/app-compat': 0.2.37
      '@firebase/component': 0.6.8
      '@firebase/messaging': 0.12.10(@firebase/app@0.10.7)
      '@firebase/util': 1.9.7
      tslib: 2.6.3
    transitivePeerDependencies:
      - '@firebase/app'

  '@firebase/messaging-interop-types@0.2.2': {}

  '@firebase/messaging@0.12.10(@firebase/app@0.10.7)':
    dependencies:
      '@firebase/app': 0.10.7
      '@firebase/component': 0.6.8
      '@firebase/installations': 0.6.8(@firebase/app@0.10.7)
      '@firebase/messaging-interop-types': 0.2.2
      '@firebase/util': 1.9.7
      idb: 7.1.1
      tslib: 2.6.3

  '@firebase/performance-compat@0.2.8(@firebase/app-compat@0.2.37)(@firebase/app@0.10.7)':
    dependencies:
      '@firebase/app-compat': 0.2.37
      '@firebase/component': 0.6.8
      '@firebase/logger': 0.4.2
      '@firebase/performance': 0.6.8(@firebase/app@0.10.7)
      '@firebase/performance-types': 0.2.2
      '@firebase/util': 1.9.7
      tslib: 2.6.3
    transitivePeerDependencies:
      - '@firebase/app'

  '@firebase/performance-types@0.2.2': {}

  '@firebase/performance@0.6.8(@firebase/app@0.10.7)':
    dependencies:
      '@firebase/app': 0.10.7
      '@firebase/component': 0.6.8
      '@firebase/installations': 0.6.8(@firebase/app@0.10.7)
      '@firebase/logger': 0.4.2
      '@firebase/util': 1.9.7
      tslib: 2.6.3

  '@firebase/remote-config-compat@0.2.8(@firebase/app-compat@0.2.37)(@firebase/app@0.10.7)':
    dependencies:
      '@firebase/app-compat': 0.2.37
      '@firebase/component': 0.6.8
      '@firebase/logger': 0.4.2
      '@firebase/remote-config': 0.4.8(@firebase/app@0.10.7)
      '@firebase/remote-config-types': 0.3.2
      '@firebase/util': 1.9.7
      tslib: 2.6.3
    transitivePeerDependencies:
      - '@firebase/app'

  '@firebase/remote-config-types@0.3.2': {}

  '@firebase/remote-config@0.4.8(@firebase/app@0.10.7)':
    dependencies:
      '@firebase/app': 0.10.7
      '@firebase/component': 0.6.8
      '@firebase/installations': 0.6.8(@firebase/app@0.10.7)
      '@firebase/logger': 0.4.2
      '@firebase/util': 1.9.7
      tslib: 2.6.3

  '@firebase/storage-compat@0.3.9(@firebase/app-compat@0.2.37)(@firebase/app-types@0.9.2)(@firebase/app@0.10.7)':
    dependencies:
      '@firebase/app-compat': 0.2.37
      '@firebase/component': 0.6.8
      '@firebase/storage': 0.12.6(@firebase/app@0.10.7)
      '@firebase/storage-types': 0.8.2(@firebase/app-types@0.9.2)(@firebase/util@1.9.7)
      '@firebase/util': 1.9.7
      tslib: 2.6.3
    transitivePeerDependencies:
      - '@firebase/app'
      - '@firebase/app-types'

  '@firebase/storage-types@0.8.2(@firebase/app-types@0.9.2)(@firebase/util@1.9.7)':
    dependencies:
      '@firebase/app-types': 0.9.2
      '@firebase/util': 1.9.7

  '@firebase/storage@0.12.6(@firebase/app@0.10.7)':
    dependencies:
      '@firebase/app': 0.10.7
      '@firebase/component': 0.6.8
      '@firebase/util': 1.9.7
      tslib: 2.6.3
      undici: 5.28.4

  '@firebase/util@1.9.7':
    dependencies:
      tslib: 2.6.3

  '@firebase/vertexai-preview@0.0.3(@firebase/app-types@0.9.2)(@firebase/app@0.10.7)':
    dependencies:
      '@firebase/app': 0.10.7
      '@firebase/app-check-interop-types': 0.3.2
      '@firebase/app-types': 0.9.2
      '@firebase/component': 0.6.8
      '@firebase/logger': 0.4.2
      '@firebase/util': 1.9.7
      tslib: 2.6.3

  '@firebase/webchannel-wrapper@1.0.1': {}

  '@floating-ui/core@1.6.4':
    dependencies:
      '@floating-ui/utils': 0.2.4

  '@floating-ui/dom@1.6.7':
    dependencies:
      '@floating-ui/core': 1.6.4
      '@floating-ui/utils': 0.2.4

  '@floating-ui/react-dom@2.1.1(react-dom@18.3.1(react@18.3.1))(react@18.3.1)':
    dependencies:
      '@floating-ui/dom': 1.6.7
      react: 18.3.1
      react-dom: 18.3.1(react@18.3.1)

  '@floating-ui/react@0.26.19(react-dom@18.3.1(react@18.3.1))(react@18.3.1)':
    dependencies:
      '@floating-ui/react-dom': 2.1.1(react-dom@18.3.1(react@18.3.1))(react@18.3.1)
      '@floating-ui/utils': 0.2.4
      react: 18.3.1
      react-dom: 18.3.1(react@18.3.1)
      tabbable: 6.2.0

  '@floating-ui/utils@0.2.4': {}

  '@grpc/grpc-js@1.9.15':
    dependencies:
      '@grpc/proto-loader': 0.7.13
      '@types/node': 20.14.13

  '@grpc/proto-loader@0.7.13':
    dependencies:
      lodash.camelcase: 4.3.0
      long: 5.2.3
      protobufjs: 7.3.2
      yargs: 17.7.2

  '@happy-dom/global-registrator@14.12.3':
    dependencies:
      happy-dom: 14.12.3

  '@humanwhocodes/config-array@0.11.14':
    dependencies:
      '@humanwhocodes/object-schema': 2.0.3
      debug: 4.3.5
      minimatch: 3.1.2
    transitivePeerDependencies:
      - supports-color

  '@humanwhocodes/module-importer@1.0.1': {}

  '@humanwhocodes/object-schema@2.0.3': {}

  '@isaacs/cliui@8.0.2':
    dependencies:
      string-width: 5.1.2
      string-width-cjs: string-width@4.2.3
      strip-ansi: 7.1.0
      strip-ansi-cjs: strip-ansi@6.0.1
      wrap-ansi: 8.1.0
      wrap-ansi-cjs: wrap-ansi@7.0.0

  '@isaacs/fs-minipass@4.0.1':
    dependencies:
      minipass: 7.1.2

  '@jridgewell/gen-mapping@0.3.5':
    dependencies:
      '@jridgewell/set-array': 1.2.1
      '@jridgewell/sourcemap-codec': 1.5.0
      '@jridgewell/trace-mapping': 0.3.25

  '@jridgewell/resolve-uri@3.1.2': {}

  '@jridgewell/set-array@1.2.1': {}

  '@jridgewell/source-map@0.3.6':
    dependencies:
      '@jridgewell/gen-mapping': 0.3.5
      '@jridgewell/trace-mapping': 0.3.25
    optional: true

  '@jridgewell/sourcemap-codec@1.5.0': {}

  '@jridgewell/trace-mapping@0.3.25':
    dependencies:
      '@jridgewell/resolve-uri': 3.1.2
      '@jridgewell/sourcemap-codec': 1.5.0

  '@mantine/code-highlight@7.11.1(@mantine/core@7.11.1(@mantine/hooks@7.11.1(react@18.3.1))(@types/react@18.3.3)(react-dom@18.3.1(react@18.3.1))(react@18.3.1))(@mantine/hooks@7.11.1(react@18.3.1))(react-dom@18.3.1(react@18.3.1))(react@18.3.1)':
    dependencies:
      '@mantine/core': 7.11.1(@mantine/hooks@7.11.1(react@18.3.1))(@types/react@18.3.3)(react-dom@18.3.1(react@18.3.1))(react@18.3.1)
      '@mantine/hooks': 7.11.1(react@18.3.1)
      clsx: 2.1.1
      highlight.js: 11.9.0
      react: 18.3.1
      react-dom: 18.3.1(react@18.3.1)

  '@mantine/core@7.11.1(@mantine/hooks@7.11.1(react@18.3.1))(@types/react@18.3.3)(react-dom@18.3.1(react@18.3.1))(react@18.3.1)':
    dependencies:
      '@floating-ui/react': 0.26.19(react-dom@18.3.1(react@18.3.1))(react@18.3.1)
      '@mantine/hooks': 7.11.1(react@18.3.1)
      clsx: 2.1.1
      react: 18.3.1
      react-dom: 18.3.1(react@18.3.1)
      react-number-format: 5.4.0(react-dom@18.3.1(react@18.3.1))(react@18.3.1)
      react-remove-scroll: 2.5.10(@types/react@18.3.3)(react@18.3.1)
      react-textarea-autosize: 8.5.3(@types/react@18.3.3)(react@18.3.1)
      type-fest: 4.21.0
    transitivePeerDependencies:
      - '@types/react'

  '@mantine/hooks@7.11.1(react@18.3.1)':
    dependencies:
      react: 18.3.1

  '@metamask/abi-utils@2.0.4':
    dependencies:
      '@metamask/superstruct': 3.1.0
      '@metamask/utils': 9.1.0
    transitivePeerDependencies:
      - supports-color

  '@metamask/eth-sig-util@5.1.0':
    dependencies:
      '@ethereumjs/util': 8.1.0
      bn.js: 4.12.0
      ethereum-cryptography: 2.2.1
      ethjs-util: 0.1.6
      tweetnacl: 1.0.3
      tweetnacl-util: 0.15.1

  '@metamask/eth-sig-util@7.0.3':
    dependencies:
      '@ethereumjs/util': 8.1.0
      '@metamask/abi-utils': 2.0.4
      '@metamask/utils': 9.1.0
      '@scure/base': 1.1.7
      ethereum-cryptography: 2.2.1
      tweetnacl: 1.0.3
    transitivePeerDependencies:
      - supports-color

  '@metamask/rpc-errors@5.1.1':
    dependencies:
      '@metamask/utils': 5.0.2
      fast-safe-stringify: 2.1.1
    transitivePeerDependencies:
      - supports-color

  '@metamask/rpc-errors@6.2.1':
    dependencies:
      '@metamask/utils': 8.5.0
      fast-safe-stringify: 2.1.1
    transitivePeerDependencies:
      - supports-color

  '@metamask/rpc-errors@6.3.1':
    dependencies:
      '@metamask/utils': 9.1.0
      fast-safe-stringify: 2.1.1
    transitivePeerDependencies:
      - supports-color

  '@metamask/safe-event-emitter@3.1.1': {}

  '@metamask/superstruct@3.1.0': {}

  '@metamask/swappable-obj-proxy@2.2.0': {}

  '@metamask/utils@5.0.2':
    dependencies:
      '@ethereumjs/tx': 4.2.0
      '@types/debug': 4.1.12
      debug: 4.3.6
      semver: 7.6.3
      superstruct: 1.0.4
    transitivePeerDependencies:
      - supports-color

  '@metamask/utils@8.5.0':
    dependencies:
      '@ethereumjs/tx': 4.2.0
      '@metamask/superstruct': 3.1.0
      '@noble/hashes': 1.4.0
      '@scure/base': 1.1.7
      '@types/debug': 4.1.12
      debug: 4.3.6
      pony-cause: 2.1.11
      semver: 7.6.3
      uuid: 9.0.1
    transitivePeerDependencies:
      - supports-color

  '@metamask/utils@9.1.0':
    dependencies:
      '@ethereumjs/tx': 4.2.0
      '@metamask/superstruct': 3.1.0
      '@noble/hashes': 1.4.0
      '@scure/base': 1.1.7
      '@types/debug': 4.1.12
      debug: 4.3.6
      pony-cause: 2.1.11
      semver: 7.6.3
      uuid: 9.0.1
    transitivePeerDependencies:
      - supports-color

  '@microsoft/api-extractor-model@7.29.3(@types/node@22.0.0)':
    dependencies:
      '@microsoft/tsdoc': 0.15.0
      '@microsoft/tsdoc-config': 0.17.0
      '@rushstack/node-core-library': 5.5.0(@types/node@22.0.0)
    transitivePeerDependencies:
      - '@types/node'

  '@microsoft/api-extractor@7.47.2(@types/node@22.0.0)':
    dependencies:
      '@microsoft/api-extractor-model': 7.29.3(@types/node@22.0.0)
      '@microsoft/tsdoc': 0.15.0
      '@microsoft/tsdoc-config': 0.17.0
      '@rushstack/node-core-library': 5.5.0(@types/node@22.0.0)
      '@rushstack/rig-package': 0.5.2
      '@rushstack/terminal': 0.13.2(@types/node@22.0.0)
      '@rushstack/ts-command-line': 4.22.2(@types/node@22.0.0)
      lodash: 4.17.21
      minimatch: 3.0.8
      resolve: 1.22.8
      semver: 7.5.4
      source-map: 0.6.1
      typescript: 5.4.2
    transitivePeerDependencies:
      - '@types/node'

  '@microsoft/tsdoc-config@0.17.0':
    dependencies:
      '@microsoft/tsdoc': 0.15.0
      ajv: 8.12.0
      jju: 1.4.0
      resolve: 1.22.8

  '@microsoft/tsdoc@0.15.0': {}

  '@next/eslint-plugin-next@14.2.4':
    dependencies:
      glob: 10.3.10

  '@noble/curves@1.4.0':
    dependencies:
      '@noble/hashes': 1.4.0

  '@noble/curves@1.4.2':
    dependencies:
      '@noble/hashes': 1.4.0

  '@noble/hashes@1.4.0': {}

  '@nodelib/fs.scandir@2.1.5':
    dependencies:
      '@nodelib/fs.stat': 2.0.5
      run-parallel: 1.2.0

  '@nodelib/fs.stat@2.0.5': {}

  '@nodelib/fs.walk@1.2.8':
    dependencies:
      '@nodelib/fs.scandir': 2.1.5
      fastq: 1.17.1

  '@nomicfoundation/slang-darwin-arm64@0.15.1': {}

  '@nomicfoundation/slang-darwin-x64@0.15.1': {}

  '@nomicfoundation/slang-linux-arm64-gnu@0.15.1': {}

  '@nomicfoundation/slang-linux-arm64-musl@0.15.1': {}

  '@nomicfoundation/slang-linux-x64-gnu@0.15.1': {}

  '@nomicfoundation/slang-linux-x64-musl@0.15.1': {}

  '@nomicfoundation/slang-win32-arm64-msvc@0.15.1': {}

  '@nomicfoundation/slang-win32-ia32-msvc@0.15.1': {}

  '@nomicfoundation/slang-win32-x64-msvc@0.15.1': {}

  '@nomicfoundation/slang@0.15.1':
    dependencies:
      '@nomicfoundation/slang-darwin-arm64': 0.15.1
      '@nomicfoundation/slang-darwin-x64': 0.15.1
      '@nomicfoundation/slang-linux-arm64-gnu': 0.15.1
      '@nomicfoundation/slang-linux-arm64-musl': 0.15.1
      '@nomicfoundation/slang-linux-x64-gnu': 0.15.1
      '@nomicfoundation/slang-linux-x64-musl': 0.15.1
      '@nomicfoundation/slang-win32-arm64-msvc': 0.15.1
      '@nomicfoundation/slang-win32-ia32-msvc': 0.15.1
      '@nomicfoundation/slang-win32-x64-msvc': 0.15.1

  '@openzeppelin/contracts-upgradeable@5.0.2(@openzeppelin/contracts@5.0.2)':
    dependencies:
      '@openzeppelin/contracts': 5.0.2

  '@openzeppelin/contracts@5.0.2': {}

  '@openzeppelin/upgrades-core@1.35.0':
    dependencies:
      '@nomicfoundation/slang': 0.15.1
      cbor: 9.0.2
      chalk: 4.1.2
      compare-versions: 6.1.1
      debug: 4.3.6
      ethereumjs-util: 7.1.5
      minimist: 1.2.8
      proper-lockfile: 4.1.2
      solidity-ast: 0.4.56
    transitivePeerDependencies:
      - supports-color

  '@pkgjs/parseargs@0.11.0':
    optional: true

  '@pnpm/config.env-replace@1.1.0': {}

  '@pnpm/network.ca-file@1.0.2':
    dependencies:
      graceful-fs: 4.2.10

  '@pnpm/npm-conf@2.2.2':
    dependencies:
      '@pnpm/config.env-replace': 1.1.0
      '@pnpm/network.ca-file': 1.0.2
      config-chain: 1.1.13

  '@protobufjs/aspromise@1.1.2': {}

  '@protobufjs/base64@1.1.2': {}

  '@protobufjs/codegen@2.0.4': {}

  '@protobufjs/eventemitter@1.1.0': {}

  '@protobufjs/fetch@1.1.0':
    dependencies:
      '@protobufjs/aspromise': 1.1.2
      '@protobufjs/inquire': 1.1.0

  '@protobufjs/float@1.0.2': {}

  '@protobufjs/inquire@1.1.0': {}

  '@protobufjs/path@1.1.2': {}

  '@protobufjs/pool@1.1.0': {}

  '@protobufjs/utf8@1.1.0': {}

  '@redux-devtools/extension@3.3.0(redux@5.0.1)':
    dependencies:
      '@babel/runtime': 7.24.7
      immutable: 4.3.6
      redux: 5.0.1

  '@rollup/plugin-inject@5.0.5(rollup@4.19.1)':
    dependencies:
      '@rollup/pluginutils': 5.1.0(rollup@4.19.1)
      estree-walker: 2.0.2
      magic-string: 0.30.11
    optionalDependencies:
      rollup: 4.19.1

  '@rollup/pluginutils@5.1.0(rollup@4.19.1)':
    dependencies:
      '@types/estree': 1.0.5
      estree-walker: 2.0.2
      picomatch: 2.3.1
    optionalDependencies:
      rollup: 4.19.1

  '@rollup/rollup-android-arm-eabi@4.19.1':
    optional: true

  '@rollup/rollup-android-arm64@4.19.1':
    optional: true

  '@rollup/rollup-darwin-arm64@4.19.1':
    optional: true

  '@rollup/rollup-darwin-x64@4.19.1':
    optional: true

  '@rollup/rollup-linux-arm-gnueabihf@4.19.1':
    optional: true

  '@rollup/rollup-linux-arm-musleabihf@4.19.1':
    optional: true

  '@rollup/rollup-linux-arm64-gnu@4.19.1':
    optional: true

  '@rollup/rollup-linux-arm64-musl@4.19.1':
    optional: true

  '@rollup/rollup-linux-powerpc64le-gnu@4.19.1':
    optional: true

  '@rollup/rollup-linux-riscv64-gnu@4.19.1':
    optional: true

  '@rollup/rollup-linux-s390x-gnu@4.19.1':
    optional: true

  '@rollup/rollup-linux-x64-gnu@4.19.1':
    optional: true

  '@rollup/rollup-linux-x64-musl@4.19.1':
    optional: true

  '@rollup/rollup-win32-arm64-msvc@4.19.1':
    optional: true

  '@rollup/rollup-win32-ia32-msvc@4.19.1':
    optional: true

  '@rollup/rollup-win32-x64-msvc@4.19.1':
    optional: true

  '@rushstack/eslint-patch@1.10.3': {}

  '@rushstack/node-core-library@5.5.0(@types/node@22.0.0)':
    dependencies:
      ajv: 8.13.0
      ajv-draft-04: 1.0.0(ajv@8.13.0)
      ajv-formats: 3.0.1(ajv@8.13.0)
      fs-extra: 7.0.1
      import-lazy: 4.0.0
      jju: 1.4.0
      resolve: 1.22.8
      semver: 7.5.4
    optionalDependencies:
      '@types/node': 22.0.0

  '@rushstack/rig-package@0.5.2':
    dependencies:
      resolve: 1.22.8
      strip-json-comments: 3.1.1

  '@rushstack/terminal@0.13.2(@types/node@22.0.0)':
    dependencies:
      '@rushstack/node-core-library': 5.5.0(@types/node@22.0.0)
      supports-color: 8.1.1
    optionalDependencies:
      '@types/node': 22.0.0

  '@rushstack/ts-command-line@4.22.2(@types/node@22.0.0)':
    dependencies:
      '@rushstack/terminal': 0.13.2(@types/node@22.0.0)
      '@types/argparse': 1.0.38
      argparse: 1.0.10
      string-argv: 0.3.2
    transitivePeerDependencies:
      - '@types/node'

  '@scure/base@1.1.7': {}

  '@scure/bip32@1.4.0':
    dependencies:
      '@noble/curves': 1.4.0
      '@noble/hashes': 1.4.0
      '@scure/base': 1.1.7

  '@scure/bip39@1.3.0':
    dependencies:
      '@noble/hashes': 1.4.0
      '@scure/base': 1.1.7

  '@sindresorhus/is@5.6.0': {}

  '@sindresorhus/merge-streams@2.3.0': {}

  '@socket.io/component-emitter@3.1.2': {}

  '@solidity-parser/parser@0.18.0': {}

  '@swc/core-darwin-arm64@1.7.3':
    optional: true

  '@swc/core-darwin-x64@1.7.3':
    optional: true

  '@swc/core-linux-arm-gnueabihf@1.7.3':
    optional: true

  '@swc/core-linux-arm64-gnu@1.7.3':
    optional: true

  '@swc/core-linux-arm64-musl@1.7.3':
    optional: true

  '@swc/core-linux-x64-gnu@1.7.3':
    optional: true

  '@swc/core-linux-x64-musl@1.7.3':
    optional: true

  '@swc/core-win32-arm64-msvc@1.7.3':
    optional: true

  '@swc/core-win32-ia32-msvc@1.7.3':
    optional: true

  '@swc/core-win32-x64-msvc@1.7.3':
    optional: true

  '@swc/core@1.7.3(@swc/helpers@0.5.5)':
    dependencies:
      '@swc/counter': 0.1.3
      '@swc/types': 0.1.12
    optionalDependencies:
      '@swc/core-darwin-arm64': 1.7.3
      '@swc/core-darwin-x64': 1.7.3
      '@swc/core-linux-arm-gnueabihf': 1.7.3
      '@swc/core-linux-arm64-gnu': 1.7.3
      '@swc/core-linux-arm64-musl': 1.7.3
      '@swc/core-linux-x64-gnu': 1.7.3
      '@swc/core-linux-x64-musl': 1.7.3
      '@swc/core-win32-arm64-msvc': 1.7.3
      '@swc/core-win32-ia32-msvc': 1.7.3
      '@swc/core-win32-x64-msvc': 1.7.3
      '@swc/helpers': 0.5.5

  '@swc/counter@0.1.3': {}

  '@swc/helpers@0.5.5':
    dependencies:
      '@swc/counter': 0.1.3
      tslib: 2.6.3
    optional: true

  '@swc/types@0.1.12':
    dependencies:
      '@swc/counter': 0.1.3

  '@szmarczak/http-timer@5.0.1':
    dependencies:
      defer-to-connect: 2.0.1

  '@tanstack/history@1.45.3': {}

  '@tanstack/react-router@1.45.11(react-dom@18.3.1(react@18.3.1))(react@18.3.1)':
    dependencies:
      '@tanstack/history': 1.45.3
      '@tanstack/react-store': 0.5.5(react-dom@18.3.1(react@18.3.1))(react@18.3.1)
      react: 18.3.1
      react-dom: 18.3.1(react@18.3.1)
      tiny-invariant: 1.3.3
      tiny-warning: 1.0.3

  '@tanstack/react-store@0.5.5(react-dom@18.3.1(react@18.3.1))(react@18.3.1)':
    dependencies:
      '@tanstack/store': 0.5.5
      react: 18.3.1
      react-dom: 18.3.1(react@18.3.1)
      use-sync-external-store: 1.2.2(react@18.3.1)

  '@tanstack/router-devtools@1.45.11(@tanstack/react-router@1.45.11(react-dom@18.3.1(react@18.3.1))(react@18.3.1))(csstype@3.1.3)(react-dom@18.3.1(react@18.3.1))(react@18.3.1)':
    dependencies:
      '@tanstack/react-router': 1.45.11(react-dom@18.3.1(react@18.3.1))(react@18.3.1)
      clsx: 2.1.1
      goober: 2.1.14(csstype@3.1.3)
      react: 18.3.1
      react-dom: 18.3.1(react@18.3.1)
    transitivePeerDependencies:
      - csstype

  '@tanstack/router-generator@1.45.7':
    dependencies:
      prettier: 3.3.3
      zod: 3.23.8

  '@tanstack/router-plugin@1.45.8(vite@5.3.5(@types/node@22.0.0)(terser@5.31.3))':
    dependencies:
      '@babel/core': 7.24.9
      '@babel/generator': 7.25.0
      '@babel/parser': 7.25.0
      '@babel/plugin-syntax-jsx': 7.24.7(@babel/core@7.24.9)
      '@babel/plugin-syntax-typescript': 7.24.7(@babel/core@7.24.9)
      '@babel/template': 7.25.0
      '@babel/traverse': 7.25.1
      '@babel/types': 7.25.0
      '@tanstack/router-generator': 1.45.7
      '@types/babel__core': 7.20.5
      '@types/babel__generator': 7.6.8
      '@types/babel__template': 7.4.4
      '@types/babel__traverse': 7.20.6
      babel-dead-code-elimination: 1.0.6
      chokidar: 3.6.0
      unplugin: 1.12.0
      zod: 3.23.8
    optionalDependencies:
      vite: 5.3.5(@types/node@22.0.0)(terser@5.31.3)
    transitivePeerDependencies:
      - supports-color

  '@tanstack/store@0.5.5': {}

  '@testing-library/dom@10.4.0':
    dependencies:
      '@babel/code-frame': 7.24.7
      '@babel/runtime': 7.24.7
      '@types/aria-query': 5.0.4
      aria-query: 5.3.0
      chalk: 4.1.2
      dom-accessibility-api: 0.5.16
      lz-string: 1.5.0
      pretty-format: 27.5.1

  '@testing-library/jest-dom@6.4.8':
    dependencies:
      '@adobe/css-tools': 4.4.0
      '@babel/runtime': 7.24.7
      aria-query: 5.1.3
      chalk: 3.0.0
      css.escape: 1.5.1
      dom-accessibility-api: 0.6.3
      lodash: 4.17.21
      redent: 3.0.0

  '@testing-library/react@16.0.0(@testing-library/dom@10.4.0)(@types/react-dom@18.3.0)(@types/react@18.3.3)(react-dom@18.3.1(react@18.3.1))(react@18.3.1)':
    dependencies:
      '@babel/runtime': 7.24.7
      '@testing-library/dom': 10.4.0
      react: 18.3.1
      react-dom: 18.3.1(react@18.3.1)
    optionalDependencies:
      '@types/react': 18.3.3
      '@types/react-dom': 18.3.0

  '@tkey-mpc/common-types@9.2.0(@babel/runtime@7.25.0)(bufferutil@4.0.8)(encoding@0.1.12)(utf-8-validate@5.0.10)':
    dependencies:
      '@babel/runtime': 7.25.0
      '@toruslabs/customauth': 18.1.0(@babel/runtime@7.25.0)(bufferutil@4.0.8)(utf-8-validate@5.0.10)
      '@toruslabs/eccrypto': 4.0.0
      '@toruslabs/rss-client': 1.5.0(@babel/runtime@7.25.0)(encoding@0.1.12)
      '@toruslabs/torus.js': 12.3.7(@babel/runtime@7.25.0)
      bn.js: 5.2.1
      elliptic: 6.5.6
      serialize-error: 8.1.0
      ts-custom-error: 3.3.1
    transitivePeerDependencies:
      - '@sentry/types'
      - bufferutil
      - encoding
      - supports-color
      - utf-8-validate

  '@tkey-mpc/core@9.2.0(@babel/runtime@7.25.0)(bufferutil@4.0.8)(encoding@0.1.12)(utf-8-validate@5.0.10)':
    dependencies:
      '@babel/runtime': 7.25.0
      '@tkey-mpc/common-types': 9.2.0(@babel/runtime@7.25.0)(bufferutil@4.0.8)(encoding@0.1.12)(utf-8-validate@5.0.10)
      '@toruslabs/eccrypto': 4.0.0
      '@toruslabs/http-helpers': 5.0.0(@babel/runtime@7.25.0)
      '@toruslabs/rss-client': 1.5.0(@babel/runtime@7.25.0)(encoding@0.1.12)
      '@toruslabs/torus.js': 12.3.7(@babel/runtime@7.25.0)
      bn.js: 5.2.1
      elliptic: 6.5.6
      json-stable-stringify: 1.1.1
    transitivePeerDependencies:
      - '@sentry/types'
      - bufferutil
      - encoding
      - supports-color
      - utf-8-validate

  '@tkey-mpc/service-provider-base@9.2.0(@babel/runtime@7.25.0)(bufferutil@4.0.8)(encoding@0.1.12)(utf-8-validate@5.0.10)':
    dependencies:
      '@babel/runtime': 7.25.0
      '@tkey-mpc/common-types': 9.2.0(@babel/runtime@7.25.0)(bufferutil@4.0.8)(encoding@0.1.12)(utf-8-validate@5.0.10)
      bn.js: 5.2.1
      elliptic: 6.5.6
    transitivePeerDependencies:
      - '@sentry/types'
      - bufferutil
      - encoding
      - supports-color
      - utf-8-validate

  '@tkey-mpc/service-provider-torus@9.2.0(@babel/runtime@7.25.0)(bufferutil@4.0.8)(encoding@0.1.12)(utf-8-validate@5.0.10)':
    dependencies:
      '@babel/runtime': 7.25.0
      '@tkey-mpc/common-types': 9.2.0(@babel/runtime@7.25.0)(bufferutil@4.0.8)(encoding@0.1.12)(utf-8-validate@5.0.10)
      '@tkey-mpc/service-provider-base': 9.2.0(@babel/runtime@7.25.0)(bufferutil@4.0.8)(encoding@0.1.12)(utf-8-validate@5.0.10)
      '@toruslabs/customauth': 18.1.0(@babel/runtime@7.25.0)(bufferutil@4.0.8)(utf-8-validate@5.0.10)
      '@toruslabs/torus.js': 12.3.7(@babel/runtime@7.25.0)
      bn.js: 5.2.1
      elliptic: 6.5.6
    transitivePeerDependencies:
      - '@sentry/types'
      - bufferutil
      - encoding
      - supports-color
      - utf-8-validate

  '@tkey-mpc/share-serialization@9.2.0(@babel/runtime@7.25.0)(bufferutil@4.0.8)(encoding@0.1.12)(utf-8-validate@5.0.10)':
    dependencies:
      '@babel/runtime': 7.25.0
      '@tkey-mpc/common-types': 9.2.0(@babel/runtime@7.25.0)(bufferutil@4.0.8)(encoding@0.1.12)(utf-8-validate@5.0.10)
      '@types/create-hash': 1.2.2
      bn.js: 5.2.1
      ethereum-cryptography: 2.2.1
    transitivePeerDependencies:
      - '@sentry/types'
      - bufferutil
      - encoding
      - supports-color
      - utf-8-validate

  '@tkey-mpc/storage-layer-torus@9.2.1(@babel/runtime@7.25.0)(bufferutil@4.0.8)(encoding@0.1.12)(utf-8-validate@5.0.10)':
    dependencies:
      '@babel/runtime': 7.25.0
      '@tkey-mpc/common-types': 9.2.0(@babel/runtime@7.25.0)(bufferutil@4.0.8)(encoding@0.1.12)(utf-8-validate@5.0.10)
      '@toruslabs/http-helpers': 5.0.0(@babel/runtime@7.25.0)
      base64url: 3.0.1
      bn.js: 5.2.1
      ethereum-cryptography: 2.2.1
      json-stable-stringify: 1.1.1
    transitivePeerDependencies:
      - '@sentry/types'
      - bufferutil
      - encoding
      - supports-color
      - utf-8-validate

  '@toruslabs/base-controllers@2.9.0(@babel/runtime@7.25.0)(bufferutil@4.0.8)(utf-8-validate@5.0.10)':
    dependencies:
      '@babel/runtime': 7.25.0
      '@ethereumjs/util': 8.1.0
      '@toruslabs/broadcast-channel': 6.3.1(bufferutil@4.0.8)(utf-8-validate@5.0.10)
      '@toruslabs/http-helpers': 3.4.0(@babel/runtime@7.25.0)
      '@toruslabs/openlogin-jrpc': 4.7.2(@babel/runtime@7.25.0)
      async-mutex: 0.4.1
      bignumber.js: 9.1.2
      bowser: 2.11.0
      eth-rpc-errors: 4.0.3
      json-rpc-random-id: 1.0.1
      lodash: 4.17.21
      loglevel: 1.9.1
    transitivePeerDependencies:
      - '@sentry/types'
      - bufferutil
      - supports-color
      - utf-8-validate

  '@toruslabs/base-controllers@4.11.0(@babel/runtime@7.25.0)(bufferutil@4.0.8)(utf-8-validate@5.0.10)':
    dependencies:
      '@babel/runtime': 7.25.0
      '@ethereumjs/util': 9.0.3
      '@metamask/rpc-errors': 6.3.1
      '@toruslabs/broadcast-channel': 9.0.1(bufferutil@4.0.8)(utf-8-validate@5.0.10)
      '@toruslabs/http-helpers': 6.1.1(@babel/runtime@7.25.0)
      '@toruslabs/openlogin-jrpc': 6.2.11(@babel/runtime@7.25.0)
      async-mutex: 0.4.1
      bignumber.js: 9.1.2
      bowser: 2.11.0
      lodash: 4.17.21
      loglevel: 1.9.1
    transitivePeerDependencies:
      - '@sentry/types'
      - bufferutil
      - supports-color
      - utf-8-validate

  '@toruslabs/base-controllers@5.9.2(@babel/runtime@7.25.0)(bufferutil@4.0.8)(utf-8-validate@5.0.10)':
    dependencies:
      '@babel/runtime': 7.25.0
      '@ethereumjs/util': 9.0.3
      '@metamask/rpc-errors': 6.2.1
      '@toruslabs/broadcast-channel': 10.0.2(bufferutil@4.0.8)(utf-8-validate@5.0.10)
      '@toruslabs/http-helpers': 6.1.1(@babel/runtime@7.25.0)
      '@toruslabs/openlogin-jrpc': 8.1.1(@babel/runtime@7.25.0)
      '@toruslabs/openlogin-utils': 8.2.1(@babel/runtime@7.25.0)
      async-mutex: 0.5.0
      bignumber.js: 9.1.2
      bowser: 2.11.0
      jwt-decode: 4.0.0
      loglevel: 1.9.1
    transitivePeerDependencies:
      - '@sentry/types'
      - bufferutil
      - supports-color
      - utf-8-validate

  '@toruslabs/base-session-manager@3.1.1(@babel/runtime@7.25.0)':
    dependencies:
      '@babel/runtime': 7.25.0
      '@toruslabs/http-helpers': 6.1.1(@babel/runtime@7.25.0)
    transitivePeerDependencies:
      - '@sentry/types'

  '@toruslabs/broadcast-channel@10.0.2(bufferutil@4.0.8)(utf-8-validate@5.0.10)':
    dependencies:
      '@babel/runtime': 7.25.0
      '@toruslabs/eccrypto': 4.0.0
      '@toruslabs/metadata-helpers': 5.1.0(@babel/runtime@7.25.0)
      loglevel: 1.9.1
      oblivious-set: 1.4.0
      socket.io-client: 4.7.5(bufferutil@4.0.8)(utf-8-validate@5.0.10)
      unload: 2.4.1
    transitivePeerDependencies:
      - '@sentry/types'
      - bufferutil
      - supports-color
      - utf-8-validate

  '@toruslabs/broadcast-channel@6.3.1(bufferutil@4.0.8)(utf-8-validate@5.0.10)':
    dependencies:
      '@babel/runtime': 7.25.0
      '@toruslabs/eccrypto': 2.2.1
      '@toruslabs/metadata-helpers': 3.2.0(@babel/runtime@7.25.0)
      bowser: 2.11.0
      loglevel: 1.9.1
      oblivious-set: 1.1.1
      socket.io-client: 4.7.5(bufferutil@4.0.8)(utf-8-validate@5.0.10)
      unload: 2.4.1
    transitivePeerDependencies:
      - '@sentry/types'
      - bufferutil
      - supports-color
      - utf-8-validate

  '@toruslabs/broadcast-channel@8.0.0(bufferutil@4.0.8)(utf-8-validate@5.0.10)':
    dependencies:
      '@babel/runtime': 7.25.0
      '@toruslabs/eccrypto': 4.0.0
      '@toruslabs/metadata-helpers': 5.1.0(@babel/runtime@7.25.0)
      bowser: 2.11.0
      loglevel: 1.9.1
      oblivious-set: 1.1.1
      socket.io-client: 4.7.5(bufferutil@4.0.8)(utf-8-validate@5.0.10)
      unload: 2.4.1
    transitivePeerDependencies:
      - '@sentry/types'
      - bufferutil
      - supports-color
      - utf-8-validate

  '@toruslabs/broadcast-channel@9.0.1(bufferutil@4.0.8)(utf-8-validate@5.0.10)':
    dependencies:
      '@babel/runtime': 7.25.0
      '@toruslabs/eccrypto': 4.0.0
      '@toruslabs/metadata-helpers': 5.1.0(@babel/runtime@7.25.0)
      bowser: 2.11.0
      loglevel: 1.9.1
      oblivious-set: 1.1.1
      socket.io-client: 4.7.5(bufferutil@4.0.8)(utf-8-validate@5.0.10)
      unload: 2.4.1
    transitivePeerDependencies:
      - '@sentry/types'
      - bufferutil
      - supports-color
      - utf-8-validate

  '@toruslabs/constants@13.4.0(@babel/runtime@7.25.0)':
    dependencies:
      '@babel/runtime': 7.25.0

  '@toruslabs/customauth@16.0.6(@babel/runtime@7.25.0)(bufferutil@4.0.8)(utf-8-validate@5.0.10)':
    dependencies:
      '@babel/runtime': 7.25.0
      '@chaitanyapotti/register-service-worker': 1.7.4
      '@toruslabs/broadcast-channel': 8.0.0(bufferutil@4.0.8)(utf-8-validate@5.0.10)
      '@toruslabs/constants': 13.4.0(@babel/runtime@7.25.0)
      '@toruslabs/eccrypto': 4.0.0
      '@toruslabs/fetch-node-details': 13.4.0(@babel/runtime@7.25.0)
      '@toruslabs/http-helpers': 5.0.0(@babel/runtime@7.25.0)
      '@toruslabs/metadata-helpers': 5.1.0(@babel/runtime@7.25.0)
      '@toruslabs/torus.js': 11.0.6(@babel/runtime@7.25.0)
      base64url: 3.0.1
      bowser: 2.11.0
      events: 3.3.0
      jwt-decode: 3.1.2
      lodash.merge: 4.6.2
      loglevel: 1.9.1
    transitivePeerDependencies:
      - bufferutil
      - supports-color
      - utf-8-validate

  '@toruslabs/customauth@18.1.0(@babel/runtime@7.25.0)(bufferutil@4.0.8)(utf-8-validate@5.0.10)':
    dependencies:
      '@babel/runtime': 7.25.0
      '@chaitanyapotti/register-service-worker': 1.7.4
      '@toruslabs/broadcast-channel': 10.0.2(bufferutil@4.0.8)(utf-8-validate@5.0.10)
      '@toruslabs/constants': 13.4.0(@babel/runtime@7.25.0)
      '@toruslabs/eccrypto': 4.0.0
      '@toruslabs/fetch-node-details': 13.4.0(@babel/runtime@7.25.0)
      '@toruslabs/http-helpers': 6.1.1(@babel/runtime@7.25.0)
      '@toruslabs/metadata-helpers': 5.1.0(@babel/runtime@7.25.0)
      '@toruslabs/openlogin-session-manager': 3.1.1(@babel/runtime@7.25.0)
      '@toruslabs/torus.js': 12.3.7(@babel/runtime@7.25.0)
      base64url: 3.0.1
      bowser: 2.11.0
      events: 3.3.0
      jwt-decode: 4.0.0
      lodash.merge: 4.6.2
      loglevel: 1.9.1
    transitivePeerDependencies:
      - bufferutil
      - supports-color
      - utf-8-validate

  '@toruslabs/eccrypto@2.2.1':
    dependencies:
      elliptic: 6.5.6

  '@toruslabs/eccrypto@4.0.0':
    dependencies:
      elliptic: 6.5.6

  '@toruslabs/fetch-node-details@13.4.0(@babel/runtime@7.25.0)':
    dependencies:
      '@babel/runtime': 7.25.0
      '@toruslabs/constants': 13.4.0(@babel/runtime@7.25.0)
      '@toruslabs/fnd-base': 13.4.0(@babel/runtime@7.25.0)
      '@toruslabs/http-helpers': 6.1.1(@babel/runtime@7.25.0)
      loglevel: 1.9.1
    transitivePeerDependencies:
      - '@sentry/types'

  '@toruslabs/fnd-base@13.4.0(@babel/runtime@7.25.0)':
    dependencies:
      '@babel/runtime': 7.25.0
      '@toruslabs/constants': 13.4.0(@babel/runtime@7.25.0)

  '@toruslabs/http-helpers@3.4.0(@babel/runtime@7.25.0)':
    dependencies:
      '@babel/runtime': 7.25.0
      lodash.merge: 4.6.2
      loglevel: 1.9.1

  '@toruslabs/http-helpers@5.0.0(@babel/runtime@7.25.0)':
    dependencies:
      '@babel/runtime': 7.25.0
      lodash.merge: 4.6.2
      loglevel: 1.9.1

  '@toruslabs/http-helpers@6.1.1(@babel/runtime@7.25.0)':
    dependencies:
      '@babel/runtime': 7.25.0
      lodash.merge: 4.6.2
      loglevel: 1.9.1

  '@toruslabs/metadata-helpers@3.2.0(@babel/runtime@7.25.0)':
    dependencies:
      '@babel/runtime': 7.25.0
      '@toruslabs/eccrypto': 2.2.1
      '@toruslabs/http-helpers': 3.4.0(@babel/runtime@7.25.0)
      elliptic: 6.5.6
      ethereum-cryptography: 2.2.1
      json-stable-stringify: 1.1.1
    transitivePeerDependencies:
      - '@sentry/types'

  '@toruslabs/metadata-helpers@5.1.0(@babel/runtime@7.25.0)':
    dependencies:
      '@babel/runtime': 7.25.0
      '@toruslabs/eccrypto': 4.0.0
      '@toruslabs/http-helpers': 6.1.1(@babel/runtime@7.25.0)
      elliptic: 6.5.6
      ethereum-cryptography: 2.2.1
      json-stable-stringify: 1.1.1
    transitivePeerDependencies:
      - '@sentry/types'

  '@toruslabs/openlogin-jrpc@2.13.0(@babel/runtime@7.25.0)':
    dependencies:
      '@babel/runtime': 7.25.0
      '@toruslabs/openlogin-utils': 2.13.0(@babel/runtime@7.25.0)
      end-of-stream: 1.4.4
      eth-rpc-errors: 4.0.3
      events: 3.3.0
      fast-safe-stringify: 2.1.1
      once: 1.4.0
      pump: 3.0.0
      readable-stream: 3.6.2

  '@toruslabs/openlogin-jrpc@4.7.2(@babel/runtime@7.25.0)':
    dependencies:
      '@babel/runtime': 7.25.0
      '@metamask/rpc-errors': 5.1.1
      '@toruslabs/openlogin-utils': 4.7.0(@babel/runtime@7.25.0)
      end-of-stream: 1.4.4
      events: 3.3.0
      fast-safe-stringify: 2.1.1
      once: 1.4.0
      pump: 3.0.0
      readable-stream: 4.5.2
    transitivePeerDependencies:
      - supports-color

  '@toruslabs/openlogin-jrpc@6.2.11(@babel/runtime@7.25.0)':
    dependencies:
      '@babel/runtime': 7.25.0
      '@metamask/rpc-errors': 6.3.1
      '@toruslabs/openlogin-utils': 6.2.11(@babel/runtime@7.25.0)
      end-of-stream: 1.4.4
      events: 3.3.0
      fast-safe-stringify: 2.1.1
      once: 1.4.0
      pump: 3.0.0
      readable-stream: 4.5.2
    transitivePeerDependencies:
      - supports-color

  '@toruslabs/openlogin-jrpc@8.1.1(@babel/runtime@7.25.0)':
    dependencies:
      '@babel/runtime': 7.25.0
      '@metamask/rpc-errors': 6.2.1
      end-of-stream: 1.4.4
      events: 3.3.0
      fast-safe-stringify: 2.1.1
      once: 1.4.0
      pump: 3.0.0
      readable-stream: 4.5.2
    transitivePeerDependencies:
      - supports-color

  '@toruslabs/openlogin-session-manager@3.1.1(@babel/runtime@7.25.0)':
    dependencies:
      '@babel/runtime': 7.25.0
      '@toruslabs/base-session-manager': 3.1.1(@babel/runtime@7.25.0)
      '@toruslabs/eccrypto': 4.0.0
      '@toruslabs/metadata-helpers': 5.1.0(@babel/runtime@7.25.0)
    transitivePeerDependencies:
      - '@sentry/types'

  '@toruslabs/openlogin-utils@2.13.0(@babel/runtime@7.25.0)':
    dependencies:
      '@babel/runtime': 7.25.0
      base64url: 3.0.1
      keccak: 3.0.4
      randombytes: 2.1.0

  '@toruslabs/openlogin-utils@4.7.0(@babel/runtime@7.25.0)':
    dependencies:
      '@babel/runtime': 7.25.0
      base64url: 3.0.1

  '@toruslabs/openlogin-utils@6.2.11(@babel/runtime@7.25.0)':
    dependencies:
      '@babel/runtime': 7.25.0
      '@toruslabs/constants': 13.4.0(@babel/runtime@7.25.0)
      base64url: 3.0.1

  '@toruslabs/openlogin-utils@8.2.1(@babel/runtime@7.25.0)':
    dependencies:
      '@babel/runtime': 7.25.0
      '@toruslabs/constants': 13.4.0(@babel/runtime@7.25.0)
      base64url: 3.0.1
      color: 4.2.3

  '@toruslabs/openlogin@6.2.11(@babel/runtime@7.25.0)(bufferutil@4.0.8)(utf-8-validate@5.0.10)':
    dependencies:
      '@babel/runtime': 7.25.0
      '@toruslabs/eccrypto': 4.0.0
      '@toruslabs/metadata-helpers': 5.1.0(@babel/runtime@7.25.0)
      '@toruslabs/openlogin-session-manager': 3.1.1(@babel/runtime@7.25.0)
      '@toruslabs/openlogin-utils': 6.2.11(@babel/runtime@7.25.0)
      '@toruslabs/secure-pub-sub': 0.0.1(@babel/runtime@7.25.0)(bufferutil@4.0.8)(utf-8-validate@5.0.10)
      bowser: 2.11.0
      events: 3.3.0
      loglevel: 1.9.1
      ts-custom-error: 3.3.1
    transitivePeerDependencies:
      - '@sentry/types'
      - bufferutil
      - supports-color
      - utf-8-validate

  '@toruslabs/openlogin@8.2.1(@babel/runtime@7.25.0)(bufferutil@4.0.8)(utf-8-validate@5.0.10)':
    dependencies:
      '@babel/runtime': 7.25.0
      '@toruslabs/constants': 13.4.0(@babel/runtime@7.25.0)
      '@toruslabs/eccrypto': 4.0.0
      '@toruslabs/metadata-helpers': 5.1.0(@babel/runtime@7.25.0)
      '@toruslabs/openlogin-session-manager': 3.1.1(@babel/runtime@7.25.0)
      '@toruslabs/openlogin-utils': 8.2.1(@babel/runtime@7.25.0)
      '@toruslabs/secure-pub-sub': 0.2.0(@babel/runtime@7.25.0)(bufferutil@4.0.8)(utf-8-validate@5.0.10)
      bowser: 2.11.0
      events: 3.3.0
      loglevel: 1.9.1
      ts-custom-error: 3.3.1
    transitivePeerDependencies:
      - '@sentry/types'
      - bufferutil
      - supports-color
      - utf-8-validate

  '@toruslabs/rss-client@1.5.0(@babel/runtime@7.25.0)(encoding@0.1.12)':
    dependencies:
      '@babel/runtime': 7.25.0
      '@toruslabs/eccrypto': 2.2.1
      '@toruslabs/http-helpers': 3.4.0(@babel/runtime@7.25.0)
      bn.js: 5.2.1
      elliptic: 6.5.6
      fetch: 1.1.0
      loglevel: 1.9.1
      node-fetch: 2.7.0(encoding@0.1.12)
      web3-eth-contract: 1.10.4(encoding@0.1.12)
      web3-utils: 1.10.4
    transitivePeerDependencies:
      - '@sentry/types'
      - encoding
      - supports-color

  '@toruslabs/secure-pub-sub@0.0.1(@babel/runtime@7.25.0)(bufferutil@4.0.8)(utf-8-validate@5.0.10)':
    dependencies:
      '@babel/runtime': 7.25.0
      '@toruslabs/eccrypto': 4.0.0
      '@toruslabs/http-helpers': 5.0.0(@babel/runtime@7.25.0)
      '@toruslabs/metadata-helpers': 5.1.0(@babel/runtime@7.25.0)
      loglevel: 1.9.1
      socket.io-client: 4.7.5(bufferutil@4.0.8)(utf-8-validate@5.0.10)
    transitivePeerDependencies:
      - '@sentry/types'
      - bufferutil
      - supports-color
      - utf-8-validate

  '@toruslabs/secure-pub-sub@0.2.0(@babel/runtime@7.25.0)(bufferutil@4.0.8)(utf-8-validate@5.0.10)':
    dependencies:
      '@babel/runtime': 7.25.0
      '@toruslabs/eccrypto': 4.0.0
      '@toruslabs/http-helpers': 6.1.1(@babel/runtime@7.25.0)
      '@toruslabs/metadata-helpers': 5.1.0(@babel/runtime@7.25.0)
      loglevel: 1.9.1
      socket.io-client: 4.7.5(bufferutil@4.0.8)(utf-8-validate@5.0.10)
    transitivePeerDependencies:
      - '@sentry/types'
      - bufferutil
      - supports-color
      - utf-8-validate

  '@toruslabs/torus.js@11.0.6(@babel/runtime@7.25.0)':
    dependencies:
      '@babel/runtime': 7.25.0
      '@toruslabs/constants': 13.4.0(@babel/runtime@7.25.0)
      '@toruslabs/eccrypto': 4.0.0
      '@toruslabs/http-helpers': 5.0.0(@babel/runtime@7.25.0)
      bn.js: 5.2.1
      elliptic: 6.5.6
      ethereum-cryptography: 2.2.1
      json-stable-stringify: 1.1.1
      loglevel: 1.9.1
    transitivePeerDependencies:
      - '@sentry/types'

  '@toruslabs/torus.js@12.1.0(@babel/runtime@7.25.0)':
    dependencies:
      '@babel/runtime': 7.25.0
      '@toruslabs/constants': 13.4.0(@babel/runtime@7.25.0)
      '@toruslabs/eccrypto': 4.0.0
      '@toruslabs/http-helpers': 5.0.0(@babel/runtime@7.25.0)
      bn.js: 5.2.1
      elliptic: 6.5.6
      ethereum-cryptography: 2.2.1
      json-stable-stringify: 1.1.1
      loglevel: 1.9.1
    transitivePeerDependencies:
      - '@sentry/types'

  '@toruslabs/torus.js@12.3.7(@babel/runtime@7.25.0)':
    dependencies:
      '@babel/runtime': 7.25.0
      '@toruslabs/constants': 13.4.0(@babel/runtime@7.25.0)
      '@toruslabs/eccrypto': 4.0.0
      '@toruslabs/http-helpers': 6.1.1(@babel/runtime@7.25.0)
      bn.js: 5.2.1
      elliptic: 6.5.6
      ethereum-cryptography: 2.2.1
      json-stable-stringify: 1.1.1
      loglevel: 1.9.1
    transitivePeerDependencies:
      - '@sentry/types'

  '@toruslabs/tss-client@2.3.3(bufferutil@4.0.8)(utf-8-validate@5.0.10)':
    dependencies:
      '@toruslabs/eccrypto': 4.0.0
      '@toruslabs/tss-lib': 2.3.0
      bn.js: 5.2.1
      elliptic: 6.5.6
      ethereum-cryptography: 2.2.1
      socket.io-client: 4.7.5(bufferutil@4.0.8)(utf-8-validate@5.0.10)
    transitivePeerDependencies:
      - bufferutil
      - supports-color
      - utf-8-validate

  '@toruslabs/tss-lib@2.3.0': {}

  '@types/argparse@1.0.38': {}

  '@types/aria-query@5.0.4': {}

  '@types/babel__core@7.20.5':
    dependencies:
      '@babel/parser': 7.25.0
      '@babel/types': 7.25.0
      '@types/babel__generator': 7.6.8
      '@types/babel__template': 7.4.4
      '@types/babel__traverse': 7.20.6

  '@types/babel__generator@7.6.8':
    dependencies:
      '@babel/types': 7.25.0

  '@types/babel__template@7.4.4':
    dependencies:
      '@babel/parser': 7.25.0
      '@babel/types': 7.25.0

  '@types/babel__traverse@7.20.6':
    dependencies:
      '@babel/types': 7.25.0

  '@types/base16@1.0.5': {}

  '@types/bn.js@5.1.5':
    dependencies:
      '@types/node': 22.0.0

  '@types/bun@1.1.6':
    dependencies:
      bun-types: 1.1.17

  '@types/create-hash@1.2.2':
    dependencies:
      '@types/node': 22.0.0

  '@types/debug@4.1.12':
    dependencies:
      '@types/ms': 0.7.34

  '@types/estree@1.0.5': {}

  '@types/http-cache-semantics@4.0.4': {}

  '@types/json5@0.0.29': {}

  '@types/lodash@4.17.6': {}

  '@types/ms@0.7.34': {}

  '@types/node@12.20.55': {}

  '@types/node@20.12.14':
    dependencies:
      undici-types: 5.26.5

  '@types/node@20.14.13':
    dependencies:
      undici-types: 5.26.5

  '@types/node@22.0.0':
    dependencies:
      undici-types: 6.11.1

  '@types/pbkdf2@3.1.2':
    dependencies:
      '@types/node': 22.0.0

  '@types/prop-types@15.7.12': {}

  '@types/react-dom@18.3.0':
    dependencies:
      '@types/react': 18.3.3

  '@types/react@18.3.3':
    dependencies:
      '@types/prop-types': 15.7.12
      csstype: 3.1.3

  '@types/secp256k1@4.0.6':
    dependencies:
      '@types/node': 22.0.0

  '@types/ws@8.5.12':
    dependencies:
      '@types/node': 20.14.13

  '@typescript-eslint/eslint-plugin@7.15.0(@typescript-eslint/parser@7.15.0(eslint@8.57.0)(typescript@5.5.4))(eslint@8.57.0)(typescript@5.5.4)':
    dependencies:
      '@eslint-community/regexpp': 4.11.0
      '@typescript-eslint/parser': 7.15.0(eslint@8.57.0)(typescript@5.5.4)
      '@typescript-eslint/scope-manager': 7.15.0
      '@typescript-eslint/type-utils': 7.15.0(eslint@8.57.0)(typescript@5.5.4)
      '@typescript-eslint/utils': 7.15.0(eslint@8.57.0)(typescript@5.5.4)
      '@typescript-eslint/visitor-keys': 7.15.0
      eslint: 8.57.0
      graphemer: 1.4.0
      ignore: 5.3.1
      natural-compare: 1.4.0
      ts-api-utils: 1.3.0(typescript@5.5.4)
    optionalDependencies:
      typescript: 5.5.4
    transitivePeerDependencies:
      - supports-color

  '@typescript-eslint/eslint-plugin@7.18.0(@typescript-eslint/parser@7.18.0(eslint@8.57.0)(typescript@5.5.4))(eslint@8.57.0)(typescript@5.5.4)':
    dependencies:
      '@eslint-community/regexpp': 4.11.0
      '@typescript-eslint/parser': 7.18.0(eslint@8.57.0)(typescript@5.5.4)
      '@typescript-eslint/scope-manager': 7.18.0
      '@typescript-eslint/type-utils': 7.18.0(eslint@8.57.0)(typescript@5.5.4)
      '@typescript-eslint/utils': 7.18.0(eslint@8.57.0)(typescript@5.5.4)
      '@typescript-eslint/visitor-keys': 7.18.0
      eslint: 8.57.0
      graphemer: 1.4.0
      ignore: 5.3.1
      natural-compare: 1.4.0
      ts-api-utils: 1.3.0(typescript@5.5.4)
    optionalDependencies:
      typescript: 5.5.4
    transitivePeerDependencies:
      - supports-color

  '@typescript-eslint/parser@7.15.0(eslint@8.57.0)(typescript@5.5.4)':
    dependencies:
      '@typescript-eslint/scope-manager': 7.15.0
      '@typescript-eslint/types': 7.15.0
      '@typescript-eslint/typescript-estree': 7.15.0(typescript@5.5.4)
      '@typescript-eslint/visitor-keys': 7.15.0
      debug: 4.3.5
      eslint: 8.57.0
    optionalDependencies:
      typescript: 5.5.4
    transitivePeerDependencies:
      - supports-color

  '@typescript-eslint/parser@7.18.0(eslint@8.57.0)(typescript@5.5.4)':
    dependencies:
      '@typescript-eslint/scope-manager': 7.18.0
      '@typescript-eslint/types': 7.18.0
      '@typescript-eslint/typescript-estree': 7.18.0(typescript@5.5.4)
      '@typescript-eslint/visitor-keys': 7.18.0
      debug: 4.3.6
      eslint: 8.57.0
    optionalDependencies:
      typescript: 5.5.4
    transitivePeerDependencies:
      - supports-color

  '@typescript-eslint/parser@7.2.0(eslint@8.57.0)(typescript@5.5.4)':
    dependencies:
      '@typescript-eslint/scope-manager': 7.2.0
      '@typescript-eslint/types': 7.2.0
      '@typescript-eslint/typescript-estree': 7.2.0(typescript@5.5.4)
      '@typescript-eslint/visitor-keys': 7.2.0
      debug: 4.3.5
      eslint: 8.57.0
    optionalDependencies:
      typescript: 5.5.4
    transitivePeerDependencies:
      - supports-color

  '@typescript-eslint/scope-manager@7.15.0':
    dependencies:
      '@typescript-eslint/types': 7.15.0
      '@typescript-eslint/visitor-keys': 7.15.0

  '@typescript-eslint/scope-manager@7.18.0':
    dependencies:
      '@typescript-eslint/types': 7.18.0
      '@typescript-eslint/visitor-keys': 7.18.0

  '@typescript-eslint/scope-manager@7.2.0':
    dependencies:
      '@typescript-eslint/types': 7.2.0
      '@typescript-eslint/visitor-keys': 7.2.0

  '@typescript-eslint/type-utils@7.15.0(eslint@8.57.0)(typescript@5.5.4)':
    dependencies:
      '@typescript-eslint/typescript-estree': 7.15.0(typescript@5.5.4)
      '@typescript-eslint/utils': 7.15.0(eslint@8.57.0)(typescript@5.5.4)
      debug: 4.3.6
      eslint: 8.57.0
      ts-api-utils: 1.3.0(typescript@5.5.4)
    optionalDependencies:
      typescript: 5.5.4
    transitivePeerDependencies:
      - supports-color

  '@typescript-eslint/type-utils@7.18.0(eslint@8.57.0)(typescript@5.5.4)':
    dependencies:
      '@typescript-eslint/typescript-estree': 7.18.0(typescript@5.5.4)
      '@typescript-eslint/utils': 7.18.0(eslint@8.57.0)(typescript@5.5.4)
      debug: 4.3.6
      eslint: 8.57.0
      ts-api-utils: 1.3.0(typescript@5.5.4)
    optionalDependencies:
      typescript: 5.5.4
    transitivePeerDependencies:
      - supports-color

  '@typescript-eslint/types@7.15.0': {}

  '@typescript-eslint/types@7.18.0': {}

  '@typescript-eslint/types@7.2.0': {}

  '@typescript-eslint/typescript-estree@7.15.0(typescript@5.5.4)':
    dependencies:
      '@typescript-eslint/types': 7.15.0
      '@typescript-eslint/visitor-keys': 7.15.0
      debug: 4.3.6
      globby: 11.1.0
      is-glob: 4.0.3
      minimatch: 9.0.5
      semver: 7.6.2
      ts-api-utils: 1.3.0(typescript@5.5.4)
    optionalDependencies:
      typescript: 5.5.4
    transitivePeerDependencies:
      - supports-color

  '@typescript-eslint/typescript-estree@7.18.0(typescript@5.5.4)':
    dependencies:
      '@typescript-eslint/types': 7.18.0
      '@typescript-eslint/visitor-keys': 7.18.0
      debug: 4.3.6
      globby: 11.1.0
      is-glob: 4.0.3
      minimatch: 9.0.5
      semver: 7.6.3
      ts-api-utils: 1.3.0(typescript@5.5.4)
    optionalDependencies:
      typescript: 5.5.4
    transitivePeerDependencies:
      - supports-color

  '@typescript-eslint/typescript-estree@7.2.0(typescript@5.5.4)':
    dependencies:
      '@typescript-eslint/types': 7.2.0
      '@typescript-eslint/visitor-keys': 7.2.0
      debug: 4.3.6
      globby: 11.1.0
      is-glob: 4.0.3
      minimatch: 9.0.3
      semver: 7.6.2
      ts-api-utils: 1.3.0(typescript@5.5.4)
    optionalDependencies:
      typescript: 5.5.4
    transitivePeerDependencies:
      - supports-color

  '@typescript-eslint/utils@7.15.0(eslint@8.57.0)(typescript@5.5.4)':
    dependencies:
      '@eslint-community/eslint-utils': 4.4.0(eslint@8.57.0)
      '@typescript-eslint/scope-manager': 7.15.0
      '@typescript-eslint/types': 7.15.0
      '@typescript-eslint/typescript-estree': 7.15.0(typescript@5.5.4)
      eslint: 8.57.0
    transitivePeerDependencies:
      - supports-color
      - typescript

  '@typescript-eslint/utils@7.18.0(eslint@8.57.0)(typescript@5.5.4)':
    dependencies:
      '@eslint-community/eslint-utils': 4.4.0(eslint@8.57.0)
      '@typescript-eslint/scope-manager': 7.18.0
      '@typescript-eslint/types': 7.18.0
      '@typescript-eslint/typescript-estree': 7.18.0(typescript@5.5.4)
      eslint: 8.57.0
    transitivePeerDependencies:
      - supports-color
      - typescript

  '@typescript-eslint/visitor-keys@7.15.0':
    dependencies:
      '@typescript-eslint/types': 7.15.0
      eslint-visitor-keys: 3.4.3

  '@typescript-eslint/visitor-keys@7.18.0':
    dependencies:
      '@typescript-eslint/types': 7.18.0
      eslint-visitor-keys: 3.4.3

  '@typescript-eslint/visitor-keys@7.2.0':
    dependencies:
      '@typescript-eslint/types': 7.2.0
      eslint-visitor-keys: 3.4.3

  '@ungap/structured-clone@1.2.0': {}

  '@vitejs/plugin-react-swc@3.7.0(@swc/helpers@0.5.5)(vite@5.3.5(@types/node@22.0.0)(terser@5.31.3))':
    dependencies:
      '@swc/core': 1.7.3(@swc/helpers@0.5.5)
      vite: 5.3.5(@types/node@22.0.0)(terser@5.31.3)
    transitivePeerDependencies:
      - '@swc/helpers'

  '@vitest/expect@2.0.4':
    dependencies:
      '@vitest/spy': 2.0.4
      '@vitest/utils': 2.0.4
      chai: 5.1.1
      tinyrainbow: 1.2.0

  '@vitest/pretty-format@2.0.4':
    dependencies:
      tinyrainbow: 1.2.0

  '@vitest/runner@2.0.4':
    dependencies:
      '@vitest/utils': 2.0.4
      pathe: 1.1.2

  '@vitest/snapshot@2.0.4':
    dependencies:
      '@vitest/pretty-format': 2.0.4
      magic-string: 0.30.11
      pathe: 1.1.2

  '@vitest/spy@2.0.4':
    dependencies:
      tinyspy: 3.0.0

  '@vitest/utils@2.0.4':
    dependencies:
      '@vitest/pretty-format': 2.0.4
      estree-walker: 3.0.3
      loupe: 3.1.1
      tinyrainbow: 1.2.0

  '@volar/language-core@2.2.5':
    dependencies:
      '@volar/source-map': 2.2.5

  '@volar/language-core@2.3.4':
    dependencies:
      '@volar/source-map': 2.3.4

  '@volar/source-map@2.2.5':
    dependencies:
      muggle-string: 0.4.1

  '@volar/source-map@2.3.4': {}

  '@volar/typescript@2.2.5':
    dependencies:
      '@volar/language-core': 2.2.5
      path-browserify: 1.0.1

  '@volar/typescript@2.3.4':
    dependencies:
      '@volar/language-core': 2.3.4
      path-browserify: 1.0.1
      vscode-uri: 3.0.8

  '@vue/compiler-core@3.4.34':
    dependencies:
      '@babel/parser': 7.25.0
      '@vue/shared': 3.4.34
      entities: 4.5.0
      estree-walker: 2.0.2
      source-map-js: 1.2.0

  '@vue/compiler-dom@3.4.34':
    dependencies:
      '@vue/compiler-core': 3.4.34
      '@vue/shared': 3.4.34

  '@vue/language-core@2.0.19(typescript@5.5.4)':
    dependencies:
      '@volar/language-core': 2.2.5
      '@vue/compiler-dom': 3.4.34
      '@vue/shared': 3.4.34
      computeds: 0.0.1
      minimatch: 9.0.5
      path-browserify: 1.0.1
      vue-template-compiler: 2.7.16
    optionalDependencies:
      typescript: 5.5.4

  '@vue/shared@3.4.34': {}

  '@walletconnect/types@1.8.0': {}

  '@web3auth-mpc/base-provider@2.1.9(@babel/runtime@7.25.0)(bufferutil@4.0.8)(utf-8-validate@5.0.10)':
    dependencies:
      '@babel/runtime': 7.25.0
      '@toruslabs/base-controllers': 2.9.0(@babel/runtime@7.25.0)(bufferutil@4.0.8)(utf-8-validate@5.0.10)
      '@toruslabs/openlogin-jrpc': 2.13.0(@babel/runtime@7.25.0)
      '@web3auth-mpc/base': 2.1.9(@babel/runtime@7.25.0)
      eth-rpc-errors: 4.0.3
      json-rpc-random-id: 1.0.1
    transitivePeerDependencies:
      - '@sentry/types'
      - bufferutil
      - supports-color
      - utf-8-validate

  '@web3auth-mpc/base@2.1.9(@babel/runtime@7.25.0)':
    dependencies:
      '@babel/runtime': 7.25.0
      '@toruslabs/http-helpers': 3.4.0(@babel/runtime@7.25.0)
      '@toruslabs/openlogin-jrpc': 2.13.0(@babel/runtime@7.25.0)
      jwt-decode: 3.1.2
      loglevel: 1.9.1
      ts-custom-error: 3.3.1
    transitivePeerDependencies:
      - '@sentry/types'

  '@web3auth-mpc/ethereum-provider@2.3.0(@babel/runtime@7.25.0)(bufferutil@4.0.8)(utf-8-validate@5.0.10)':
    dependencies:
      '@babel/runtime': 7.25.0
      '@ethereumjs/common': 3.2.0
      '@ethereumjs/rlp': 4.0.1
      '@ethereumjs/tx': 4.2.0
      '@ethereumjs/util': 8.1.0
      '@metamask/eth-sig-util': 5.1.0
      '@toruslabs/base-controllers': 2.9.0(@babel/runtime@7.25.0)(bufferutil@4.0.8)(utf-8-validate@5.0.10)
      '@toruslabs/http-helpers': 3.4.0(@babel/runtime@7.25.0)
      '@toruslabs/openlogin-jrpc': 2.13.0(@babel/runtime@7.25.0)
      '@walletconnect/types': 1.8.0
      '@web3auth-mpc/base': 2.1.9(@babel/runtime@7.25.0)
      '@web3auth-mpc/base-provider': 2.1.9(@babel/runtime@7.25.0)(bufferutil@4.0.8)(utf-8-validate@5.0.10)
      assert: 2.1.0
      bignumber.js: 9.1.2
      bn.js: 5.2.1
      eth-rpc-errors: 4.0.3
      jsonschema: 1.4.1
    transitivePeerDependencies:
      - '@sentry/types'
      - bufferutil
      - supports-color
      - utf-8-validate

  '@web3auth/base-provider@7.3.2(@babel/runtime@7.25.0)(bufferutil@4.0.8)(utf-8-validate@5.0.10)':
    dependencies:
      '@babel/runtime': 7.25.0
      '@metamask/rpc-errors': 6.3.1
      '@toruslabs/base-controllers': 4.11.0(@babel/runtime@7.25.0)(bufferutil@4.0.8)(utf-8-validate@5.0.10)
      '@toruslabs/openlogin-jrpc': 6.2.11(@babel/runtime@7.25.0)
      '@web3auth/base': 7.3.2(@babel/runtime@7.25.0)(bufferutil@4.0.8)(utf-8-validate@5.0.10)
      json-rpc-random-id: 1.0.1
    transitivePeerDependencies:
      - '@sentry/types'
      - bufferutil
      - supports-color
      - utf-8-validate

  '@web3auth/base-provider@8.12.0(@babel/runtime@7.25.0)(bufferutil@4.0.8)(utf-8-validate@5.0.10)':
    dependencies:
      '@babel/runtime': 7.25.0
      '@metamask/rpc-errors': 6.2.1
      '@toruslabs/base-controllers': 5.9.2(@babel/runtime@7.25.0)(bufferutil@4.0.8)(utf-8-validate@5.0.10)
      '@toruslabs/openlogin-jrpc': 8.1.1(@babel/runtime@7.25.0)
      '@web3auth/base': 8.12.0(@babel/runtime@7.25.0)(bufferutil@4.0.8)(utf-8-validate@5.0.10)
      json-rpc-random-id: 1.0.1
    transitivePeerDependencies:
      - '@sentry/types'
      - bufferutil
      - supports-color
      - utf-8-validate

  '@web3auth/base@7.3.2(@babel/runtime@7.25.0)(bufferutil@4.0.8)(utf-8-validate@5.0.10)':
    dependencies:
      '@babel/runtime': 7.25.0
      '@toruslabs/http-helpers': 6.1.1(@babel/runtime@7.25.0)
      '@toruslabs/openlogin': 6.2.11(@babel/runtime@7.25.0)(bufferutil@4.0.8)(utf-8-validate@5.0.10)
      '@toruslabs/openlogin-jrpc': 6.2.11(@babel/runtime@7.25.0)
      '@toruslabs/openlogin-utils': 6.2.11(@babel/runtime@7.25.0)
      jwt-decode: 4.0.0
      loglevel: 1.9.1
      ts-custom-error: 3.3.1
    transitivePeerDependencies:
      - '@sentry/types'
      - bufferutil
      - supports-color
      - utf-8-validate

  '@web3auth/base@8.12.0(@babel/runtime@7.25.0)(bufferutil@4.0.8)(utf-8-validate@5.0.10)':
    dependencies:
      '@babel/runtime': 7.25.0
      '@toruslabs/constants': 13.4.0(@babel/runtime@7.25.0)
      '@toruslabs/http-helpers': 6.1.1(@babel/runtime@7.25.0)
      '@toruslabs/openlogin': 8.2.1(@babel/runtime@7.25.0)(bufferutil@4.0.8)(utf-8-validate@5.0.10)
      '@toruslabs/openlogin-jrpc': 8.1.1(@babel/runtime@7.25.0)
      '@toruslabs/openlogin-utils': 8.2.1(@babel/runtime@7.25.0)
      jwt-decode: 4.0.0
      loglevel: 1.9.1
      ts-custom-error: 3.3.1
    transitivePeerDependencies:
      - '@sentry/types'
      - bufferutil
      - supports-color
      - utf-8-validate

  '@web3auth/ethereum-mpc-provider@8.12.0(@babel/runtime@7.25.0)(bufferutil@4.0.8)(utf-8-validate@5.0.10)':
    dependencies:
      '@babel/runtime': 7.25.0
      '@ethereumjs/common': 4.3.0
      '@ethereumjs/tx': 5.3.0
      '@ethereumjs/util': 9.0.3
      '@metamask/eth-sig-util': 7.0.3
      '@metamask/rpc-errors': 6.2.1
      '@toruslabs/base-controllers': 5.9.2(@babel/runtime@7.25.0)(bufferutil@4.0.8)(utf-8-validate@5.0.10)
      '@toruslabs/openlogin-jrpc': 8.1.1(@babel/runtime@7.25.0)
      '@web3auth/base': 8.12.0(@babel/runtime@7.25.0)(bufferutil@4.0.8)(utf-8-validate@5.0.10)
      '@web3auth/base-provider': 8.12.0(@babel/runtime@7.25.0)(bufferutil@4.0.8)(utf-8-validate@5.0.10)
      '@web3auth/ethereum-provider': 8.12.0(@babel/runtime@7.25.0)(bufferutil@4.0.8)(utf-8-validate@5.0.10)
    transitivePeerDependencies:
      - '@sentry/types'
      - bufferutil
      - supports-color
      - utf-8-validate

  '@web3auth/ethereum-provider@8.12.0(@babel/runtime@7.25.0)(bufferutil@4.0.8)(utf-8-validate@5.0.10)':
    dependencies:
      '@babel/runtime': 7.25.0
      '@ethereumjs/common': 4.3.0
      '@ethereumjs/tx': 5.3.0
      '@ethereumjs/util': 9.0.3
      '@metamask/eth-sig-util': 7.0.3
      '@metamask/rpc-errors': 6.2.1
      '@toruslabs/base-controllers': 5.9.2(@babel/runtime@7.25.0)(bufferutil@4.0.8)(utf-8-validate@5.0.10)
      '@toruslabs/http-helpers': 6.1.1(@babel/runtime@7.25.0)
      '@toruslabs/openlogin-jrpc': 8.1.1(@babel/runtime@7.25.0)
      '@web3auth/base': 8.12.0(@babel/runtime@7.25.0)(bufferutil@4.0.8)(utf-8-validate@5.0.10)
      '@web3auth/base-provider': 8.12.0(@babel/runtime@7.25.0)(bufferutil@4.0.8)(utf-8-validate@5.0.10)
      assert: 2.1.0
      bignumber.js: 9.1.2
      bn.js: 5.2.1
      jsonschema: 1.4.1
    transitivePeerDependencies:
      - '@sentry/types'
      - bufferutil
      - supports-color
      - utf-8-validate

  '@web3auth/mpc-core-kit@2.3.3(@babel/runtime@7.25.0)(@toruslabs/metadata-helpers@5.1.0(@babel/runtime@7.25.0))(bufferutil@4.0.8)(encoding@0.1.12)(utf-8-validate@5.0.10)':
    dependencies:
      '@babel/runtime': 7.25.0
      '@metamask/swappable-obj-proxy': 2.2.0
      '@tkey-mpc/common-types': 9.2.0(@babel/runtime@7.25.0)(bufferutil@4.0.8)(encoding@0.1.12)(utf-8-validate@5.0.10)
      '@tkey-mpc/core': 9.2.0(@babel/runtime@7.25.0)(bufferutil@4.0.8)(encoding@0.1.12)(utf-8-validate@5.0.10)
      '@tkey-mpc/service-provider-torus': 9.2.0(@babel/runtime@7.25.0)(bufferutil@4.0.8)(encoding@0.1.12)(utf-8-validate@5.0.10)
      '@tkey-mpc/share-serialization': 9.2.0(@babel/runtime@7.25.0)(bufferutil@4.0.8)(encoding@0.1.12)(utf-8-validate@5.0.10)
      '@tkey-mpc/storage-layer-torus': 9.2.1(@babel/runtime@7.25.0)(bufferutil@4.0.8)(encoding@0.1.12)(utf-8-validate@5.0.10)
      '@toruslabs/constants': 13.4.0(@babel/runtime@7.25.0)
      '@toruslabs/customauth': 16.0.6(@babel/runtime@7.25.0)(bufferutil@4.0.8)(utf-8-validate@5.0.10)
      '@toruslabs/eccrypto': 4.0.0
      '@toruslabs/fetch-node-details': 13.4.0(@babel/runtime@7.25.0)
      '@toruslabs/fnd-base': 13.4.0(@babel/runtime@7.25.0)
      '@toruslabs/metadata-helpers': 5.1.0(@babel/runtime@7.25.0)
      '@toruslabs/openlogin-session-manager': 3.1.1(@babel/runtime@7.25.0)
      '@toruslabs/openlogin-utils': 8.2.1(@babel/runtime@7.25.0)
      '@toruslabs/torus.js': 12.1.0(@babel/runtime@7.25.0)
      '@toruslabs/tss-client': 2.3.3(bufferutil@4.0.8)(utf-8-validate@5.0.10)
      '@toruslabs/tss-lib': 2.3.0
      '@web3auth-mpc/ethereum-provider': 2.3.0(@babel/runtime@7.25.0)(bufferutil@4.0.8)(utf-8-validate@5.0.10)
      '@web3auth/base': 7.3.2(@babel/runtime@7.25.0)(bufferutil@4.0.8)(utf-8-validate@5.0.10)
      '@web3auth/base-provider': 7.3.2(@babel/runtime@7.25.0)(bufferutil@4.0.8)(utf-8-validate@5.0.10)
      bn.js: 5.2.1
      bowser: 2.11.0
      elliptic: 6.5.6
    transitivePeerDependencies:
      - '@sentry/types'
      - bufferutil
      - encoding
      - supports-color
      - utf-8-validate

  abitype@1.0.5(typescript@5.5.4)(zod@3.23.8):
    optionalDependencies:
      typescript: 5.5.4
      zod: 3.23.8

  abort-controller@3.0.0:
    dependencies:
      event-target-shim: 5.0.1

  abortcontroller-polyfill@1.7.5: {}

  acorn-jsx@5.3.2(acorn@8.12.0):
    dependencies:
      acorn: 8.12.0

  acorn@8.12.0: {}

  acorn@8.12.1: {}

  agent-base@7.1.1:
    dependencies:
      debug: 4.3.6
    transitivePeerDependencies:
      - supports-color

  ajv-draft-04@1.0.0(ajv@8.13.0):
    optionalDependencies:
      ajv: 8.13.0

  ajv-formats@3.0.1(ajv@8.13.0):
    optionalDependencies:
      ajv: 8.13.0

  ajv@6.12.6:
    dependencies:
      fast-deep-equal: 3.1.3
      fast-json-stable-stringify: 2.1.0
      json-schema-traverse: 0.4.1
      uri-js: 4.4.1

  ajv@8.12.0:
    dependencies:
      fast-deep-equal: 3.1.3
      json-schema-traverse: 1.0.0
      require-from-string: 2.0.2
      uri-js: 4.4.1

  ajv@8.13.0:
    dependencies:
      fast-deep-equal: 3.1.3
      json-schema-traverse: 1.0.0
      require-from-string: 2.0.2
      uri-js: 4.4.1

  ajv@8.16.0:
    dependencies:
      fast-deep-equal: 3.1.3
      json-schema-traverse: 1.0.0
      require-from-string: 2.0.2
      uri-js: 4.4.1

  ansi-regex@5.0.1: {}

  ansi-regex@6.0.1: {}

  ansi-styles@3.2.1:
    dependencies:
      color-convert: 1.9.3

  ansi-styles@4.3.0:
    dependencies:
      color-convert: 2.0.1

  ansi-styles@5.2.0: {}

  ansi-styles@6.2.1: {}

  antlr4@4.13.1-patch-1: {}

  any-promise@1.3.0: {}

  anymatch@3.1.3:
    dependencies:
      normalize-path: 3.0.0
      picomatch: 2.3.1

  arg@5.0.2: {}

  argparse@1.0.10:
    dependencies:
      sprintf-js: 1.0.3

  argparse@2.0.1: {}

  aria-query@5.1.3:
    dependencies:
      deep-equal: 2.2.3

  aria-query@5.3.0:
    dependencies:
      dequal: 2.0.3

  array-buffer-byte-length@1.0.1:
    dependencies:
      call-bind: 1.0.7
      is-array-buffer: 3.0.4

  array-includes@3.1.8:
    dependencies:
      call-bind: 1.0.7
      define-properties: 1.2.1
      es-abstract: 1.23.3
      es-object-atoms: 1.0.0
      get-intrinsic: 1.2.4
      is-string: 1.0.7

  array-union@2.1.0: {}

  array.prototype.findlast@1.2.5:
    dependencies:
      call-bind: 1.0.7
      define-properties: 1.2.1
      es-abstract: 1.23.3
      es-errors: 1.3.0
      es-object-atoms: 1.0.0
      es-shim-unscopables: 1.0.2

  array.prototype.findlastindex@1.2.5:
    dependencies:
      call-bind: 1.0.7
      define-properties: 1.2.1
      es-abstract: 1.23.3
      es-errors: 1.3.0
      es-object-atoms: 1.0.0
      es-shim-unscopables: 1.0.2

  array.prototype.flat@1.3.2:
    dependencies:
      call-bind: 1.0.7
      define-properties: 1.2.1
      es-abstract: 1.23.3
      es-shim-unscopables: 1.0.2

  array.prototype.flatmap@1.3.2:
    dependencies:
      call-bind: 1.0.7
      define-properties: 1.2.1
      es-abstract: 1.23.3
      es-shim-unscopables: 1.0.2

  array.prototype.toreversed@1.1.2:
    dependencies:
      call-bind: 1.0.7
      define-properties: 1.2.1
      es-abstract: 1.23.3
      es-shim-unscopables: 1.0.2

  array.prototype.tosorted@1.1.4:
    dependencies:
      call-bind: 1.0.7
      define-properties: 1.2.1
      es-abstract: 1.23.3
      es-errors: 1.3.0
      es-shim-unscopables: 1.0.2

  arraybuffer.prototype.slice@1.0.3:
    dependencies:
      array-buffer-byte-length: 1.0.1
      call-bind: 1.0.7
      define-properties: 1.2.1
      es-abstract: 1.23.3
      es-errors: 1.3.0
      get-intrinsic: 1.2.4
      is-array-buffer: 3.0.4
      is-shared-array-buffer: 1.0.3

  asn1.js@4.10.1:
    dependencies:
      bn.js: 4.12.0
      inherits: 2.0.4
      minimalistic-assert: 1.0.1

  assert@2.1.0:
    dependencies:
      call-bind: 1.0.7
      is-nan: 1.3.2
      object-is: 1.1.6
      object.assign: 4.1.5
      util: 0.12.5

  assertion-error@2.0.1: {}

  ast-parents@0.0.1: {}

  ast-types-flow@0.0.8: {}

  astral-regex@2.0.0: {}

  async-mutex@0.4.1:
    dependencies:
      tslib: 2.6.3

  async-mutex@0.5.0:
    dependencies:
      tslib: 2.6.3

  asynckit@0.4.0: {}

  autoprefixer@10.4.19(postcss@8.4.40):
    dependencies:
      browserslist: 4.23.1
      caniuse-lite: 1.0.30001640
      fraction.js: 4.3.7
      normalize-range: 0.1.2
      picocolors: 1.0.1
      postcss: 8.4.40
      postcss-value-parser: 4.2.0

  available-typed-arrays@1.0.7:
    dependencies:
      possible-typed-array-names: 1.0.0

  axe-core@4.9.1: {}

  axobject-query@3.1.1:
    dependencies:
      deep-equal: 2.2.3

  babel-dead-code-elimination@1.0.6:
    dependencies:
      '@babel/core': 7.24.9
      '@babel/parser': 7.25.0
      '@babel/traverse': 7.25.1
      '@babel/types': 7.25.0
    transitivePeerDependencies:
      - supports-color

  balanced-match@1.0.2: {}

  base-x@3.0.10:
    dependencies:
      safe-buffer: 5.2.1

  base16@1.0.0: {}

  base64-js@1.5.1: {}

  base64url@3.0.1: {}

  bignumber.js@9.1.2: {}

  binary-extensions@2.3.0: {}

  biskviit@1.0.1:
    dependencies:
      psl: 1.9.0

  blakejs@1.2.1: {}

  bn.js@4.11.6: {}

  bn.js@4.12.0: {}

  bn.js@5.2.1: {}

  bowser@2.11.0: {}

  brace-expansion@1.1.11:
    dependencies:
      balanced-match: 1.0.2
      concat-map: 0.0.1

  brace-expansion@2.0.1:
    dependencies:
      balanced-match: 1.0.2

  braces@3.0.3:
    dependencies:
      fill-range: 7.1.1

  brorand@1.1.0: {}

  browser-resolve@2.0.0:
    dependencies:
      resolve: 1.22.8

  browserify-aes@1.2.0:
    dependencies:
      buffer-xor: 1.0.3
      cipher-base: 1.0.4
      create-hash: 1.2.0
      evp_bytestokey: 1.0.3
      inherits: 2.0.4
      safe-buffer: 5.2.1

  browserify-cipher@1.0.1:
    dependencies:
      browserify-aes: 1.2.0
      browserify-des: 1.0.2
      evp_bytestokey: 1.0.3

  browserify-des@1.0.2:
    dependencies:
      cipher-base: 1.0.4
      des.js: 1.1.0
      inherits: 2.0.4
      safe-buffer: 5.2.1

  browserify-rsa@4.1.0:
    dependencies:
      bn.js: 5.2.1
      randombytes: 2.1.0

  browserify-sign@4.2.3:
    dependencies:
      bn.js: 5.2.1
      browserify-rsa: 4.1.0
      create-hash: 1.2.0
      create-hmac: 1.1.7
      elliptic: 6.5.6
      hash-base: 3.0.4
      inherits: 2.0.4
      parse-asn1: 5.1.7
      readable-stream: 2.3.8
      safe-buffer: 5.2.1

  browserify-zlib@0.2.0:
    dependencies:
      pako: 1.0.11

  browserslist@4.23.1:
    dependencies:
      caniuse-lite: 1.0.30001640
      electron-to-chromium: 1.4.816
      node-releases: 2.0.14
      update-browserslist-db: 1.1.0(browserslist@4.23.1)

  browserslist@4.23.2:
    dependencies:
      caniuse-lite: 1.0.30001643
      electron-to-chromium: 1.5.2
      node-releases: 2.0.18
      update-browserslist-db: 1.1.0(browserslist@4.23.2)

  bs58@4.0.1:
    dependencies:
      base-x: 3.0.10

  bs58check@2.1.2:
    dependencies:
      bs58: 4.0.1
      create-hash: 1.2.0
      safe-buffer: 5.2.1

  buffer-from@1.1.2:
    optional: true

  buffer-xor@1.0.3: {}

  buffer@5.7.1:
    dependencies:
      base64-js: 1.5.1
      ieee754: 1.2.1

  buffer@6.0.3:
    dependencies:
      base64-js: 1.5.1
      ieee754: 1.2.1

  bufferutil@4.0.8:
    dependencies:
      node-gyp-build: 4.8.1

  builtin-status-codes@3.0.0: {}

  bun-types@1.1.17:
    dependencies:
      '@types/node': 20.12.14
      '@types/ws': 8.5.12

  cac@6.7.14: {}

  cacheable-lookup@7.0.0: {}

  cacheable-request@10.2.14:
    dependencies:
      '@types/http-cache-semantics': 4.0.4
      get-stream: 6.0.1
      http-cache-semantics: 4.1.1
      keyv: 4.5.4
      mimic-response: 4.0.0
      normalize-url: 8.0.1
      responselike: 3.0.0

  call-bind@1.0.7:
    dependencies:
      es-define-property: 1.0.0
      es-errors: 1.3.0
      function-bind: 1.1.2
      get-intrinsic: 1.2.4
      set-function-length: 1.2.2

  callsites@3.1.0: {}

  camelcase-css@2.0.1: {}

  caniuse-lite@1.0.30001640: {}

  caniuse-lite@1.0.30001643: {}

  cbor@9.0.2:
    dependencies:
      nofilter: 3.1.0

  chai@5.1.1:
    dependencies:
      assertion-error: 2.0.1
      check-error: 2.1.1
      deep-eql: 5.0.2
      loupe: 3.1.1
      pathval: 2.0.0

  chalk@2.4.2:
    dependencies:
      ansi-styles: 3.2.1
      escape-string-regexp: 1.0.5
      supports-color: 5.5.0

  chalk@3.0.0:
    dependencies:
      ansi-styles: 4.3.0
      supports-color: 7.2.0

  chalk@4.1.2:
    dependencies:
      ansi-styles: 4.3.0
      supports-color: 7.2.0

  check-error@2.1.1: {}

  chokidar@3.6.0:
    dependencies:
      anymatch: 3.1.3
      braces: 3.0.3
      glob-parent: 5.1.2
      is-binary-path: 2.1.0
      is-glob: 4.0.3
      normalize-path: 3.0.0
      readdirp: 3.6.0
    optionalDependencies:
      fsevents: 2.3.3

  chownr@3.0.0: {}

  cipher-base@1.0.4:
    dependencies:
      inherits: 2.0.4
      safe-buffer: 5.2.1

  cliui@8.0.1:
    dependencies:
      string-width: 4.2.3
      strip-ansi: 6.0.1
      wrap-ansi: 7.0.0

  clsx@2.1.1: {}

  color-convert@1.9.3:
    dependencies:
      color-name: 1.1.3

  color-convert@2.0.1:
    dependencies:
      color-name: 1.1.4

  color-name@1.1.3: {}

  color-name@1.1.4: {}

  color-string@1.9.1:
    dependencies:
      color-name: 1.1.4
      simple-swizzle: 0.2.2

  color@3.2.1:
    dependencies:
      color-convert: 1.9.3
      color-string: 1.9.1

  color@4.2.3:
    dependencies:
      color-convert: 2.0.1
      color-string: 1.9.1

  combined-stream@1.0.8:
    dependencies:
      delayed-stream: 1.0.0

  commander@10.0.1: {}

  commander@2.20.3:
    optional: true

  commander@4.1.1: {}

  compare-versions@6.1.1: {}

  computeds@0.0.1: {}

  concat-map@0.0.1: {}

  confbox@0.1.7: {}

  config-chain@1.1.13:
    dependencies:
      ini: 1.3.8
      proto-list: 1.2.4

  console-browserify@1.2.0: {}

  constants-browserify@1.0.0: {}

  convert-source-map@2.0.0: {}

  core-util-is@1.0.3: {}

  cosmiconfig@8.3.6(typescript@5.5.4):
    dependencies:
      import-fresh: 3.3.0
      js-yaml: 4.1.0
      parse-json: 5.2.0
      path-type: 4.0.0
    optionalDependencies:
      typescript: 5.5.4

  crc-32@1.2.2: {}

  create-ecdh@4.0.4:
    dependencies:
      bn.js: 4.12.0
      elliptic: 6.5.6

  create-hash@1.2.0:
    dependencies:
      cipher-base: 1.0.4
      inherits: 2.0.4
      md5.js: 1.3.5
      ripemd160: 2.0.2
      sha.js: 2.4.11

  create-hmac@1.1.7:
    dependencies:
      cipher-base: 1.0.4
      create-hash: 1.2.0
      inherits: 2.0.4
      ripemd160: 2.0.2
      safe-buffer: 5.2.1
      sha.js: 2.4.11

  create-require@1.1.1: {}

  cross-fetch@4.0.0(encoding@0.1.12):
    dependencies:
      node-fetch: 2.7.0(encoding@0.1.12)
    transitivePeerDependencies:
      - encoding

  cross-spawn@7.0.3:
    dependencies:
      path-key: 3.1.1
      shebang-command: 2.0.0
      which: 2.0.2

  crypto-browserify@3.12.0:
    dependencies:
      browserify-cipher: 1.0.1
      browserify-sign: 4.2.3
      create-ecdh: 4.0.4
      create-hash: 1.2.0
      create-hmac: 1.1.7
      diffie-hellman: 5.0.3
      inherits: 2.0.4
      pbkdf2: 3.1.2
      public-encrypt: 4.0.3
      randombytes: 2.1.0
      randomfill: 1.0.4

  crypto-random-string@4.0.0:
    dependencies:
      type-fest: 1.4.0

  css-selector-tokenizer@0.8.0:
    dependencies:
      cssesc: 3.0.0
      fastparse: 1.1.2

  css.escape@1.5.1: {}

  cssesc@3.0.0: {}

  cssstyle@4.0.1:
    dependencies:
      rrweb-cssom: 0.6.0

  csstype@3.1.3: {}

  culori@3.3.0: {}

  d@1.0.2:
    dependencies:
      es5-ext: 0.10.64
      type: 2.7.3

  daisyui@4.12.10(postcss@8.4.40):
    dependencies:
      css-selector-tokenizer: 0.8.0
      culori: 3.3.0
      picocolors: 1.0.1
      postcss-js: 4.0.1(postcss@8.4.40)
    transitivePeerDependencies:
      - postcss

  damerau-levenshtein@1.0.8: {}

  data-urls@5.0.0:
    dependencies:
      whatwg-mimetype: 4.0.0
      whatwg-url: 14.0.0

  data-view-buffer@1.0.1:
    dependencies:
      call-bind: 1.0.7
      es-errors: 1.3.0
      is-data-view: 1.0.1

  data-view-byte-length@1.0.1:
    dependencies:
      call-bind: 1.0.7
      es-errors: 1.3.0
      is-data-view: 1.0.1

  data-view-byte-offset@1.0.0:
    dependencies:
      call-bind: 1.0.7
      es-errors: 1.3.0
      is-data-view: 1.0.1

  de-indent@1.0.2: {}

  debug@2.6.9:
    dependencies:
      ms: 2.0.0

  debug@3.2.7:
    dependencies:
      ms: 2.1.3

  debug@4.3.5:
    dependencies:
      ms: 2.1.2

  debug@4.3.6:
    dependencies:
      ms: 2.1.2

  decimal.js@10.4.3: {}

  decompress-response@6.0.0:
    dependencies:
      mimic-response: 3.1.0

  deep-eql@5.0.2: {}

  deep-equal@2.2.3:
    dependencies:
      array-buffer-byte-length: 1.0.1
      call-bind: 1.0.7
      es-get-iterator: 1.1.3
      get-intrinsic: 1.2.4
      is-arguments: 1.1.1
      is-array-buffer: 3.0.4
      is-date-object: 1.0.5
      is-regex: 1.1.4
      is-shared-array-buffer: 1.0.3
      isarray: 2.0.5
      object-is: 1.1.6
      object-keys: 1.1.1
      object.assign: 4.1.5
      regexp.prototype.flags: 1.5.2
      side-channel: 1.0.6
      which-boxed-primitive: 1.0.2
      which-collection: 1.0.2
      which-typed-array: 1.1.15

  deep-extend@0.6.0: {}

  deep-is@0.1.4: {}

  defer-to-connect@2.0.1: {}

  define-data-property@1.1.4:
    dependencies:
      es-define-property: 1.0.0
      es-errors: 1.3.0
      gopd: 1.0.1

  define-properties@1.2.1:
    dependencies:
      define-data-property: 1.1.4
      has-property-descriptors: 1.0.2
      object-keys: 1.1.1

  delayed-stream@1.0.0: {}

  dependency-graph@0.11.0: {}

  dequal@2.0.3: {}

  des.js@1.1.0:
    dependencies:
      inherits: 2.0.4
      minimalistic-assert: 1.0.1

  detect-node-es@1.1.0: {}

  didyoumean@1.2.2: {}

  diff-match-patch@1.0.5: {}

  diffie-hellman@5.0.3:
    dependencies:
      bn.js: 4.12.0
      miller-rabin: 4.0.1
      randombytes: 2.1.0

  dir-glob@3.0.1:
    dependencies:
      path-type: 4.0.0

  dlv@1.1.3: {}

  doctrine@2.1.0:
    dependencies:
      esutils: 2.0.3

  doctrine@3.0.0:
    dependencies:
      esutils: 2.0.3

  dom-accessibility-api@0.5.16: {}

  dom-accessibility-api@0.6.3: {}

  domain-browser@4.23.0: {}

  eastasianwidth@0.2.0: {}

  electron-to-chromium@1.4.816: {}

  electron-to-chromium@1.5.2: {}

  elliptic@6.5.4:
    dependencies:
      bn.js: 4.12.0
      brorand: 1.1.0
      hash.js: 1.1.7
      hmac-drbg: 1.0.1
      inherits: 2.0.4
      minimalistic-assert: 1.0.1
      minimalistic-crypto-utils: 1.0.1

  elliptic@6.5.6:
    dependencies:
      bn.js: 4.12.0
      brorand: 1.1.0
      hash.js: 1.1.7
      hmac-drbg: 1.0.1
      inherits: 2.0.4
      minimalistic-assert: 1.0.1
      minimalistic-crypto-utils: 1.0.1

  emoji-regex@8.0.0: {}

  emoji-regex@9.2.2: {}

  empty-module@0.0.2: {}

  encoding@0.1.12:
    dependencies:
      iconv-lite: 0.4.24

  end-of-stream@1.4.4:
    dependencies:
      once: 1.4.0

  engine.io-client@6.5.4(bufferutil@4.0.8)(utf-8-validate@5.0.10):
    dependencies:
      '@socket.io/component-emitter': 3.1.2
      debug: 4.3.6
      engine.io-parser: 5.2.3
      ws: 8.17.1(bufferutil@4.0.8)(utf-8-validate@5.0.10)
      xmlhttprequest-ssl: 2.0.0
    transitivePeerDependencies:
      - bufferutil
      - supports-color
      - utf-8-validate

  engine.io-parser@5.2.3: {}

  enhanced-resolve@5.17.0:
    dependencies:
      graceful-fs: 4.2.11
      tapable: 2.2.1

  entities@4.5.0: {}

  error-ex@1.3.2:
    dependencies:
      is-arrayish: 0.2.1

  es-abstract@1.23.3:
    dependencies:
      array-buffer-byte-length: 1.0.1
      arraybuffer.prototype.slice: 1.0.3
      available-typed-arrays: 1.0.7
      call-bind: 1.0.7
      data-view-buffer: 1.0.1
      data-view-byte-length: 1.0.1
      data-view-byte-offset: 1.0.0
      es-define-property: 1.0.0
      es-errors: 1.3.0
      es-object-atoms: 1.0.0
      es-set-tostringtag: 2.0.3
      es-to-primitive: 1.2.1
      function.prototype.name: 1.1.6
      get-intrinsic: 1.2.4
      get-symbol-description: 1.0.2
      globalthis: 1.0.4
      gopd: 1.0.1
      has-property-descriptors: 1.0.2
      has-proto: 1.0.3
      has-symbols: 1.0.3
      hasown: 2.0.2
      internal-slot: 1.0.7
      is-array-buffer: 3.0.4
      is-callable: 1.2.7
      is-data-view: 1.0.1
      is-negative-zero: 2.0.3
      is-regex: 1.1.4
      is-shared-array-buffer: 1.0.3
      is-string: 1.0.7
      is-typed-array: 1.1.13
      is-weakref: 1.0.2
      object-inspect: 1.13.2
      object-keys: 1.1.1
      object.assign: 4.1.5
      regexp.prototype.flags: 1.5.2
      safe-array-concat: 1.1.2
      safe-regex-test: 1.0.3
      string.prototype.trim: 1.2.9
      string.prototype.trimend: 1.0.8
      string.prototype.trimstart: 1.0.8
      typed-array-buffer: 1.0.2
      typed-array-byte-length: 1.0.1
      typed-array-byte-offset: 1.0.2
      typed-array-length: 1.0.6
      unbox-primitive: 1.0.2
      which-typed-array: 1.1.15

  es-define-property@1.0.0:
    dependencies:
      get-intrinsic: 1.2.4

  es-errors@1.3.0: {}

  es-get-iterator@1.1.3:
    dependencies:
      call-bind: 1.0.7
      get-intrinsic: 1.2.4
      has-symbols: 1.0.3
      is-arguments: 1.1.1
      is-map: 2.0.3
      is-set: 2.0.3
      is-string: 1.0.7
      isarray: 2.0.5
      stop-iteration-iterator: 1.0.0

  es-iterator-helpers@1.0.19:
    dependencies:
      call-bind: 1.0.7
      define-properties: 1.2.1
      es-abstract: 1.23.3
      es-errors: 1.3.0
      es-set-tostringtag: 2.0.3
      function-bind: 1.1.2
      get-intrinsic: 1.2.4
      globalthis: 1.0.4
      has-property-descriptors: 1.0.2
      has-proto: 1.0.3
      has-symbols: 1.0.3
      internal-slot: 1.0.7
      iterator.prototype: 1.1.2
      safe-array-concat: 1.1.2

  es-object-atoms@1.0.0:
    dependencies:
      es-errors: 1.3.0

  es-set-tostringtag@2.0.3:
    dependencies:
      get-intrinsic: 1.2.4
      has-tostringtag: 1.0.2
      hasown: 2.0.2

  es-shim-unscopables@1.0.2:
    dependencies:
      hasown: 2.0.2

  es-to-primitive@1.2.1:
    dependencies:
      is-callable: 1.2.7
      is-date-object: 1.0.5
      is-symbol: 1.0.4

  es5-ext@0.10.64:
    dependencies:
      es6-iterator: 2.0.3
      es6-symbol: 3.1.4
      esniff: 2.0.1
      next-tick: 1.1.0

  es6-iterator@2.0.3:
    dependencies:
      d: 1.0.2
      es5-ext: 0.10.64
      es6-symbol: 3.1.4

  es6-promise@4.2.8: {}

  es6-symbol@3.1.4:
    dependencies:
      d: 1.0.2
      ext: 1.7.0

  esbuild@0.21.5:
    optionalDependencies:
      '@esbuild/aix-ppc64': 0.21.5
      '@esbuild/android-arm': 0.21.5
      '@esbuild/android-arm64': 0.21.5
      '@esbuild/android-x64': 0.21.5
      '@esbuild/darwin-arm64': 0.21.5
      '@esbuild/darwin-x64': 0.21.5
      '@esbuild/freebsd-arm64': 0.21.5
      '@esbuild/freebsd-x64': 0.21.5
      '@esbuild/linux-arm': 0.21.5
      '@esbuild/linux-arm64': 0.21.5
      '@esbuild/linux-ia32': 0.21.5
      '@esbuild/linux-loong64': 0.21.5
      '@esbuild/linux-mips64el': 0.21.5
      '@esbuild/linux-ppc64': 0.21.5
      '@esbuild/linux-riscv64': 0.21.5
      '@esbuild/linux-s390x': 0.21.5
      '@esbuild/linux-x64': 0.21.5
      '@esbuild/netbsd-x64': 0.21.5
      '@esbuild/openbsd-x64': 0.21.5
      '@esbuild/sunos-x64': 0.21.5
      '@esbuild/win32-arm64': 0.21.5
      '@esbuild/win32-ia32': 0.21.5
      '@esbuild/win32-x64': 0.21.5

  escalade@3.1.2: {}

  escape-string-regexp@1.0.5: {}

  escape-string-regexp@4.0.0: {}

  eslint-config-next@14.2.4(eslint@8.57.0)(typescript@5.5.4):
    dependencies:
      '@next/eslint-plugin-next': 14.2.4
      '@rushstack/eslint-patch': 1.10.3
      '@typescript-eslint/parser': 7.2.0(eslint@8.57.0)(typescript@5.5.4)
      eslint: 8.57.0
      eslint-import-resolver-node: 0.3.9
      eslint-import-resolver-typescript: 3.6.1(@typescript-eslint/parser@7.2.0(eslint@8.57.0)(typescript@5.5.4))(eslint-import-resolver-node@0.3.9)(eslint-plugin-import@2.29.1)(eslint@8.57.0)
      eslint-plugin-import: 2.29.1(@typescript-eslint/parser@7.18.0(eslint@8.57.0)(typescript@5.5.4))(eslint@8.57.0)
      eslint-plugin-jsx-a11y: 6.9.0(eslint@8.57.0)
      eslint-plugin-react: 7.34.3(eslint@8.57.0)
      eslint-plugin-react-hooks: 4.6.2(eslint@8.57.0)
    optionalDependencies:
      typescript: 5.5.4
    transitivePeerDependencies:
      - eslint-import-resolver-webpack
      - supports-color

  eslint-config-prettier@9.1.0(eslint@8.57.0):
    dependencies:
      eslint: 8.57.0

  eslint-import-resolver-alias@1.1.2(eslint-plugin-import@2.29.1(@typescript-eslint/parser@7.2.0(eslint@8.57.0)(typescript@5.5.4))(eslint-import-resolver-typescript@3.6.1)(eslint@8.57.0)):
    dependencies:
      eslint-plugin-import: 2.29.1(@typescript-eslint/parser@7.18.0(eslint@8.57.0)(typescript@5.5.4))(eslint@8.57.0)

  eslint-import-resolver-node@0.3.9:
    dependencies:
      debug: 3.2.7
      is-core-module: 2.14.0
      resolve: 1.22.8
    transitivePeerDependencies:
      - supports-color

  eslint-import-resolver-typescript@3.6.1(@typescript-eslint/parser@7.2.0(eslint@8.57.0)(typescript@5.5.4))(eslint-import-resolver-node@0.3.9)(eslint-plugin-import@2.29.1)(eslint@8.57.0):
    dependencies:
      debug: 4.3.5
      enhanced-resolve: 5.17.0
      eslint: 8.57.0
      eslint-module-utils: 2.8.1(@typescript-eslint/parser@7.2.0(eslint@8.57.0)(typescript@5.5.4))(eslint-import-resolver-node@0.3.9)(eslint-import-resolver-typescript@3.6.1(@typescript-eslint/parser@7.2.0(eslint@8.57.0)(typescript@5.5.4))(eslint-import-resolver-node@0.3.9)(eslint-plugin-import@2.29.1)(eslint@8.57.0))(eslint@8.57.0)
      eslint-plugin-import: 2.29.1(@typescript-eslint/parser@7.18.0(eslint@8.57.0)(typescript@5.5.4))(eslint@8.57.0)
      fast-glob: 3.3.2
      get-tsconfig: 4.7.5
      is-core-module: 2.14.0
      is-glob: 4.0.3
    transitivePeerDependencies:
      - '@typescript-eslint/parser'
      - eslint-import-resolver-node
      - eslint-import-resolver-webpack
      - supports-color

  eslint-module-utils@2.8.1(@typescript-eslint/parser@7.18.0(eslint@8.57.0)(typescript@5.5.4))(eslint-import-resolver-node@0.3.9)(eslint@8.57.0):
    dependencies:
      debug: 3.2.7
    optionalDependencies:
      '@typescript-eslint/parser': 7.18.0(eslint@8.57.0)(typescript@5.5.4)
      eslint: 8.57.0
      eslint-import-resolver-node: 0.3.9
    transitivePeerDependencies:
      - supports-color

  eslint-module-utils@2.8.1(@typescript-eslint/parser@7.2.0(eslint@8.57.0)(typescript@5.5.4))(eslint-import-resolver-node@0.3.9)(eslint-import-resolver-typescript@3.6.1(@typescript-eslint/parser@7.2.0(eslint@8.57.0)(typescript@5.5.4))(eslint-import-resolver-node@0.3.9)(eslint-plugin-import@2.29.1)(eslint@8.57.0))(eslint@8.57.0):
    dependencies:
      debug: 3.2.7
    optionalDependencies:
      '@typescript-eslint/parser': 7.2.0(eslint@8.57.0)(typescript@5.5.4)
      eslint: 8.57.0
      eslint-import-resolver-node: 0.3.9
      eslint-import-resolver-typescript: 3.6.1(@typescript-eslint/parser@7.2.0(eslint@8.57.0)(typescript@5.5.4))(eslint-import-resolver-node@0.3.9)(eslint-plugin-import@2.29.1)(eslint@8.57.0)
    transitivePeerDependencies:
      - supports-color

  eslint-plugin-import@2.29.1(@typescript-eslint/parser@7.18.0(eslint@8.57.0)(typescript@5.5.4))(eslint@8.57.0):
    dependencies:
      array-includes: 3.1.8
      array.prototype.findlastindex: 1.2.5
      array.prototype.flat: 1.3.2
      array.prototype.flatmap: 1.3.2
      debug: 3.2.7
      doctrine: 2.1.0
      eslint: 8.57.0
      eslint-import-resolver-node: 0.3.9
      eslint-module-utils: 2.8.1(@typescript-eslint/parser@7.18.0(eslint@8.57.0)(typescript@5.5.4))(eslint-import-resolver-node@0.3.9)(eslint@8.57.0)
      hasown: 2.0.2
      is-core-module: 2.14.0
      is-glob: 4.0.3
      minimatch: 3.1.2
      object.fromentries: 2.0.8
      object.groupby: 1.0.3
      object.values: 1.2.0
      semver: 6.3.1
      tsconfig-paths: 3.15.0
    optionalDependencies:
      '@typescript-eslint/parser': 7.18.0(eslint@8.57.0)(typescript@5.5.4)
    transitivePeerDependencies:
      - eslint-import-resolver-typescript
      - eslint-import-resolver-webpack
      - supports-color

  eslint-plugin-jsx-a11y@6.9.0(eslint@8.57.0):
    dependencies:
      aria-query: 5.1.3
      array-includes: 3.1.8
      array.prototype.flatmap: 1.3.2
      ast-types-flow: 0.0.8
      axe-core: 4.9.1
      axobject-query: 3.1.1
      damerau-levenshtein: 1.0.8
      emoji-regex: 9.2.2
      es-iterator-helpers: 1.0.19
      eslint: 8.57.0
      hasown: 2.0.2
      jsx-ast-utils: 3.3.5
      language-tags: 1.0.9
      minimatch: 3.1.2
      object.fromentries: 2.0.8
      safe-regex-test: 1.0.3
      string.prototype.includes: 2.0.0

  eslint-plugin-react-hooks@4.6.2(eslint@8.57.0):
    dependencies:
      eslint: 8.57.0

  eslint-plugin-react-refresh@0.4.9(eslint@8.57.0):
    dependencies:
      eslint: 8.57.0

  eslint-plugin-react@7.34.3(eslint@8.57.0):
    dependencies:
      array-includes: 3.1.8
      array.prototype.findlast: 1.2.5
      array.prototype.flatmap: 1.3.2
      array.prototype.toreversed: 1.1.2
      array.prototype.tosorted: 1.1.4
      doctrine: 2.1.0
      es-iterator-helpers: 1.0.19
      eslint: 8.57.0
      estraverse: 5.3.0
      jsx-ast-utils: 3.3.5
      minimatch: 3.1.2
      object.entries: 1.1.8
      object.fromentries: 2.0.8
      object.hasown: 1.1.4
      object.values: 1.2.0
      prop-types: 15.8.1
      resolve: 2.0.0-next.5
      semver: 6.3.1
      string.prototype.matchall: 4.0.11

  eslint-plugin-react@7.35.0(eslint@8.57.0):
    dependencies:
      array-includes: 3.1.8
      array.prototype.findlast: 1.2.5
      array.prototype.flatmap: 1.3.2
      array.prototype.tosorted: 1.1.4
      doctrine: 2.1.0
      es-iterator-helpers: 1.0.19
      eslint: 8.57.0
      estraverse: 5.3.0
      hasown: 2.0.2
      jsx-ast-utils: 3.3.5
      minimatch: 3.1.2
      object.entries: 1.1.8
      object.fromentries: 2.0.8
      object.values: 1.2.0
      prop-types: 15.8.1
      resolve: 2.0.0-next.5
      semver: 6.3.1
      string.prototype.matchall: 4.0.11
      string.prototype.repeat: 1.0.0

  eslint-plugin-simple-import-sort@12.1.1(eslint@8.57.0):
    dependencies:
      eslint: 8.57.0

  eslint-scope@7.2.2:
    dependencies:
      esrecurse: 4.3.0
      estraverse: 5.3.0

  eslint-visitor-keys@3.4.3: {}

  eslint@8.57.0:
    dependencies:
      '@eslint-community/eslint-utils': 4.4.0(eslint@8.57.0)
      '@eslint-community/regexpp': 4.11.0
      '@eslint/eslintrc': 2.1.4
      '@eslint/js': 8.57.0
      '@humanwhocodes/config-array': 0.11.14
      '@humanwhocodes/module-importer': 1.0.1
      '@nodelib/fs.walk': 1.2.8
      '@ungap/structured-clone': 1.2.0
      ajv: 6.12.6
      chalk: 4.1.2
      cross-spawn: 7.0.3
      debug: 4.3.5
      doctrine: 3.0.0
      escape-string-regexp: 4.0.0
      eslint-scope: 7.2.2
      eslint-visitor-keys: 3.4.3
      espree: 9.6.1
      esquery: 1.5.0
      esutils: 2.0.3
      fast-deep-equal: 3.1.3
      file-entry-cache: 6.0.1
      find-up: 5.0.0
      glob-parent: 6.0.2
      globals: 13.24.0
      graphemer: 1.4.0
      ignore: 5.3.1
      imurmurhash: 0.1.4
      is-glob: 4.0.3
      is-path-inside: 3.0.3
      js-yaml: 4.1.0
      json-stable-stringify-without-jsonify: 1.0.1
      levn: 0.4.1
      lodash.merge: 4.6.2
      minimatch: 3.1.2
      natural-compare: 1.4.0
      optionator: 0.9.4
      strip-ansi: 6.0.1
      text-table: 0.2.0
    transitivePeerDependencies:
      - supports-color

  esniff@2.0.1:
    dependencies:
      d: 1.0.2
      es5-ext: 0.10.64
      event-emitter: 0.3.5
      type: 2.7.3

  espree@9.6.1:
    dependencies:
      acorn: 8.12.0
      acorn-jsx: 5.3.2(acorn@8.12.0)
      eslint-visitor-keys: 3.4.3

  esquery@1.5.0:
    dependencies:
      estraverse: 5.3.0

  esrecurse@4.3.0:
    dependencies:
      estraverse: 5.3.0

  estraverse@5.3.0: {}

  estree-walker@2.0.2: {}

  estree-walker@3.0.3:
    dependencies:
      '@types/estree': 1.0.5

  esutils@2.0.3: {}

  eth-rpc-errors@4.0.3:
    dependencies:
      fast-safe-stringify: 2.1.1

  ethereum-bloom-filters@1.2.0:
    dependencies:
      '@noble/hashes': 1.4.0

  ethereum-cryptography@0.1.3:
    dependencies:
      '@types/pbkdf2': 3.1.2
      '@types/secp256k1': 4.0.6
      blakejs: 1.2.1
      browserify-aes: 1.2.0
      bs58check: 2.1.2
      create-hash: 1.2.0
      create-hmac: 1.1.7
      hash.js: 1.1.7
      keccak: 3.0.4
      pbkdf2: 3.1.2
      randombytes: 2.1.0
      safe-buffer: 5.2.1
      scrypt-js: 3.0.1
      secp256k1: 4.0.3
      setimmediate: 1.0.5

  ethereum-cryptography@2.2.1:
    dependencies:
      '@noble/curves': 1.4.2
      '@noble/hashes': 1.4.0
      '@scure/bip32': 1.4.0
      '@scure/bip39': 1.3.0

  ethereumjs-util@7.1.5:
    dependencies:
      '@types/bn.js': 5.1.5
      bn.js: 5.2.1
      create-hash: 1.2.0
      ethereum-cryptography: 0.1.3
      rlp: 2.2.7

  ethjs-unit@0.1.6:
    dependencies:
      bn.js: 4.11.6
      number-to-bn: 1.7.0

  ethjs-util@0.1.6:
    dependencies:
      is-hex-prefixed: 1.0.0
      strip-hex-prefix: 1.0.0

  event-emitter@0.3.5:
    dependencies:
      d: 1.0.2
      es5-ext: 0.10.64

  event-target-shim@5.0.1: {}

  eventemitter3@4.0.4: {}

  events@3.3.0: {}

  evp_bytestokey@1.0.3:
    dependencies:
      md5.js: 1.3.5
      safe-buffer: 5.2.1

  execa@8.0.1:
    dependencies:
      cross-spawn: 7.0.3
      get-stream: 8.0.1
      human-signals: 5.0.0
      is-stream: 3.0.0
      merge-stream: 2.0.0
      npm-run-path: 5.3.0
      onetime: 6.0.0
      signal-exit: 4.1.0
      strip-final-newline: 3.0.0

  ext@1.7.0:
    dependencies:
      type: 2.7.3

  fast-deep-equal@3.1.3: {}

  fast-diff@1.3.0: {}

  fast-glob@3.3.2:
    dependencies:
      '@nodelib/fs.stat': 2.0.5
      '@nodelib/fs.walk': 1.2.8
      glob-parent: 5.1.2
      merge2: 1.4.1
      micromatch: 4.0.7

  fast-json-stable-stringify@2.1.0: {}

  fast-levenshtein@2.0.6: {}

  fast-safe-stringify@2.1.1: {}

  fastparse@1.1.2: {}

  fastq@1.17.1:
    dependencies:
      reusify: 1.0.4

  faye-websocket@0.11.4:
    dependencies:
      websocket-driver: 0.7.4

  fetch@1.1.0:
    dependencies:
      biskviit: 1.0.1
      encoding: 0.1.12

  file-entry-cache@6.0.1:
    dependencies:
      flat-cache: 3.2.0

  fill-range@7.1.1:
    dependencies:
      to-regex-range: 5.0.1

  find-up@5.0.0:
    dependencies:
      locate-path: 6.0.0
      path-exists: 4.0.0

  firebase@10.12.4:
    dependencies:
      '@firebase/analytics': 0.10.6(@firebase/app@0.10.7)
      '@firebase/analytics-compat': 0.2.12(@firebase/app-compat@0.2.37)(@firebase/app@0.10.7)
      '@firebase/app': 0.10.7
      '@firebase/app-check': 0.8.6(@firebase/app@0.10.7)
      '@firebase/app-check-compat': 0.3.13(@firebase/app-compat@0.2.37)(@firebase/app@0.10.7)
      '@firebase/app-compat': 0.2.37
      '@firebase/app-types': 0.9.2
      '@firebase/auth': 1.7.5(@firebase/app@0.10.7)
      '@firebase/auth-compat': 0.5.10(@firebase/app-compat@0.2.37)(@firebase/app-types@0.9.2)(@firebase/app@0.10.7)
      '@firebase/database': 1.0.6
      '@firebase/database-compat': 1.0.6
      '@firebase/firestore': 4.6.4(@firebase/app@0.10.7)
      '@firebase/firestore-compat': 0.3.33(@firebase/app-compat@0.2.37)(@firebase/app-types@0.9.2)(@firebase/app@0.10.7)
      '@firebase/functions': 0.11.6(@firebase/app@0.10.7)
      '@firebase/functions-compat': 0.3.12(@firebase/app-compat@0.2.37)(@firebase/app@0.10.7)
      '@firebase/installations': 0.6.8(@firebase/app@0.10.7)
      '@firebase/installations-compat': 0.2.8(@firebase/app-compat@0.2.37)(@firebase/app-types@0.9.2)(@firebase/app@0.10.7)
      '@firebase/messaging': 0.12.10(@firebase/app@0.10.7)
      '@firebase/messaging-compat': 0.2.10(@firebase/app-compat@0.2.37)(@firebase/app@0.10.7)
      '@firebase/performance': 0.6.8(@firebase/app@0.10.7)
      '@firebase/performance-compat': 0.2.8(@firebase/app-compat@0.2.37)(@firebase/app@0.10.7)
      '@firebase/remote-config': 0.4.8(@firebase/app@0.10.7)
      '@firebase/remote-config-compat': 0.2.8(@firebase/app-compat@0.2.37)(@firebase/app@0.10.7)
      '@firebase/storage': 0.12.6(@firebase/app@0.10.7)
      '@firebase/storage-compat': 0.3.9(@firebase/app-compat@0.2.37)(@firebase/app-types@0.9.2)(@firebase/app@0.10.7)
      '@firebase/util': 1.9.7
      '@firebase/vertexai-preview': 0.0.3(@firebase/app-types@0.9.2)(@firebase/app@0.10.7)
    transitivePeerDependencies:
      - '@react-native-async-storage/async-storage'

  flat-cache@3.2.0:
    dependencies:
      flatted: 3.3.1
      keyv: 4.5.4
      rimraf: 3.0.2

  flatted@3.3.1: {}

  for-each@0.3.3:
    dependencies:
      is-callable: 1.2.7

  foreground-child@3.2.1:
    dependencies:
      cross-spawn: 7.0.3
      signal-exit: 4.1.0

  forge-std@https://codeload.github.com/foundry-rs/forge-std/tar.gz/07263d193d621c4b2b0ce8b4d54af58f6957d97d: {}

  form-data-encoder@2.1.4: {}

  form-data@4.0.0:
    dependencies:
      asynckit: 0.4.0
      combined-stream: 1.0.8
      mime-types: 2.1.35

  fraction.js@4.3.7: {}

  fs-extra@11.2.0:
    dependencies:
      graceful-fs: 4.2.11
      jsonfile: 6.1.0
      universalify: 2.0.1

  fs-extra@7.0.1:
    dependencies:
      graceful-fs: 4.2.11
      jsonfile: 4.0.0
      universalify: 0.1.2

  fs.realpath@1.0.0: {}

  fsevents@2.3.3:
    optional: true

  function-bind@1.1.2: {}

  function.prototype.name@1.1.6:
    dependencies:
      call-bind: 1.0.7
      define-properties: 1.2.1
      es-abstract: 1.23.3
      functions-have-names: 1.2.3

  functions-have-names@1.2.3: {}

  gensync@1.0.0-beta.2: {}

  get-caller-file@2.0.5: {}

  get-func-name@2.0.2: {}

  get-intrinsic@1.2.4:
    dependencies:
      es-errors: 1.3.0
      function-bind: 1.1.2
      has-proto: 1.0.3
      has-symbols: 1.0.3
      hasown: 2.0.2

  get-nonce@1.0.1: {}

  get-stdin@9.0.0: {}

  get-stream@6.0.1: {}

  get-stream@8.0.1: {}

  get-symbol-description@1.0.2:
    dependencies:
      call-bind: 1.0.7
      es-errors: 1.3.0
      get-intrinsic: 1.2.4

  get-tsconfig@4.7.5:
    dependencies:
      resolve-pkg-maps: 1.0.0

  glob-parent@5.1.2:
    dependencies:
      is-glob: 4.0.3

  glob-parent@6.0.2:
    dependencies:
      is-glob: 4.0.3

  glob@10.3.10:
    dependencies:
      foreground-child: 3.2.1
      jackspeak: 2.3.6
      minimatch: 9.0.5
      minipass: 7.1.2
      path-scurry: 1.11.1

  glob@10.4.5:
    dependencies:
      foreground-child: 3.2.1
      jackspeak: 3.4.3
      minimatch: 9.0.5
      minipass: 7.1.2
      package-json-from-dist: 1.0.0
      path-scurry: 1.11.1

  glob@7.2.3:
    dependencies:
      fs.realpath: 1.0.0
      inflight: 1.0.6
      inherits: 2.0.4
      minimatch: 3.1.2
      once: 1.4.0
      path-is-absolute: 1.0.1

  glob@8.1.0:
    dependencies:
      fs.realpath: 1.0.0
      inflight: 1.0.6
      inherits: 2.0.4
      minimatch: 5.1.6
      once: 1.4.0

  globals@11.12.0: {}

  globals@13.24.0:
    dependencies:
      type-fest: 0.20.2

  globalthis@1.0.4:
    dependencies:
      define-properties: 1.2.1
      gopd: 1.0.1

  globby@11.1.0:
    dependencies:
      array-union: 2.1.0
      dir-glob: 3.0.1
      fast-glob: 3.3.2
      ignore: 5.3.1
      merge2: 1.4.1
      slash: 3.0.0

  globby@14.0.2:
    dependencies:
      '@sindresorhus/merge-streams': 2.3.0
      fast-glob: 3.3.2
      ignore: 5.3.1
      path-type: 5.0.0
      slash: 5.1.0
      unicorn-magic: 0.1.0

  goober@2.1.14(csstype@3.1.3):
    dependencies:
      csstype: 3.1.3

  gopd@1.0.1:
    dependencies:
      get-intrinsic: 1.2.4

  got@12.6.1:
    dependencies:
      '@sindresorhus/is': 5.6.0
      '@szmarczak/http-timer': 5.0.1
      cacheable-lookup: 7.0.0
      cacheable-request: 10.2.14
      decompress-response: 6.0.0
      form-data-encoder: 2.1.4
      get-stream: 6.0.1
      http2-wrapper: 2.2.1
      lowercase-keys: 3.0.0
      p-cancelable: 3.0.0
      responselike: 3.0.0

  graceful-fs@4.2.10: {}

  graceful-fs@4.2.11: {}

  graphemer@1.4.0: {}

  happy-dom@14.12.3:
    dependencies:
      entities: 4.5.0
      webidl-conversions: 7.0.0
      whatwg-mimetype: 3.0.0

  has-bigints@1.0.2: {}

  has-flag@3.0.0: {}

  has-flag@4.0.0: {}

  has-property-descriptors@1.0.2:
    dependencies:
      es-define-property: 1.0.0

  has-proto@1.0.3: {}

  has-symbols@1.0.3: {}

  has-tostringtag@1.0.2:
    dependencies:
      has-symbols: 1.0.3

  hash-base@3.0.4:
    dependencies:
      inherits: 2.0.4
      safe-buffer: 5.2.1

  hash-base@3.1.0:
    dependencies:
      inherits: 2.0.4
      readable-stream: 3.6.2
      safe-buffer: 5.2.1

  hash.js@1.1.7:
    dependencies:
      inherits: 2.0.4
      minimalistic-assert: 1.0.1

  hasown@2.0.2:
    dependencies:
      function-bind: 1.1.2

  he@1.2.0: {}

  highlight.js@11.9.0: {}

  hmac-drbg@1.0.1:
    dependencies:
      hash.js: 1.1.7
      minimalistic-assert: 1.0.1
      minimalistic-crypto-utils: 1.0.1

  html-encoding-sniffer@4.0.0:
    dependencies:
      whatwg-encoding: 3.1.1

  http-cache-semantics@4.1.1: {}

  http-https@1.0.0: {}

  http-parser-js@0.5.8: {}

  http-proxy-agent@7.0.2:
    dependencies:
      agent-base: 7.1.1
      debug: 4.3.6
    transitivePeerDependencies:
      - supports-color

  http2-wrapper@2.2.1:
    dependencies:
      quick-lru: 5.1.1
      resolve-alpn: 1.2.1

  https-browserify@1.0.0: {}

  https-proxy-agent@7.0.5:
    dependencies:
      agent-base: 7.1.1
      debug: 4.3.6
    transitivePeerDependencies:
      - supports-color

  human-signals@5.0.0: {}

  iconv-lite@0.4.24:
    dependencies:
      safer-buffer: 2.1.2

  iconv-lite@0.6.3:
    dependencies:
      safer-buffer: 2.1.2

  idb@7.1.1: {}

  ieee754@1.2.1: {}

  ignore@5.3.1: {}

  immutable@4.3.6: {}

  import-fresh@3.3.0:
    dependencies:
      parent-module: 1.0.1
      resolve-from: 4.0.0

  import-lazy@4.0.0: {}

  imurmurhash@0.1.4: {}

  indent-string@4.0.0: {}

  inflight@1.0.6:
    dependencies:
      once: 1.4.0
      wrappy: 1.0.2

  inherits@2.0.4: {}

  ini@1.3.8: {}

  internal-slot@1.0.7:
    dependencies:
      es-errors: 1.3.0
      hasown: 2.0.2
      side-channel: 1.0.6

  invariant@2.2.4:
    dependencies:
      loose-envify: 1.4.0

  is-arguments@1.1.1:
    dependencies:
      call-bind: 1.0.7
      has-tostringtag: 1.0.2

  is-array-buffer@3.0.4:
    dependencies:
      call-bind: 1.0.7
      get-intrinsic: 1.2.4

  is-arrayish@0.2.1: {}

  is-arrayish@0.3.2: {}

  is-async-function@2.0.0:
    dependencies:
      has-tostringtag: 1.0.2

  is-bigint@1.0.4:
    dependencies:
      has-bigints: 1.0.2

  is-binary-path@2.1.0:
    dependencies:
      binary-extensions: 2.3.0

  is-boolean-object@1.1.2:
    dependencies:
      call-bind: 1.0.7
      has-tostringtag: 1.0.2

  is-callable@1.2.7: {}

  is-core-module@2.14.0:
    dependencies:
      hasown: 2.0.2

  is-core-module@2.15.0:
    dependencies:
      hasown: 2.0.2

  is-data-view@1.0.1:
    dependencies:
      is-typed-array: 1.1.13

  is-date-object@1.0.5:
    dependencies:
      has-tostringtag: 1.0.2

  is-extglob@1.0.0: {}

  is-extglob@2.1.1: {}

  is-finalizationregistry@1.0.2:
    dependencies:
      call-bind: 1.0.7

  is-fullwidth-code-point@3.0.0: {}

  is-generator-function@1.0.10:
    dependencies:
      has-tostringtag: 1.0.2

  is-glob@2.0.1:
    dependencies:
      is-extglob: 1.0.0

  is-glob@4.0.3:
    dependencies:
      is-extglob: 2.1.1

  is-hex-prefixed@1.0.0: {}

  is-invalid-path@0.1.0:
    dependencies:
      is-glob: 2.0.1

  is-map@2.0.3: {}

  is-nan@1.3.2:
    dependencies:
      call-bind: 1.0.7
      define-properties: 1.2.1

  is-negative-zero@2.0.3: {}

  is-number-object@1.0.7:
    dependencies:
      has-tostringtag: 1.0.2

  is-number@7.0.0: {}

  is-path-inside@3.0.3: {}

  is-potential-custom-element-name@1.0.1: {}

  is-regex@1.1.4:
    dependencies:
      call-bind: 1.0.7
      has-tostringtag: 1.0.2

  is-set@2.0.3: {}

  is-shared-array-buffer@1.0.3:
    dependencies:
      call-bind: 1.0.7

  is-stream@3.0.0: {}

  is-string@1.0.7:
    dependencies:
      has-tostringtag: 1.0.2

  is-symbol@1.0.4:
    dependencies:
      has-symbols: 1.0.3

  is-typed-array@1.1.13:
    dependencies:
      which-typed-array: 1.1.15

  is-typedarray@1.0.0: {}

  is-valid-path@0.1.1:
    dependencies:
      is-invalid-path: 0.1.0

  is-weakmap@2.0.2: {}

  is-weakref@1.0.2:
    dependencies:
      call-bind: 1.0.7

  is-weakset@2.0.3:
    dependencies:
      call-bind: 1.0.7
      get-intrinsic: 1.2.4

  isarray@1.0.0: {}

  isarray@2.0.5: {}

  isexe@2.0.0: {}

  isomorphic-timers-promises@1.0.1: {}

  isows@1.0.4(ws@8.17.1(bufferutil@4.0.8)(utf-8-validate@5.0.10)):
    dependencies:
      ws: 8.17.1(bufferutil@4.0.8)(utf-8-validate@5.0.10)

  iterator.prototype@1.1.2:
    dependencies:
      define-properties: 1.2.1
      get-intrinsic: 1.2.4
      has-symbols: 1.0.3
      reflect.getprototypeof: 1.0.6
      set-function-name: 2.0.2

  jackspeak@2.3.6:
    dependencies:
      '@isaacs/cliui': 8.0.2
    optionalDependencies:
      '@pkgjs/parseargs': 0.11.0

  jackspeak@3.4.3:
    dependencies:
      '@isaacs/cliui': 8.0.2
    optionalDependencies:
      '@pkgjs/parseargs': 0.11.0

  javascript-stringify@2.1.0: {}

  jiti@1.21.6: {}

  jju@1.4.0: {}

  jotai-devtools@0.10.0(@types/react@18.3.3)(react-dom@18.3.1(react@18.3.1))(react@18.3.1)(redux@5.0.1):
    dependencies:
      '@mantine/code-highlight': 7.11.1(@mantine/core@7.11.1(@mantine/hooks@7.11.1(react@18.3.1))(@types/react@18.3.3)(react-dom@18.3.1(react@18.3.1))(react@18.3.1))(@mantine/hooks@7.11.1(react@18.3.1))(react-dom@18.3.1(react@18.3.1))(react@18.3.1)
      '@mantine/core': 7.11.1(@mantine/hooks@7.11.1(react@18.3.1))(@types/react@18.3.3)(react-dom@18.3.1(react@18.3.1))(react@18.3.1)
      '@mantine/hooks': 7.11.1(react@18.3.1)
      '@redux-devtools/extension': 3.3.0(redux@5.0.1)
      clsx: 2.1.1
      javascript-stringify: 2.1.0
      jsondiffpatch: 0.5.0
      react: 18.3.1
      react-base16-styling: 0.9.1
      react-error-boundary: 4.0.13(react@18.3.1)
      react-json-tree: 0.18.0(@types/react@18.3.3)(react@18.3.1)
      react-resizable-panels: 2.0.10(react-dom@18.3.1(react@18.3.1))(react@18.3.1)
    transitivePeerDependencies:
      - '@types/react'
      - react-dom
      - redux

  jotai@2.8.4(@types/react@18.3.3)(react@18.3.1):
    optionalDependencies:
      '@types/react': 18.3.3
      react: 18.3.1

  jotai@2.9.1(@types/react@18.3.3)(react@18.3.1):
    optionalDependencies:
      '@types/react': 18.3.3
      react: 18.3.1

  js-sha3@0.8.0: {}

  js-tokens@4.0.0: {}

  js-yaml@4.1.0:
    dependencies:
      argparse: 2.0.1

  jsdom@24.1.1(bufferutil@4.0.8)(utf-8-validate@5.0.10):
    dependencies:
      cssstyle: 4.0.1
      data-urls: 5.0.0
      decimal.js: 10.4.3
      form-data: 4.0.0
      html-encoding-sniffer: 4.0.0
      http-proxy-agent: 7.0.2
      https-proxy-agent: 7.0.5
      is-potential-custom-element-name: 1.0.1
      nwsapi: 2.2.12
      parse5: 7.1.2
      rrweb-cssom: 0.7.1
      saxes: 6.0.0
      symbol-tree: 3.2.4
      tough-cookie: 4.1.4
      w3c-xmlserializer: 5.0.0
      webidl-conversions: 7.0.0
      whatwg-encoding: 3.1.1
      whatwg-mimetype: 4.0.0
      whatwg-url: 14.0.0
      ws: 8.18.0(bufferutil@4.0.8)(utf-8-validate@5.0.10)
      xml-name-validator: 5.0.0
    transitivePeerDependencies:
      - bufferutil
      - supports-color
      - utf-8-validate

  jsesc@2.5.2: {}

  json-buffer@3.0.1: {}

  json-parse-even-better-errors@2.3.1: {}

  json-rpc-random-id@1.0.1: {}

  json-schema-traverse@0.4.1: {}

  json-schema-traverse@1.0.0: {}

  json-stable-stringify-without-jsonify@1.0.1: {}

  json-stable-stringify@1.1.1:
    dependencies:
      call-bind: 1.0.7
      isarray: 2.0.5
      jsonify: 0.0.1
      object-keys: 1.1.1

  json5@1.0.2:
    dependencies:
      minimist: 1.2.8

  json5@2.2.3: {}

  jsondiffpatch@0.5.0:
    dependencies:
      chalk: 3.0.0
      diff-match-patch: 1.0.5

  jsonfile@4.0.0:
    optionalDependencies:
      graceful-fs: 4.2.11

  jsonfile@6.1.0:
    dependencies:
      universalify: 2.0.1
    optionalDependencies:
      graceful-fs: 4.2.11

  jsonify@0.0.1: {}

  jsonschema@1.4.1: {}

  jsx-ast-utils@3.3.5:
    dependencies:
      array-includes: 3.1.8
      array.prototype.flat: 1.3.2
      object.assign: 4.1.5
      object.values: 1.2.0

  jwt-decode@3.1.2: {}

  jwt-decode@4.0.0: {}

  keccak@3.0.4:
    dependencies:
      node-addon-api: 2.0.2
      node-gyp-build: 4.8.1
      readable-stream: 3.6.2

  keyv@4.5.4:
    dependencies:
      json-buffer: 3.0.1

  kolorist@1.8.0: {}

  language-subtag-registry@0.3.23: {}

  language-tags@1.0.9:
    dependencies:
      language-subtag-registry: 0.3.23

  latest-version@7.0.0:
    dependencies:
      package-json: 8.1.1

  levn@0.4.1:
    dependencies:
      prelude-ls: 1.2.1
      type-check: 0.4.0

  lilconfig@2.1.0: {}

  lilconfig@3.1.2: {}

  lines-and-columns@1.2.4: {}

  local-pkg@0.5.0:
    dependencies:
      mlly: 1.7.1
      pkg-types: 1.1.3

  locate-path@6.0.0:
    dependencies:
      p-locate: 5.0.0

  lodash.camelcase@4.3.0: {}

  lodash.curry@4.1.1: {}

  lodash.merge@4.6.2: {}

  lodash.truncate@4.4.2: {}

  lodash@4.17.21: {}

  loglevel@1.9.1: {}

  long@5.2.3: {}

  loose-envify@1.4.0:
    dependencies:
      js-tokens: 4.0.0

  loupe@3.1.1:
    dependencies:
      get-func-name: 2.0.2

  lowercase-keys@3.0.0: {}

  lru-cache@10.4.3: {}

  lru-cache@5.1.1:
    dependencies:
      yallist: 3.1.1

  lru-cache@6.0.0:
    dependencies:
      yallist: 4.0.0

  lz-string@1.5.0: {}

  magic-string@0.30.11:
    dependencies:
      '@jridgewell/sourcemap-codec': 1.5.0

  md5.js@1.3.5:
    dependencies:
      hash-base: 3.1.0
      inherits: 2.0.4
      safe-buffer: 5.2.1

  merge-stream@2.0.0: {}

  merge2@1.4.1: {}

  micro-ftch@0.3.1: {}

  micromatch@4.0.7:
    dependencies:
      braces: 3.0.3
      picomatch: 2.3.1

  miller-rabin@4.0.1:
    dependencies:
      bn.js: 4.12.0
      brorand: 1.1.0

  mime-db@1.52.0: {}

  mime-types@2.1.35:
    dependencies:
      mime-db: 1.52.0

  mimic-fn@4.0.0: {}

  mimic-response@3.1.0: {}

  mimic-response@4.0.0: {}

  min-indent@1.0.1: {}

  minimalistic-assert@1.0.1: {}

  minimalistic-crypto-utils@1.0.1: {}

  minimatch@3.0.8:
    dependencies:
      brace-expansion: 1.1.11

  minimatch@3.1.2:
    dependencies:
      brace-expansion: 1.1.11

  minimatch@5.1.6:
    dependencies:
      brace-expansion: 2.0.1

  minimatch@9.0.3:
    dependencies:
      brace-expansion: 2.0.1

  minimatch@9.0.5:
    dependencies:
      brace-expansion: 2.0.1

  minimist@1.2.8: {}

  minipass@7.1.2: {}

  minizlib@3.0.1:
    dependencies:
      minipass: 7.1.2
      rimraf: 5.0.10

  mkdirp@3.0.1: {}

  mlly@1.7.1:
    dependencies:
      acorn: 8.12.0
      pathe: 1.1.2
      pkg-types: 1.1.3
      ufo: 1.5.3

  ms@2.0.0: {}

  ms@2.1.2: {}

  ms@2.1.3: {}

  muggle-string@0.4.1: {}

  mz@2.7.0:
    dependencies:
      any-promise: 1.3.0
      object-assign: 4.1.1
      thenify-all: 1.6.0

  nanoid@3.3.7: {}

  natural-compare@1.4.0: {}

  next-tick@1.1.0: {}

  node-addon-api@2.0.2: {}

  node-fetch@2.7.0(encoding@0.1.12):
    dependencies:
      whatwg-url: 5.0.0
    optionalDependencies:
      encoding: 0.1.12

  node-gyp-build@4.8.1: {}

  node-jq@6.0.1:
    dependencies:
      is-valid-path: 0.1.1
      strip-final-newline: 2.0.0
      tar: 7.4.3
      tempy: 3.1.0
      zod: 3.23.8

  node-releases@2.0.14: {}

  node-releases@2.0.18: {}

  node-stdlib-browser@1.2.0:
    dependencies:
      assert: 2.1.0
      browser-resolve: 2.0.0
      browserify-zlib: 0.2.0
      buffer: 5.7.1
      console-browserify: 1.2.0
      constants-browserify: 1.0.0
      create-require: 1.1.1
      crypto-browserify: 3.12.0
      domain-browser: 4.23.0
      events: 3.3.0
      https-browserify: 1.0.0
      isomorphic-timers-promises: 1.0.1
      os-browserify: 0.3.0
      path-browserify: 1.0.1
      pkg-dir: 5.0.0
      process: 0.11.10
      punycode: 1.4.1
      querystring-es3: 0.2.1
      readable-stream: 3.6.2
      stream-browserify: 3.0.0
      stream-http: 3.2.0
      string_decoder: 1.3.0
      timers-browserify: 2.0.12
      tty-browserify: 0.0.1
      url: 0.11.4
      util: 0.12.5
      vm-browserify: 1.1.2

  nofilter@3.1.0: {}

  normalize-path@3.0.0: {}

  normalize-range@0.1.2: {}

  normalize-url@8.0.1: {}

  npm-run-path@5.3.0:
    dependencies:
      path-key: 4.0.0

  number-to-bn@1.7.0:
    dependencies:
      bn.js: 4.11.6
      strip-hex-prefix: 1.0.0

  nwsapi@2.2.12: {}

  object-assign@4.1.1: {}

  object-hash@3.0.0: {}

  object-inspect@1.13.2: {}

  object-is@1.1.6:
    dependencies:
      call-bind: 1.0.7
      define-properties: 1.2.1

  object-keys@1.1.1: {}

  object.assign@4.1.5:
    dependencies:
      call-bind: 1.0.7
      define-properties: 1.2.1
      has-symbols: 1.0.3
      object-keys: 1.1.1

  object.entries@1.1.8:
    dependencies:
      call-bind: 1.0.7
      define-properties: 1.2.1
      es-object-atoms: 1.0.0

  object.fromentries@2.0.8:
    dependencies:
      call-bind: 1.0.7
      define-properties: 1.2.1
      es-abstract: 1.23.3
      es-object-atoms: 1.0.0

  object.groupby@1.0.3:
    dependencies:
      call-bind: 1.0.7
      define-properties: 1.2.1
      es-abstract: 1.23.3

  object.hasown@1.1.4:
    dependencies:
      define-properties: 1.2.1
      es-abstract: 1.23.3
      es-object-atoms: 1.0.0

  object.values@1.2.0:
    dependencies:
      call-bind: 1.0.7
      define-properties: 1.2.1
      es-object-atoms: 1.0.0

  oblivious-set@1.1.1: {}

  oblivious-set@1.4.0: {}

  oboe@2.1.5:
    dependencies:
      http-https: 1.0.0

  once@1.4.0:
    dependencies:
      wrappy: 1.0.2

  onetime@6.0.0:
    dependencies:
      mimic-fn: 4.0.0

  optionator@0.9.4:
    dependencies:
      deep-is: 0.1.4
      fast-levenshtein: 2.0.6
      levn: 0.4.1
      prelude-ls: 1.2.1
      type-check: 0.4.0
      word-wrap: 1.2.5

  os-browserify@0.3.0: {}

  p-cancelable@3.0.0: {}

  p-limit@3.1.0:
    dependencies:
      yocto-queue: 0.1.0

  p-locate@5.0.0:
    dependencies:
      p-limit: 3.1.0

  package-json-from-dist@1.0.0: {}

  package-json@8.1.1:
    dependencies:
      got: 12.6.1
      registry-auth-token: 5.0.2
      registry-url: 6.0.1
      semver: 7.6.2

  pako@1.0.11: {}

  parent-module@1.0.1:
    dependencies:
      callsites: 3.1.0

  parse-asn1@5.1.7:
    dependencies:
      asn1.js: 4.10.1
      browserify-aes: 1.2.0
      evp_bytestokey: 1.0.3
      hash-base: 3.0.4
      pbkdf2: 3.1.2
      safe-buffer: 5.2.1

  parse-json@5.2.0:
    dependencies:
      '@babel/code-frame': 7.24.7
      error-ex: 1.3.2
      json-parse-even-better-errors: 2.3.1
      lines-and-columns: 1.2.4

  parse5@7.1.2:
    dependencies:
      entities: 4.5.0

  path-browserify@1.0.1: {}

  path-exists@4.0.0: {}

  path-is-absolute@1.0.1: {}

  path-key@3.1.1: {}

  path-key@4.0.0: {}

  path-parse@1.0.7: {}

  path-scurry@1.11.1:
    dependencies:
      lru-cache: 10.4.3
      minipass: 7.1.2

  path-type@4.0.0: {}

  path-type@5.0.0: {}

  pathe@1.1.2: {}

  pathval@2.0.0: {}

  pbkdf2@3.1.2:
    dependencies:
      create-hash: 1.2.0
      create-hmac: 1.1.7
      ripemd160: 2.0.2
      safe-buffer: 5.2.1
      sha.js: 2.4.11

  picocolors@1.0.1: {}

  picomatch@2.3.1: {}

  pify@2.3.0: {}

  pirates@4.0.6: {}

  pkg-dir@5.0.0:
    dependencies:
      find-up: 5.0.0

  pkg-types@1.1.3:
    dependencies:
      confbox: 0.1.7
      mlly: 1.7.1
      pathe: 1.1.2

  pluralize@8.0.0: {}

  pony-cause@2.1.11: {}

  possible-typed-array-names@1.0.0: {}

  postcss-cli@11.0.0(jiti@1.21.6)(postcss@8.4.40):
    dependencies:
      chokidar: 3.6.0
      dependency-graph: 0.11.0
      fs-extra: 11.2.0
      get-stdin: 9.0.0
      globby: 14.0.2
      picocolors: 1.0.1
      postcss: 8.4.40
      postcss-load-config: 5.1.0(jiti@1.21.6)(postcss@8.4.40)
      postcss-reporter: 7.1.0(postcss@8.4.40)
      pretty-hrtime: 1.0.3
      read-cache: 1.0.0
      slash: 5.1.0
      yargs: 17.7.2
    transitivePeerDependencies:
      - jiti
      - tsx

  postcss-import@15.1.0(postcss@8.4.40):
    dependencies:
      postcss: 8.4.40
      postcss-value-parser: 4.2.0
      read-cache: 1.0.0
      resolve: 1.22.8

  postcss-js@4.0.1(postcss@8.4.40):
    dependencies:
      camelcase-css: 2.0.1
      postcss: 8.4.40

  postcss-load-config@4.0.2(postcss@8.4.40):
    dependencies:
      lilconfig: 3.1.2
      yaml: 2.5.0
    optionalDependencies:
      postcss: 8.4.40

  postcss-load-config@5.1.0(jiti@1.21.6)(postcss@8.4.40):
    dependencies:
      lilconfig: 3.1.2
      yaml: 2.5.0
    optionalDependencies:
      jiti: 1.21.6
      postcss: 8.4.40

  postcss-nested@6.2.0(postcss@8.4.40):
    dependencies:
      postcss: 8.4.40
      postcss-selector-parser: 6.1.1

  postcss-reporter@7.1.0(postcss@8.4.40):
    dependencies:
      picocolors: 1.0.1
      postcss: 8.4.40
      thenby: 1.3.4

  postcss-selector-parser@6.1.1:
    dependencies:
      cssesc: 3.0.0
      util-deprecate: 1.0.2

  postcss-value-parser@4.2.0: {}

  postcss@8.4.40:
    dependencies:
      nanoid: 3.3.7
      picocolors: 1.0.1
      source-map-js: 1.2.0

  prelude-ls@1.2.1: {}

  prettier-plugin-tailwindcss@0.6.5(prettier@3.3.3):
    dependencies:
      prettier: 3.3.3

  prettier@2.8.8:
    optional: true

  prettier@3.3.3: {}

  pretty-format@27.5.1:
    dependencies:
      ansi-regex: 5.0.1
      ansi-styles: 5.2.0
      react-is: 17.0.2

  pretty-hrtime@1.0.3: {}

  process-nextick-args@2.0.1: {}

  process@0.11.10: {}

  prop-types@15.8.1:
    dependencies:
      loose-envify: 1.4.0
      object-assign: 4.1.1
      react-is: 16.13.1

  proper-lockfile@4.1.2:
    dependencies:
      graceful-fs: 4.2.11
      retry: 0.12.0
      signal-exit: 3.0.7

  proto-list@1.2.4: {}

  protobufjs@7.3.2:
    dependencies:
      '@protobufjs/aspromise': 1.1.2
      '@protobufjs/base64': 1.1.2
      '@protobufjs/codegen': 2.0.4
      '@protobufjs/eventemitter': 1.1.0
      '@protobufjs/fetch': 1.1.0
      '@protobufjs/float': 1.0.2
      '@protobufjs/inquire': 1.1.0
      '@protobufjs/path': 1.1.2
      '@protobufjs/pool': 1.1.0
      '@protobufjs/utf8': 1.1.0
      '@types/node': 20.14.13
      long: 5.2.3

  psl@1.9.0: {}

  public-encrypt@4.0.3:
    dependencies:
      bn.js: 4.12.0
      browserify-rsa: 4.1.0
      create-hash: 1.2.0
      parse-asn1: 5.1.7
      randombytes: 2.1.0
      safe-buffer: 5.2.1

  pump@3.0.0:
    dependencies:
      end-of-stream: 1.4.4
      once: 1.4.0

  punycode@1.4.1: {}

  punycode@2.3.1: {}

  qs@6.12.3:
    dependencies:
      side-channel: 1.0.6

  querystring-es3@0.2.1: {}

  querystringify@2.2.0: {}

  queue-microtask@1.2.3: {}

  quick-lru@5.1.1: {}

  randombytes@2.1.0:
    dependencies:
      safe-buffer: 5.2.1

  randomfill@1.0.4:
    dependencies:
      randombytes: 2.1.0
      safe-buffer: 5.2.1

  rc@1.2.8:
    dependencies:
      deep-extend: 0.6.0
      ini: 1.3.8
      minimist: 1.2.8
      strip-json-comments: 2.0.1

  react-base16-styling@0.9.1:
    dependencies:
      '@babel/runtime': 7.24.7
      '@types/base16': 1.0.5
      '@types/lodash': 4.17.6
      base16: 1.0.0
      color: 3.2.1
      csstype: 3.1.3
      lodash.curry: 4.1.1

  react-dom@18.3.1(react@18.3.1):
    dependencies:
      loose-envify: 1.4.0
      react: 18.3.1
      scheduler: 0.23.2

  react-error-boundary@4.0.13(react@18.3.1):
    dependencies:
      '@babel/runtime': 7.24.7
      react: 18.3.1

  react-is@16.13.1: {}

  react-is@17.0.2: {}

  react-json-tree@0.18.0(@types/react@18.3.3)(react@18.3.1):
    dependencies:
      '@babel/runtime': 7.24.7
      '@types/lodash': 4.17.6
      '@types/react': 18.3.3
      react: 18.3.1
      react-base16-styling: 0.9.1

  react-number-format@5.4.0(react-dom@18.3.1(react@18.3.1))(react@18.3.1):
    dependencies:
      prop-types: 15.8.1
      react: 18.3.1
      react-dom: 18.3.1(react@18.3.1)

  react-remove-scroll-bar@2.3.6(@types/react@18.3.3)(react@18.3.1):
    dependencies:
      react: 18.3.1
      react-style-singleton: 2.2.1(@types/react@18.3.3)(react@18.3.1)
      tslib: 2.6.3
    optionalDependencies:
      '@types/react': 18.3.3

  react-remove-scroll@2.5.10(@types/react@18.3.3)(react@18.3.1):
    dependencies:
      react: 18.3.1
      react-remove-scroll-bar: 2.3.6(@types/react@18.3.3)(react@18.3.1)
      react-style-singleton: 2.2.1(@types/react@18.3.3)(react@18.3.1)
      tslib: 2.6.3
      use-callback-ref: 1.3.2(@types/react@18.3.3)(react@18.3.1)
      use-sidecar: 1.1.2(@types/react@18.3.3)(react@18.3.1)
    optionalDependencies:
      '@types/react': 18.3.3

  react-resizable-panels@2.0.10(react-dom@18.3.1(react@18.3.1))(react@18.3.1):
    dependencies:
      react: 18.3.1
      react-dom: 18.3.1(react@18.3.1)

  react-style-singleton@2.2.1(@types/react@18.3.3)(react@18.3.1):
    dependencies:
      get-nonce: 1.0.1
      invariant: 2.2.4
      react: 18.3.1
      tslib: 2.6.3
    optionalDependencies:
      '@types/react': 18.3.3

  react-textarea-autosize@8.5.3(@types/react@18.3.3)(react@18.3.1):
    dependencies:
      '@babel/runtime': 7.24.7
      react: 18.3.1
      use-composed-ref: 1.3.0(react@18.3.1)
      use-latest: 1.2.1(@types/react@18.3.3)(react@18.3.1)
    transitivePeerDependencies:
      - '@types/react'

  react@18.3.1:
    dependencies:
      loose-envify: 1.4.0

  read-cache@1.0.0:
    dependencies:
      pify: 2.3.0

  readable-stream@2.3.8:
    dependencies:
      core-util-is: 1.0.3
      inherits: 2.0.4
      isarray: 1.0.0
      process-nextick-args: 2.0.1
      safe-buffer: 5.1.2
      string_decoder: 1.1.1
      util-deprecate: 1.0.2

  readable-stream@3.6.2:
    dependencies:
      inherits: 2.0.4
      string_decoder: 1.3.0
      util-deprecate: 1.0.2

  readable-stream@4.5.2:
    dependencies:
      abort-controller: 3.0.0
      buffer: 6.0.3
      events: 3.3.0
      process: 0.11.10
      string_decoder: 1.3.0

  readdirp@3.6.0:
    dependencies:
      picomatch: 2.3.1

  redent@3.0.0:
    dependencies:
      indent-string: 4.0.0
      strip-indent: 3.0.0

  redux@5.0.1: {}

  reflect.getprototypeof@1.0.6:
    dependencies:
      call-bind: 1.0.7
      define-properties: 1.2.1
      es-abstract: 1.23.3
      es-errors: 1.3.0
      get-intrinsic: 1.2.4
      globalthis: 1.0.4
      which-builtin-type: 1.1.3

  regenerator-runtime@0.14.1: {}

  regexp.prototype.flags@1.5.2:
    dependencies:
      call-bind: 1.0.7
      define-properties: 1.2.1
      es-errors: 1.3.0
      set-function-name: 2.0.2

  registry-auth-token@5.0.2:
    dependencies:
      '@pnpm/npm-conf': 2.2.2

  registry-url@6.0.1:
    dependencies:
      rc: 1.2.8

  require-directory@2.1.1: {}

  require-from-string@2.0.2: {}

  requires-port@1.0.0: {}

  resolve-alpn@1.2.1: {}

  resolve-from@4.0.0: {}

  resolve-pkg-maps@1.0.0: {}

  resolve@1.22.8:
    dependencies:
      is-core-module: 2.15.0
      path-parse: 1.0.7
      supports-preserve-symlinks-flag: 1.0.0

  resolve@2.0.0-next.5:
    dependencies:
      is-core-module: 2.15.0
      path-parse: 1.0.7
      supports-preserve-symlinks-flag: 1.0.0

  responselike@3.0.0:
    dependencies:
      lowercase-keys: 3.0.0

  retry@0.12.0: {}

  reusify@1.0.4: {}

  rimraf@3.0.2:
    dependencies:
      glob: 7.2.3

  rimraf@5.0.10:
    dependencies:
      glob: 10.4.5

  ripemd160@2.0.2:
    dependencies:
      hash-base: 3.1.0
      inherits: 2.0.4

  rlp@2.2.7:
    dependencies:
      bn.js: 5.2.1

  rollup@4.19.1:
    dependencies:
      '@types/estree': 1.0.5
    optionalDependencies:
      '@rollup/rollup-android-arm-eabi': 4.19.1
      '@rollup/rollup-android-arm64': 4.19.1
      '@rollup/rollup-darwin-arm64': 4.19.1
      '@rollup/rollup-darwin-x64': 4.19.1
      '@rollup/rollup-linux-arm-gnueabihf': 4.19.1
      '@rollup/rollup-linux-arm-musleabihf': 4.19.1
      '@rollup/rollup-linux-arm64-gnu': 4.19.1
      '@rollup/rollup-linux-arm64-musl': 4.19.1
      '@rollup/rollup-linux-powerpc64le-gnu': 4.19.1
      '@rollup/rollup-linux-riscv64-gnu': 4.19.1
      '@rollup/rollup-linux-s390x-gnu': 4.19.1
      '@rollup/rollup-linux-x64-gnu': 4.19.1
      '@rollup/rollup-linux-x64-musl': 4.19.1
      '@rollup/rollup-win32-arm64-msvc': 4.19.1
      '@rollup/rollup-win32-ia32-msvc': 4.19.1
      '@rollup/rollup-win32-x64-msvc': 4.19.1
      fsevents: 2.3.3

  rrweb-cssom@0.6.0: {}

  rrweb-cssom@0.7.1: {}

  run-parallel@1.2.0:
    dependencies:
      queue-microtask: 1.2.3

  safe-array-concat@1.1.2:
    dependencies:
      call-bind: 1.0.7
      get-intrinsic: 1.2.4
      has-symbols: 1.0.3
      isarray: 2.0.5

  safe-buffer@5.1.2: {}

  safe-buffer@5.2.1: {}

  safe-regex-test@1.0.3:
    dependencies:
      call-bind: 1.0.7
      es-errors: 1.3.0
      is-regex: 1.1.4

  safer-buffer@2.1.2: {}

  safevalues@0.6.0: {}

  saxes@6.0.0:
    dependencies:
      xmlchars: 2.2.0

  scheduler@0.23.2:
    dependencies:
      loose-envify: 1.4.0

  scrypt-js@3.0.1: {}

  secp256k1@4.0.3:
    dependencies:
      elliptic: 6.5.6
      node-addon-api: 2.0.2
      node-gyp-build: 4.8.1

  semver@6.3.1: {}

  semver@7.5.4:
    dependencies:
      lru-cache: 6.0.0

  semver@7.6.2: {}

  semver@7.6.3: {}

  serialize-error@8.1.0:
    dependencies:
      type-fest: 0.20.2

  set-function-length@1.2.2:
    dependencies:
      define-data-property: 1.1.4
      es-errors: 1.3.0
      function-bind: 1.1.2
      get-intrinsic: 1.2.4
      gopd: 1.0.1
      has-property-descriptors: 1.0.2

  set-function-name@2.0.2:
    dependencies:
      define-data-property: 1.1.4
      es-errors: 1.3.0
      functions-have-names: 1.2.3
      has-property-descriptors: 1.0.2

  setimmediate@1.0.5: {}

  sha.js@2.4.11:
    dependencies:
      inherits: 2.0.4
      safe-buffer: 5.2.1

  shebang-command@2.0.0:
    dependencies:
      shebang-regex: 3.0.0

  shebang-regex@3.0.0: {}

  side-channel@1.0.6:
    dependencies:
      call-bind: 1.0.7
      es-errors: 1.3.0
      get-intrinsic: 1.2.4
      object-inspect: 1.13.2

  siginfo@2.0.0: {}

  signal-exit@3.0.7: {}

  signal-exit@4.1.0: {}

  simple-swizzle@0.2.2:
    dependencies:
      is-arrayish: 0.3.2

  slash@3.0.0: {}

  slash@5.1.0: {}

  slice-ansi@4.0.0:
    dependencies:
      ansi-styles: 4.3.0
      astral-regex: 2.0.0
      is-fullwidth-code-point: 3.0.0

  socket.io-client@4.7.5(bufferutil@4.0.8)(utf-8-validate@5.0.10):
    dependencies:
      '@socket.io/component-emitter': 3.1.2
      debug: 4.3.6
      engine.io-client: 6.5.4(bufferutil@4.0.8)(utf-8-validate@5.0.10)
      socket.io-parser: 4.2.4
    transitivePeerDependencies:
      - bufferutil
      - supports-color
      - utf-8-validate

  socket.io-parser@4.2.4:
    dependencies:
      '@socket.io/component-emitter': 3.1.2
      debug: 4.3.6
    transitivePeerDependencies:
      - supports-color

  solhint@5.0.3(typescript@5.5.4):
    dependencies:
      '@solidity-parser/parser': 0.18.0
      ajv: 6.12.6
      antlr4: 4.13.1-patch-1
      ast-parents: 0.0.1
      chalk: 4.1.2
      commander: 10.0.1
      cosmiconfig: 8.3.6(typescript@5.5.4)
      fast-diff: 1.3.0
      glob: 8.1.0
      ignore: 5.3.1
      js-yaml: 4.1.0
      latest-version: 7.0.0
      lodash: 4.17.21
      pluralize: 8.0.0
      semver: 7.6.2
      strip-ansi: 6.0.1
      table: 6.8.2
      text-table: 0.2.0
    optionalDependencies:
      prettier: 2.8.8
    transitivePeerDependencies:
      - typescript

  solidity-ast@0.4.56:
    dependencies:
      array.prototype.findlast: 1.2.5

  source-map-js@1.2.0: {}

  source-map-support@0.5.21:
    dependencies:
      buffer-from: 1.1.2
      source-map: 0.6.1
    optional: true

  source-map@0.6.1: {}

  sprintf-js@1.0.3: {}

  stackback@0.0.2: {}

  std-env@3.7.0: {}

  stop-iteration-iterator@1.0.0:
    dependencies:
      internal-slot: 1.0.7

  stream-browserify@3.0.0:
    dependencies:
      inherits: 2.0.4
      readable-stream: 3.6.2

  stream-http@3.2.0:
    dependencies:
      builtin-status-codes: 3.0.0
      inherits: 2.0.4
      readable-stream: 3.6.2
      xtend: 4.0.2

  string-argv@0.3.2: {}

  string-width@4.2.3:
    dependencies:
      emoji-regex: 8.0.0
      is-fullwidth-code-point: 3.0.0
      strip-ansi: 6.0.1

  string-width@5.1.2:
    dependencies:
      eastasianwidth: 0.2.0
      emoji-regex: 9.2.2
      strip-ansi: 7.1.0

  string.prototype.includes@2.0.0:
    dependencies:
      define-properties: 1.2.1
      es-abstract: 1.23.3

  string.prototype.matchall@4.0.11:
    dependencies:
      call-bind: 1.0.7
      define-properties: 1.2.1
      es-abstract: 1.23.3
      es-errors: 1.3.0
      es-object-atoms: 1.0.0
      get-intrinsic: 1.2.4
      gopd: 1.0.1
      has-symbols: 1.0.3
      internal-slot: 1.0.7
      regexp.prototype.flags: 1.5.2
      set-function-name: 2.0.2
      side-channel: 1.0.6

  string.prototype.repeat@1.0.0:
    dependencies:
      define-properties: 1.2.1
      es-abstract: 1.23.3

  string.prototype.trim@1.2.9:
    dependencies:
      call-bind: 1.0.7
      define-properties: 1.2.1
      es-abstract: 1.23.3
      es-object-atoms: 1.0.0

  string.prototype.trimend@1.0.8:
    dependencies:
      call-bind: 1.0.7
      define-properties: 1.2.1
      es-object-atoms: 1.0.0

  string.prototype.trimstart@1.0.8:
    dependencies:
      call-bind: 1.0.7
      define-properties: 1.2.1
      es-object-atoms: 1.0.0

  string_decoder@1.1.1:
    dependencies:
      safe-buffer: 5.1.2

  string_decoder@1.3.0:
    dependencies:
      safe-buffer: 5.2.1

  strip-ansi@6.0.1:
    dependencies:
      ansi-regex: 5.0.1

  strip-ansi@7.1.0:
    dependencies:
      ansi-regex: 6.0.1

  strip-bom@3.0.0: {}

  strip-final-newline@2.0.0: {}

  strip-final-newline@3.0.0: {}

  strip-hex-prefix@1.0.0:
    dependencies:
      is-hex-prefixed: 1.0.0

  strip-indent@3.0.0:
    dependencies:
      min-indent: 1.0.1

  strip-json-comments@2.0.1: {}

  strip-json-comments@3.1.1: {}

  sucrase@3.35.0:
    dependencies:
      '@jridgewell/gen-mapping': 0.3.5
      commander: 4.1.1
      glob: 10.4.5
      lines-and-columns: 1.2.4
      mz: 2.7.0
      pirates: 4.0.6
      ts-interface-checker: 0.1.13

  superstruct@1.0.4: {}

  supports-color@5.5.0:
    dependencies:
      has-flag: 3.0.0

  supports-color@7.2.0:
    dependencies:
      has-flag: 4.0.0

  supports-color@8.1.1:
    dependencies:
      has-flag: 4.0.0

  supports-preserve-symlinks-flag@1.0.0: {}

  symbol-tree@3.2.4: {}

  tabbable@6.2.0: {}

  table@6.8.2:
    dependencies:
      ajv: 8.16.0
      lodash.truncate: 4.4.2
      slice-ansi: 4.0.0
      string-width: 4.2.3
      strip-ansi: 6.0.1

  tailwindcss@3.4.7:
    dependencies:
      '@alloc/quick-lru': 5.2.0
      arg: 5.0.2
      chokidar: 3.6.0
      didyoumean: 1.2.2
      dlv: 1.1.3
      fast-glob: 3.3.2
      glob-parent: 6.0.2
      is-glob: 4.0.3
      jiti: 1.21.6
      lilconfig: 2.1.0
      micromatch: 4.0.7
      normalize-path: 3.0.0
      object-hash: 3.0.0
      picocolors: 1.0.1
      postcss: 8.4.40
      postcss-import: 15.1.0(postcss@8.4.40)
      postcss-js: 4.0.1(postcss@8.4.40)
      postcss-load-config: 4.0.2(postcss@8.4.40)
      postcss-nested: 6.2.0(postcss@8.4.40)
      postcss-selector-parser: 6.1.1
      resolve: 1.22.8
      sucrase: 3.35.0
    transitivePeerDependencies:
      - ts-node

  tapable@2.2.1: {}

  tar@7.4.3:
    dependencies:
      '@isaacs/fs-minipass': 4.0.1
      chownr: 3.0.0
      minipass: 7.1.2
      minizlib: 3.0.1
      mkdirp: 3.0.1
      yallist: 5.0.0

  temp-dir@3.0.0: {}

  tempy@3.1.0:
    dependencies:
      is-stream: 3.0.0
      temp-dir: 3.0.0
      type-fest: 2.19.0
      unique-string: 3.0.0

  terser@5.31.3:
    dependencies:
      '@jridgewell/source-map': 0.3.6
      acorn: 8.12.1
      commander: 2.20.3
      source-map-support: 0.5.21
    optional: true

  text-table@0.2.0: {}

  thenby@1.3.4: {}

  thenify-all@1.6.0:
    dependencies:
      thenify: 3.3.1

  thenify@3.3.1:
    dependencies:
      any-promise: 1.3.0

  timers-browserify@2.0.12:
    dependencies:
      setimmediate: 1.0.5

  tiny-invariant@1.3.3: {}

  tiny-warning@1.0.3: {}

  tinybench@2.8.0: {}

  tinypool@1.0.0: {}

  tinyrainbow@1.2.0: {}

  tinyspy@3.0.0: {}

  to-fast-properties@2.0.0: {}

  to-regex-range@5.0.1:
    dependencies:
      is-number: 7.0.0

  tough-cookie@4.1.4:
    dependencies:
      psl: 1.9.0
      punycode: 2.3.1
      universalify: 0.2.0
      url-parse: 1.5.10

  tr46@0.0.3: {}

  tr46@5.0.0:
    dependencies:
      punycode: 2.3.1

  ts-api-utils@1.3.0(typescript@5.5.4):
    dependencies:
      typescript: 5.5.4

  ts-custom-error@3.3.1: {}

  ts-interface-checker@0.1.13: {}

  tsconfig-paths@3.15.0:
    dependencies:
      '@types/json5': 0.0.29
      json5: 1.0.2
      minimist: 1.2.8
      strip-bom: 3.0.0

  tslib@2.6.3: {}

  tty-browserify@0.0.1: {}

  tweetnacl-util@0.15.1: {}

  tweetnacl@1.0.3: {}

  type-check@0.4.0:
    dependencies:
      prelude-ls: 1.2.1

  type-fest@0.20.2: {}

  type-fest@1.4.0: {}

  type-fest@2.19.0: {}

  type-fest@4.21.0: {}

  type@2.7.3: {}

  typed-array-buffer@1.0.2:
    dependencies:
      call-bind: 1.0.7
      es-errors: 1.3.0
      is-typed-array: 1.1.13

  typed-array-byte-length@1.0.1:
    dependencies:
      call-bind: 1.0.7
      for-each: 0.3.3
      gopd: 1.0.1
      has-proto: 1.0.3
      is-typed-array: 1.1.13

  typed-array-byte-offset@1.0.2:
    dependencies:
      available-typed-arrays: 1.0.7
      call-bind: 1.0.7
      for-each: 0.3.3
      gopd: 1.0.1
      has-proto: 1.0.3
      is-typed-array: 1.1.13

  typed-array-length@1.0.6:
    dependencies:
      call-bind: 1.0.7
      for-each: 0.3.3
      gopd: 1.0.1
      has-proto: 1.0.3
      is-typed-array: 1.1.13
      possible-typed-array-names: 1.0.0

  typedarray-to-buffer@3.1.5:
    dependencies:
      is-typedarray: 1.0.0

  typescript@5.4.2: {}

  typescript@5.5.4: {}

  ufo@1.5.3: {}

  unbox-primitive@1.0.2:
    dependencies:
      call-bind: 1.0.7
      has-bigints: 1.0.2
      has-symbols: 1.0.3
      which-boxed-primitive: 1.0.2

  undici-types@5.26.5: {}

  undici-types@6.11.1: {}

  undici@5.28.4:
    dependencies:
      '@fastify/busboy': 2.1.1

<<<<<<< HEAD
  unicorn-magic@0.1.0: {}
=======
  unique-string@3.0.0:
    dependencies:
      crypto-random-string: 4.0.0
>>>>>>> a934824b

  universalify@0.1.2: {}

  universalify@0.2.0: {}

  universalify@2.0.1: {}

  unload@2.4.1: {}

  unplugin@1.12.0:
    dependencies:
      acorn: 8.12.1
      chokidar: 3.6.0
      webpack-sources: 3.2.3
      webpack-virtual-modules: 0.6.2

  update-browserslist-db@1.1.0(browserslist@4.23.1):
    dependencies:
      browserslist: 4.23.1
      escalade: 3.1.2
      picocolors: 1.0.1

  update-browserslist-db@1.1.0(browserslist@4.23.2):
    dependencies:
      browserslist: 4.23.2
      escalade: 3.1.2
      picocolors: 1.0.1

  uri-js@4.4.1:
    dependencies:
      punycode: 2.3.1

  url-parse@1.5.10:
    dependencies:
      querystringify: 2.2.0
      requires-port: 1.0.0

  url@0.11.4:
    dependencies:
      punycode: 1.4.1
      qs: 6.12.3

  use-callback-ref@1.3.2(@types/react@18.3.3)(react@18.3.1):
    dependencies:
      react: 18.3.1
      tslib: 2.6.3
    optionalDependencies:
      '@types/react': 18.3.3

  use-composed-ref@1.3.0(react@18.3.1):
    dependencies:
      react: 18.3.1

  use-isomorphic-layout-effect@1.1.2(@types/react@18.3.3)(react@18.3.1):
    dependencies:
      react: 18.3.1
    optionalDependencies:
      '@types/react': 18.3.3

  use-latest@1.2.1(@types/react@18.3.3)(react@18.3.1):
    dependencies:
      react: 18.3.1
      use-isomorphic-layout-effect: 1.1.2(@types/react@18.3.3)(react@18.3.1)
    optionalDependencies:
      '@types/react': 18.3.3

  use-sidecar@1.1.2(@types/react@18.3.3)(react@18.3.1):
    dependencies:
      detect-node-es: 1.1.0
      react: 18.3.1
      tslib: 2.6.3
    optionalDependencies:
      '@types/react': 18.3.3

  use-sync-external-store@1.2.2(react@18.3.1):
    dependencies:
      react: 18.3.1

  utf-8-validate@5.0.10:
    dependencies:
      node-gyp-build: 4.8.1

  utf8@3.0.0: {}

  util-deprecate@1.0.2: {}

  util@0.12.5:
    dependencies:
      inherits: 2.0.4
      is-arguments: 1.1.1
      is-generator-function: 1.0.10
      is-typed-array: 1.1.13
      which-typed-array: 1.1.15

  uuid@9.0.1: {}

  viem@2.18.4(bufferutil@4.0.8)(typescript@5.5.4)(utf-8-validate@5.0.10)(zod@3.23.8):
    dependencies:
      '@adraffy/ens-normalize': 1.10.0
      '@noble/curves': 1.4.0
      '@noble/hashes': 1.4.0
      '@scure/bip32': 1.4.0
      '@scure/bip39': 1.3.0
      abitype: 1.0.5(typescript@5.5.4)(zod@3.23.8)
      isows: 1.0.4(ws@8.17.1(bufferutil@4.0.8)(utf-8-validate@5.0.10))
      webauthn-p256: 0.0.5
      ws: 8.17.1(bufferutil@4.0.8)(utf-8-validate@5.0.10)
    optionalDependencies:
      typescript: 5.5.4
    transitivePeerDependencies:
      - bufferutil
      - utf-8-validate
      - zod

  vite-node@2.0.4(@types/node@22.0.0)(terser@5.31.3):
    dependencies:
      cac: 6.7.14
      debug: 4.3.6
      pathe: 1.1.2
      tinyrainbow: 1.2.0
      vite: 5.3.5(@types/node@22.0.0)(terser@5.31.3)
    transitivePeerDependencies:
      - '@types/node'
      - less
      - lightningcss
      - sass
      - stylus
      - sugarss
      - supports-color
      - terser

  vite-plugin-dts@4.0.0-beta.1(@types/node@22.0.0)(rollup@4.19.1)(typescript@5.5.4)(vite@5.3.5(@types/node@22.0.0)(terser@5.31.3)):
    dependencies:
      '@microsoft/api-extractor': 7.47.2(@types/node@22.0.0)
      '@rollup/pluginutils': 5.1.0(rollup@4.19.1)
      '@volar/typescript': 2.3.4
      '@vue/language-core': 2.0.19(typescript@5.5.4)
      compare-versions: 6.1.1
      debug: 4.3.5
      kolorist: 1.8.0
      local-pkg: 0.5.0
      magic-string: 0.30.11
      typescript: 5.5.4
      vue-tsc: 2.0.19(typescript@5.5.4)
    optionalDependencies:
      vite: 5.3.5(@types/node@22.0.0)(terser@5.31.3)
    transitivePeerDependencies:
      - '@types/node'
      - rollup
      - supports-color

  vite-plugin-node-polyfills@0.22.0(rollup@4.19.1)(vite@5.3.5(@types/node@22.0.0)(terser@5.31.3)):
    dependencies:
      '@rollup/plugin-inject': 5.0.5(rollup@4.19.1)
      node-stdlib-browser: 1.2.0
      vite: 5.3.5(@types/node@22.0.0)(terser@5.31.3)
    transitivePeerDependencies:
      - rollup

  vite@5.3.5(@types/node@22.0.0)(terser@5.31.3):
    dependencies:
      esbuild: 0.21.5
      postcss: 8.4.40
      rollup: 4.19.1
    optionalDependencies:
      '@types/node': 22.0.0
      fsevents: 2.3.3
      terser: 5.31.3

  vitest@2.0.4(@types/node@22.0.0)(happy-dom@14.12.3)(jsdom@24.1.1(bufferutil@4.0.8)(utf-8-validate@5.0.10))(terser@5.31.3):
    dependencies:
      '@ampproject/remapping': 2.3.0
      '@vitest/expect': 2.0.4
      '@vitest/pretty-format': 2.0.4
      '@vitest/runner': 2.0.4
      '@vitest/snapshot': 2.0.4
      '@vitest/spy': 2.0.4
      '@vitest/utils': 2.0.4
      chai: 5.1.1
      debug: 4.3.5
      execa: 8.0.1
      magic-string: 0.30.11
      pathe: 1.1.2
      std-env: 3.7.0
      tinybench: 2.8.0
      tinypool: 1.0.0
      tinyrainbow: 1.2.0
      vite: 5.3.5(@types/node@22.0.0)(terser@5.31.3)
      vite-node: 2.0.4(@types/node@22.0.0)(terser@5.31.3)
      why-is-node-running: 2.3.0
    optionalDependencies:
      '@types/node': 22.0.0
      happy-dom: 14.12.3
      jsdom: 24.1.1(bufferutil@4.0.8)(utf-8-validate@5.0.10)
    transitivePeerDependencies:
      - less
      - lightningcss
      - sass
      - stylus
      - sugarss
      - supports-color
      - terser

  vm-browserify@1.1.2: {}

  vscode-uri@3.0.8: {}

  vue-template-compiler@2.7.16:
    dependencies:
      de-indent: 1.0.2
      he: 1.2.0

  vue-tsc@2.0.19(typescript@5.5.4):
    dependencies:
      '@volar/typescript': 2.2.5
      '@vue/language-core': 2.0.19(typescript@5.5.4)
      semver: 7.6.2
      typescript: 5.5.4

  w3c-xmlserializer@5.0.0:
    dependencies:
      xml-name-validator: 5.0.0

  web3-core-helpers@1.10.4:
    dependencies:
      web3-eth-iban: 1.10.4
      web3-utils: 1.10.4

  web3-core-method@1.10.4:
    dependencies:
      '@ethersproject/transactions': 5.7.0
      web3-core-helpers: 1.10.4
      web3-core-promievent: 1.10.4
      web3-core-subscriptions: 1.10.4
      web3-utils: 1.10.4

  web3-core-promievent@1.10.4:
    dependencies:
      eventemitter3: 4.0.4

  web3-core-requestmanager@1.10.4(encoding@0.1.12):
    dependencies:
      util: 0.12.5
      web3-core-helpers: 1.10.4
      web3-providers-http: 1.10.4(encoding@0.1.12)
      web3-providers-ipc: 1.10.4
      web3-providers-ws: 1.10.4
    transitivePeerDependencies:
      - encoding
      - supports-color

  web3-core-subscriptions@1.10.4:
    dependencies:
      eventemitter3: 4.0.4
      web3-core-helpers: 1.10.4

  web3-core@1.10.4(encoding@0.1.12):
    dependencies:
      '@types/bn.js': 5.1.5
      '@types/node': 12.20.55
      bignumber.js: 9.1.2
      web3-core-helpers: 1.10.4
      web3-core-method: 1.10.4
      web3-core-requestmanager: 1.10.4(encoding@0.1.12)
      web3-utils: 1.10.4
    transitivePeerDependencies:
      - encoding
      - supports-color

  web3-eth-abi@1.10.4:
    dependencies:
      '@ethersproject/abi': 5.7.0
      web3-utils: 1.10.4

  web3-eth-contract@1.10.4(encoding@0.1.12):
    dependencies:
      '@types/bn.js': 5.1.5
      web3-core: 1.10.4(encoding@0.1.12)
      web3-core-helpers: 1.10.4
      web3-core-method: 1.10.4
      web3-core-promievent: 1.10.4
      web3-core-subscriptions: 1.10.4
      web3-eth-abi: 1.10.4
      web3-utils: 1.10.4
    transitivePeerDependencies:
      - encoding
      - supports-color

  web3-eth-iban@1.10.4:
    dependencies:
      bn.js: 5.2.1
      web3-utils: 1.10.4

  web3-providers-http@1.10.4(encoding@0.1.12):
    dependencies:
      abortcontroller-polyfill: 1.7.5
      cross-fetch: 4.0.0(encoding@0.1.12)
      es6-promise: 4.2.8
      web3-core-helpers: 1.10.4
    transitivePeerDependencies:
      - encoding

  web3-providers-ipc@1.10.4:
    dependencies:
      oboe: 2.1.5
      web3-core-helpers: 1.10.4

  web3-providers-ws@1.10.4:
    dependencies:
      eventemitter3: 4.0.4
      web3-core-helpers: 1.10.4
      websocket: 1.0.35
    transitivePeerDependencies:
      - supports-color

  web3-utils@1.10.4:
    dependencies:
      '@ethereumjs/util': 8.1.0
      bn.js: 5.2.1
      ethereum-bloom-filters: 1.2.0
      ethereum-cryptography: 2.2.1
      ethjs-unit: 0.1.6
      number-to-bn: 1.7.0
      randombytes: 2.1.0
      utf8: 3.0.0

  webauthn-p256@0.0.5:
    dependencies:
      '@noble/curves': 1.4.0
      '@noble/hashes': 1.4.0

  webidl-conversions@3.0.1: {}

  webidl-conversions@7.0.0: {}

  webpack-sources@3.2.3: {}

  webpack-virtual-modules@0.6.2: {}

  websocket-driver@0.7.4:
    dependencies:
      http-parser-js: 0.5.8
      safe-buffer: 5.2.1
      websocket-extensions: 0.1.4

  websocket-extensions@0.1.4: {}

  websocket@1.0.35:
    dependencies:
      bufferutil: 4.0.8
      debug: 2.6.9
      es5-ext: 0.10.64
      typedarray-to-buffer: 3.1.5
      utf-8-validate: 5.0.10
      yaeti: 0.0.6
    transitivePeerDependencies:
      - supports-color

  whatwg-encoding@3.1.1:
    dependencies:
      iconv-lite: 0.6.3

  whatwg-mimetype@3.0.0: {}

  whatwg-mimetype@4.0.0: {}

  whatwg-url@14.0.0:
    dependencies:
      tr46: 5.0.0
      webidl-conversions: 7.0.0

  whatwg-url@5.0.0:
    dependencies:
      tr46: 0.0.3
      webidl-conversions: 3.0.1

  which-boxed-primitive@1.0.2:
    dependencies:
      is-bigint: 1.0.4
      is-boolean-object: 1.1.2
      is-number-object: 1.0.7
      is-string: 1.0.7
      is-symbol: 1.0.4

  which-builtin-type@1.1.3:
    dependencies:
      function.prototype.name: 1.1.6
      has-tostringtag: 1.0.2
      is-async-function: 2.0.0
      is-date-object: 1.0.5
      is-finalizationregistry: 1.0.2
      is-generator-function: 1.0.10
      is-regex: 1.1.4
      is-weakref: 1.0.2
      isarray: 2.0.5
      which-boxed-primitive: 1.0.2
      which-collection: 1.0.2
      which-typed-array: 1.1.15

  which-collection@1.0.2:
    dependencies:
      is-map: 2.0.3
      is-set: 2.0.3
      is-weakmap: 2.0.2
      is-weakset: 2.0.3

  which-typed-array@1.1.15:
    dependencies:
      available-typed-arrays: 1.0.7
      call-bind: 1.0.7
      for-each: 0.3.3
      gopd: 1.0.1
      has-tostringtag: 1.0.2

  which@2.0.2:
    dependencies:
      isexe: 2.0.0

  why-is-node-running@2.3.0:
    dependencies:
      siginfo: 2.0.0
      stackback: 0.0.2

  word-wrap@1.2.5: {}

  wrap-ansi@7.0.0:
    dependencies:
      ansi-styles: 4.3.0
      string-width: 4.2.3
      strip-ansi: 6.0.1

  wrap-ansi@8.1.0:
    dependencies:
      ansi-styles: 6.2.1
      string-width: 5.1.2
      strip-ansi: 7.1.0

  wrappy@1.0.2: {}

  ws@8.17.1(bufferutil@4.0.8)(utf-8-validate@5.0.10):
    optionalDependencies:
      bufferutil: 4.0.8
      utf-8-validate: 5.0.10

  ws@8.18.0(bufferutil@4.0.8)(utf-8-validate@5.0.10):
    optionalDependencies:
      bufferutil: 4.0.8
      utf-8-validate: 5.0.10

  xml-name-validator@5.0.0: {}

  xmlchars@2.2.0: {}

  xmlhttprequest-ssl@2.0.0: {}

  xtend@4.0.2: {}

  y18n@5.0.8: {}

  yaeti@0.0.6: {}

  yallist@3.1.1: {}

  yallist@4.0.0: {}

  yallist@5.0.0: {}

  yaml@2.5.0: {}

  yargs-parser@21.1.1: {}

  yargs@17.7.2:
    dependencies:
      cliui: 8.0.1
      escalade: 3.1.2
      get-caller-file: 2.0.5
      require-directory: 2.1.1
      string-width: 4.2.3
      y18n: 5.0.8
      yargs-parser: 21.1.1

  yocto-queue@0.1.0: {}

  zod@3.23.8: {}<|MERGE_RESOLUTION|>--- conflicted
+++ resolved
@@ -5165,15 +5165,13 @@
     resolution: {integrity: sha512-72RFADWFqKmUb2hmmvNODKL3p9hcB6Gt2DOQMis1SEBaV6a4MH8soBvzg+95CYhCKPFedut2JY9bMfrDl9D23g==}
     engines: {node: '>=14.0'}
 
-<<<<<<< HEAD
   unicorn-magic@0.1.0:
     resolution: {integrity: sha512-lRfVq8fE8gz6QMBuDM6a+LO3IAzTi05H6gCVaUpir2E1Rwpo4ZUog45KpNXKC/Mn3Yb9UDuHumeFTo9iV/D9FQ==}
     engines: {node: '>=18'}
-=======
+
   unique-string@3.0.0:
     resolution: {integrity: sha512-VGXBUVwxKMBUznyffQweQABPRRW1vHZAbadFZud4pLFAqRGvv/96vafgjWFqzourzr8YonlQiPgH0YCJfawoGQ==}
     engines: {node: '>=12'}
->>>>>>> a934824b
 
   universalify@0.1.2:
     resolution: {integrity: sha512-rBJeI5CXAlmy1pV+617WB9J63U6XcazHHF2f2dbJix4XzpUF0RS3Zbj0FGIOCAva5P/d/GBOYaACQ1w+0azUkg==}
@@ -11473,13 +11471,11 @@
     dependencies:
       '@fastify/busboy': 2.1.1
 
-<<<<<<< HEAD
   unicorn-magic@0.1.0: {}
-=======
+
   unique-string@3.0.0:
     dependencies:
       crypto-random-string: 4.0.0
->>>>>>> a934824b
 
   universalify@0.1.2: {}
 

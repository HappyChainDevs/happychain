<!doctype html>
<<<<<<< HEAD
<html lang="en" class="bg-transparent">
=======
<html lang="en"  class="bg-transparent">
>>>>>>> ea82b376
  <head>
    <meta charset="UTF-8" />
    <link rel="icon" type="image/svg+xml" href="/happychain.png" />
    <meta name="viewport" content="width=device-width, initial-scale=1.0" />
    <title>Happy Account</title>
  </head>
  <body>
    <div id="root"></div>
    <script type="module" src="/src/main.tsx"></script>
  </body>
</html><|MERGE_RESOLUTION|>--- conflicted
+++ resolved
@@ -1,9 +1,5 @@
 <!doctype html>
-<<<<<<< HEAD
 <html lang="en" class="bg-transparent">
-=======
-<html lang="en"  class="bg-transparent">
->>>>>>> ea82b376
   <head>
     <meta charset="UTF-8" />
     <link rel="icon" type="image/svg+xml" href="/happychain.png" />

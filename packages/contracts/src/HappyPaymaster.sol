--- conflicted
+++ resolved
@@ -46,14 +46,6 @@
         bytes32, /*userOpHash*/
         uint256 /*requiredPreFund*/
     ) internal override returns (bytes memory context, uint256 validationData) {
-<<<<<<< HEAD
-        // solhint-disable-next-line avoid-tx-origin
-        // if (!allowedBundlers[tx.origin]) {
-        //     revert InvalidBundler();
-        // }
-
-=======
->>>>>>> c0d7ac72
         address user = userOp.getSender();
         uint256 requestedGas = _requiredGas(userOp);
         UserInfo memory info = userInfo[user];

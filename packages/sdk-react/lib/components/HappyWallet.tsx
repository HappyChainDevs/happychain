import { memo, useEffect, useMemo, useState } from 'react'

import type { HappyUser } from '@happychain/core'
import { config, onModalUpdate } from '@happychain/core'
import { clsx } from 'clsx'

import { useHappyChain } from '../hooks/useHappyChain'

const Iframe = memo(() => (
    <iframe
        title="happy-iframe"
        data-testid="happy-iframe"
        src={`${config.iframePath}/connect`}
        style={{ width: '100%', height: '100%' }}
    />
))

function generateContainerClasses(user: HappyUser | null, isOpen: boolean) {
    // not logged in, connect modal closed
    if (!user && !isOpen) {
        return 'hc-h-20 hc-w-28 hc-rounded-lg hc-overflow-hidden'
    }

    // not yet logged in, connect modal open
    if (!user && isOpen) {
        return 'hc-bottom-0 hc-left-0'
    }

    // logged in, modals closed
    if (user && !isOpen) {
        return 'hc-h-20 hc-w-52 hc-rounded-lg hc-overflow-hidden'
    }

    // logged in, modal open
    return 'hc-h-80 hc-w-80 hc-rounded-lg hc-overflow-hidden'
}

export function HappyWallet() {
    const [isOpen, setIsOpen] = useState(false)
    const { user } = useHappyChain()

    useEffect(() => {
        onModalUpdate((state) => {
            setIsOpen(state)
        })
    }, [])

    const iframeContainerClasses = useMemo(() => generateContainerClasses(user, isOpen), [user, isOpen])

    return (
        <>
<<<<<<< HEAD
            <div className={clsx('hc-fixed hc-top-0 hc-right-0', iframeContainerClasses)}>
=======
            <div className={clsx('hc-fixed hc-right-0 hc-top-0', iframeWrapperClasses)}>
>>>>>>> ea82b376
                <Iframe />
            </div>
        </>
    )
}<|MERGE_RESOLUTION|>--- conflicted
+++ resolved
@@ -49,11 +49,7 @@
 
     return (
         <>
-<<<<<<< HEAD
-            <div className={clsx('hc-fixed hc-top-0 hc-right-0', iframeContainerClasses)}>
-=======
-            <div className={clsx('hc-fixed hc-right-0 hc-top-0', iframeWrapperClasses)}>
->>>>>>> ea82b376
+            <div className={clsx('hc-fixed hc-right-0 hc-top-0', iframeContainerClasses)}>
                 <Iframe />
             </div>
         </>

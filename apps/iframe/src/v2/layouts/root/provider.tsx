<<<<<<< HEAD
import {
    type RouterEvents,
    useCanGoBack,
    useMatch,
    useNavigate,
    useRouter,
    useRouterState,
} from "@tanstack/react-router"
=======
import { type RouterEvents, useRouter, useRouterState } from "@tanstack/react-router"
>>>>>>> 7354813d
import { useAtom, useAtomValue } from "jotai"
import {
    type PropsWithChildren,
    type SetStateAction,
    createContext,
    useContext,
    useEffect,
    useMemo,
    useState,
} from "react"
import { userAtom } from "#src/state/user"
<<<<<<< HEAD
import { PATHNAME_ROUTE_GAMES } from "#src/v2/screens/games/Games.tsx"
import { PATHNAME_ROUTE_HISTORY } from "#src/v2/screens/history/History.tsx"
import { PATHNAME_ROUTE_SEND_TOKEN } from "#src/v2/screens/send/Send.tsx"
import { PATHNAME_ROUTE_TOKENS } from "#src/v2/screens/tokens/Tokens.tsx"
import { PATHNAME_ROUTE_TOKEN_HISTORY } from "#src/v2/screens/tokens/history/TokenHistory.tsx"
=======
>>>>>>> 7354813d
import { dialogConfirmLogOutVisibility, userDetailsCollapsibleVisibility } from "./user"

/**
 * The possible states of the wallet layout.
 * @description Used to coordinate UI transitions and loading states across components.
 */
export enum LayoutState {
    Ready = "ready",
    Transitioning = "transitioning",
    Unready = "unready",
}

const SCREEN_VALUES = {
    Tokens: 0,
    Games: 50,
    History: 100,
}

/**
 * Internal hook.
 * Centralizes and manages all state and logic for the root layout.
 */
function useProviderValue() {
<<<<<<< HEAD
    // Router
=======
>>>>>>> 7354813d
    const router = useRouter()
    const state = useRouterState()
    const canGoBack = useCanGoBack()
    const navigate = useNavigate()
    const matchTokensPage = useMatch({ from: PATHNAME_ROUTE_TOKENS, shouldThrow: false })
    const matchGamesPage = useMatch({ from: PATHNAME_ROUTE_GAMES, shouldThrow: false })
    const matchHistoryPage = useMatch({ from: PATHNAME_ROUTE_HISTORY, shouldThrow: false })
    const matchTokenHistoryPage = useMatch({ from: PATHNAME_ROUTE_TOKEN_HISTORY, shouldThrow: false })
    const matchSendToken = useMatch({ from: PATHNAME_ROUTE_SEND_TOKEN, shouldThrow: false })

    // User
    const user = useAtomValue(userAtom)
    const [isConfirmLogoutDialogVisible, setConfirmLogOutDialogVisibility] = useAtom(dialogConfirmLogOutVisibility)
    const [, setUserDetailsCollapseVisibility] = useAtom(userDetailsCollapsibleVisibility)

    // UI element
    const [isConfirmLogoutDialogVisible, setConfirmLogOutDialogVisibility] = useAtom(dialogConfirmLogOutVisibility)
    const [, setUserDetailsCollapseVisibility] = useAtom(userDetailsCollapsibleVisibility)

    // Slider state slices and handlers
    const [ticks] = useState(() => Object.values(SCREEN_VALUES)) // the visible "ticks" on the device UI
    const [navSliderPosition, setNavSliderPosition] = useState(() => {
        if (matchTokensPage) return [SCREEN_VALUES.Tokens]
        if (matchGamesPage) return [SCREEN_VALUES.Games]
        if (matchHistoryPage) return [SCREEN_VALUES.History]
        return [SCREEN_VALUES.Tokens]
    })

    /**
     * Updates the slider position during user interaction.
     */
    function handleNavValueChange(details: { value: SetStateAction<Array<number>> }) {
        setNavSliderPosition(details.value)
    }

    /**
     * Snaps the slider to the nearest tick when user interaction ends
     */
    function handleNavValueChangeEnd(details: { value: Array<number> }) {
        const referencePosition = details.value[0]
        const newPosition = findClosestTick(referencePosition, ticks)
        setNavSliderPosition([newPosition])

        if (matchSendToken || matchTokenHistoryPage) {
            if (newPosition === SCREEN_VALUES.Tokens) {
                canGoBack ? router.history.back() : navigate({ to: PATHNAME_ROUTE_TOKENS })
            }
            return
        }

        const tickPositionToRoute = {
            [SCREEN_VALUES.Tokens]: { match: matchTokensPage, route: PATHNAME_ROUTE_TOKENS },
            [SCREEN_VALUES.Games]: { match: matchGamesPage, route: PATHNAME_ROUTE_GAMES },
            [SCREEN_VALUES.History]: { match: matchHistoryPage, route: PATHNAME_ROUTE_HISTORY },
        }

        const screen = tickPositionToRoute[newPosition]
        if (screen && !screen.match) {
            navigate({ to: screen.route })
        }
    }

<<<<<<< HEAD
    function findClosestTick(reference: number, ticks: number[]): number {
        return ticks.reduce((prevPosition, currPosition) =>
            Math.abs(currPosition - reference) < Math.abs(prevPosition - reference) ? currPosition : prevPosition,
        )
    }

    function handleOnRouterResolvedEvent({ toLocation, fromLocation }: RouterEvents["onResolved"]) {
        setUserDetailsCollapseVisibility(false)
        setConfirmLogOutDialogVisibility(false)
        if (fromLocation) {
            switch (toLocation.pathname) {
                case PATHNAME_ROUTE_TOKENS:
                    setNavSliderPosition([SCREEN_VALUES.Tokens])
                    break

                case PATHNAME_ROUTE_GAMES:
                    setNavSliderPosition([SCREEN_VALUES.Games])
                    break

                case PATHNAME_ROUTE_HISTORY:
                    setNavSliderPosition([SCREEN_VALUES.History])
                    break
            }
        }
=======
    function handleOnRouterResolvedEvent(_e: RouterEvents["onResolved"]) {
        setUserDetailsCollapseVisibility(false)
        setConfirmLogOutDialogVisibility(false)
>>>>>>> 7354813d
    }

    // biome-ignore lint/correctness/useExhaustiveDependencies: we just want to run this onMount
    useEffect(() => {
        const unsubscribe = router.subscribe("onResolved", handleOnRouterResolvedEvent)
        return unsubscribe
    }, [])

    const layoutState = useMemo(() => {
        if (!user) return LayoutState.Unready
        if (state.status === "pending" || isConfirmLogoutDialogVisible) return LayoutState.Transitioning
        return LayoutState.Ready
    }, [user, state.status, isConfirmLogoutDialogVisible])

    return {
        routerState: state,
        layoutState,
        navSliderPosition,
        handleNavValueChange,
        handleNavValueChangeEnd,
        navTicks: ticks,
    }
}

export type RootLayoutContextType = ReturnType<typeof useProviderValue>
const RootLayoutContext = createContext<RootLayoutContextType | undefined>(undefined)

/**
 * Provides root layout context to its children.
 * @example - Basic usage
 * ```tsx
 * <RootLayoutProvider>
 *   <App />
 * </RootLayoutProvider>
 * ```
 */
export const RootLayoutProvider = (props: PropsWithChildren) => {
    const value = useProviderValue()
    return <RootLayoutContext.Provider value={value} {...props} />
}

/**
 * Consumes root layout context, state slices and handlers from any component in the tree.
 *
 * @example - Basic usage
 * ```tsx
 * const NavSlider = () => {
 *   const { navSliderPosition, handleNavValueChange } = useRootLayout();
 *  return <Slider
 *     disabled={layoutState !== LayoutState.Ready}
 *     value={navSliderPosition}
 *     onValueChange={handleNavValueChange}
 *  />
 * }
 * ```
 */
export function useRootLayout() {
    const context = useContext(RootLayoutContext)
    if (context === undefined) {
        throw new Error("useRootLayout must be used within <RootLayoutProvider>")
    }
    return context
}

export const Root = ({ children }: PropsWithChildren) => {
    return <RootLayoutProvider>{children}</RootLayoutProvider>
}<|MERGE_RESOLUTION|>--- conflicted
+++ resolved
@@ -1,4 +1,3 @@
-<<<<<<< HEAD
 import {
     type RouterEvents,
     useCanGoBack,
@@ -7,9 +6,6 @@
     useRouter,
     useRouterState,
 } from "@tanstack/react-router"
-=======
-import { type RouterEvents, useRouter, useRouterState } from "@tanstack/react-router"
->>>>>>> 7354813d
 import { useAtom, useAtomValue } from "jotai"
 import {
     type PropsWithChildren,
@@ -21,14 +17,11 @@
     useState,
 } from "react"
 import { userAtom } from "#src/state/user"
-<<<<<<< HEAD
-import { PATHNAME_ROUTE_GAMES } from "#src/v2/screens/games/Games.tsx"
-import { PATHNAME_ROUTE_HISTORY } from "#src/v2/screens/history/History.tsx"
-import { PATHNAME_ROUTE_SEND_TOKEN } from "#src/v2/screens/send/Send.tsx"
-import { PATHNAME_ROUTE_TOKENS } from "#src/v2/screens/tokens/Tokens.tsx"
-import { PATHNAME_ROUTE_TOKEN_HISTORY } from "#src/v2/screens/tokens/history/TokenHistory.tsx"
-=======
->>>>>>> 7354813d
+import { PATHNAME_ROUTE_GAMES } from "#src/v2/screens/games/Games"
+import { PATHNAME_ROUTE_HISTORY } from "#src/v2/screens/history/History"
+import { PATHNAME_ROUTE_SEND_TOKEN } from "#src/v2/screens/send/Send"
+import { PATHNAME_ROUTE_TOKENS } from "#src/v2/screens/tokens/Tokens"
+import { PATHNAME_ROUTE_TOKEN_HISTORY } from "#src/v2/screens/tokens/history/TokenHistory"
 import { dialogConfirmLogOutVisibility, userDetailsCollapsibleVisibility } from "./user"
 
 /**
@@ -52,10 +45,7 @@
  * Centralizes and manages all state and logic for the root layout.
  */
 function useProviderValue() {
-<<<<<<< HEAD
     // Router
-=======
->>>>>>> 7354813d
     const router = useRouter()
     const state = useRouterState()
     const canGoBack = useCanGoBack()
@@ -68,8 +58,6 @@
 
     // User
     const user = useAtomValue(userAtom)
-    const [isConfirmLogoutDialogVisible, setConfirmLogOutDialogVisibility] = useAtom(dialogConfirmLogOutVisibility)
-    const [, setUserDetailsCollapseVisibility] = useAtom(userDetailsCollapsibleVisibility)
 
     // UI element
     const [isConfirmLogoutDialogVisible, setConfirmLogOutDialogVisibility] = useAtom(dialogConfirmLogOutVisibility)
@@ -118,7 +106,6 @@
         }
     }
 
-<<<<<<< HEAD
     function findClosestTick(reference: number, ticks: number[]): number {
         return ticks.reduce((prevPosition, currPosition) =>
             Math.abs(currPosition - reference) < Math.abs(prevPosition - reference) ? currPosition : prevPosition,
@@ -143,11 +130,6 @@
                     break
             }
         }
-=======
-    function handleOnRouterResolvedEvent(_e: RouterEvents["onResolved"]) {
-        setUserDetailsCollapseVisibility(false)
-        setConfirmLogOutDialogVisibility(false)
->>>>>>> 7354813d
     }
 
     // biome-ignore lint/correctness/useExhaustiveDependencies: we just want to run this onMount

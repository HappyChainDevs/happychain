import { type HTMLArkProps, ark } from "@ark-ui/react"
import { Button, type GuiButtonProps } from "@happy.tech/uikit-react"
import { Link, useLocation, useMatch } from "@tanstack/react-router"
import { cx } from "cva"
import { useAtomValue } from "jotai"
import { type HTMLAttributes, type PropsWithChildren, forwardRef } from "react"
import { userAtom } from "#src/state/user"
<<<<<<< HEAD
import { BottomNavbarSendToken, PATHNAME_ROUTE_SEND_TOKEN } from "#src/v2/screens/send/Send"
import { PATHNAME_ROUTE_TOKENS } from "#src/v2/screens/tokens/Tokens"
import { PATHNAME_ROUTE_HISTORY } from "#src/v2/screens/history/History"
import { BottomNavbarTokenHistory, PATHNAME_ROUTE_TOKEN_HISTORY } from "#src/v2/screens/tokens/history/TokenHistory"
import { RootDialogsIsland } from "./dialogs"
import { UserDetails } from "./user"
=======
import { PATHNAME_ROUTE_GAMES } from "#src/v2/screens/games/Games"
>>>>>>> 7fc256a3

/**
 * The display area and simulated screen reflection effect.
 *
 */
const RootScreen = ({ children }: PropsWithChildren) => {
    return (
        <div data-scope="device" data-part="screen" className="relative">
            <main
                data-scope="screen"
                data-part="display"
                className={`
                    relative rounded-hds-xs h-[360px] w-full
                    border
                    overflow-hidden
                    flex flex-col
                    font-hds-system-gui-display
                    text-hds-system-gui-foreground-default
                    text-hds-system-gui-base
                    tracking-hds-loose
                    bg-hds-system-skeuo-surface-default
                    px-3 pt-3
                `}
            >
                {children}
            </main>
            <div
                data-scope="screen"
                data-part="reflection"
                aria-hidden="true"
                className={`
                    pointer-events-none
                    absolute inset-0 size-full
                    before:sticky before:block before:inset-0 before:size-full before:rounded-inherit 
                    before:bg-gradient-hds-utility-tint-30-transparent
                    before:pointer-events-none
                    before:z-1
                `}
            />
        </div>
    )
}

/**
 * A fixed-sized, no-overflow container that provides a structured way to organize content within a `<Screen />`.
 */
const RootView = ({ className = "", children, ...props }: HTMLAttributes<HTMLDivElement>) => {
    return (
        <div
            data-scope="display"
            data-part="view"
            className={cx("relative group grid h-full", "grid-rows-[auto_1fr_auto]", className)}
            {...props}
        >
            {children}
        </div>
    )
}

/**
 * Creates a scrollable region within a `<View />`.
 */
export const Scrollable = forwardRef<HTMLDivElement, HTMLArkProps<"div">>(
    ({ className = "", children, asChild, ...props }, ref) => {
        return (
            <ark.div
                className={cx("grid overflow-auto min-h-0 pb-2", className)}
                asChild={asChild}
                ref={ref}
                data-scope="view"
                data-part="scrollable"
                {...props}
            >
                {children}
            </ark.div>
        )
    },
)

const NavbarItem = forwardRef<HTMLButtonElement, GuiButtonProps>(
    ({ className = "", children, asChild, ...props }, ref) => {
        return (
            <Button.Gui
                ref={ref}
                data-scope="navbar"
                data-part="item"
                className={`
                    pt-0.5 
                    uppercase data-[scope=navbar]:tracking-normal
                    first:justify-start first:ps-0 last:not-only:pe-0 
                    last:not-only:justify-end 
                    justify-center
                `}
                asChild={asChild}
                {...props}
            >
                {children}
            </Button.Gui>
        )
    },
)

const RootNavbar = forwardRef<HTMLDivElement, HTMLArkProps<"div">>(
    ({ className = "", children, asChild, ...props }, ref) => {
        return (
            <div
                data-scope="view"
                data-part="footer"
                className={cx(
                    "w-full pt-2 sticky mt-auto bottom-0 start-0 bg-hds-system-skeuo-surface-default",
                    className,
                )}
            >
                <div
                    data-scope="footer"
                    data-part="navbar"
                    className="px-1.25 border-t border-hds-system-skeuo-foreground-default/50 "
                >
                    <ark.div
                        ref={ref}
                        data-scope="navbar"
                        data-part="root"
                        className="grid gap-2 grid-cols-3"
                        asChild={asChild}
                        {...props}
                    >
                        {children}
                    </ark.div>
                </div>
            </div>
        )
    },
)

export const BottomNavbar = Object.assign(RootNavbar, {
    Item: NavbarItem,
})

const PROTECTED_PATHNAMES: Array<string> = []

/**
 * Dynamically renders the appropriate navbar based on the current route and user state.
 *
 * @example - Go back navbar
 * ```tsx
 *  <BottomNavbar asChild>
 *     <nav>
 *       <BottomNavbar.Item asChild>
 *           <Link to="/" className="gap-2">
 *               <span
 *                   aria-hidden="true"
 *                   className="h-3.5 block aspect-square mask-icon-hds-system-gui-arrow-left bg-current"
 *               />
 *               <span>Back</span>
 *           </Link>
 *       </BottomNavbar.Item>
 *     </nav>
 *  </BottomNavbar>
 * ```
 */
const RootBottomNavbarIsland = () => {
    const { pathname } = useLocation()
    const matchTokenHistory = useMatch({ from: PATHNAME_ROUTE_TOKEN_HISTORY, shouldThrow: false })
    const user = useAtomValue(userAtom)

    // Prevents rendering the navbar if user isn't connected
    if (PROTECTED_PATHNAMES.includes(pathname) || !user) return null

    if (pathname === PATHNAME_ROUTE_SEND_TOKEN) return <BottomNavbarSendToken />
    if (matchTokenHistory) return <BottomNavbarTokenHistory />
    // @todo - ... render conditionally any other navbar here ..

    // Default navbar
    return (
        <BottomNavbar asChild>
            <nav>
                {[
                    {
                        label: "Tokens",
                        pathname: PATHNAME_ROUTE_TOKENS,
                    },
                    {
                        label: "Games",
<<<<<<< HEAD
                        pathname: "/games",
=======
                        pathname: PATHNAME_ROUTE_GAMES,
>>>>>>> 7fc256a3
                    },
                    {
                        label: "History",
                        pathname: PATHNAME_ROUTE_HISTORY,
                    },
                ].map((item) => (
                    <BottomNavbar.Item asChild key={`island-bottomnav-${item.pathname}`}>
                        <Link to={item.pathname}>
                            {({ isActive }) => {
                                return (
                                    <>
                                        <span className={isActive ? "opacity-100" : "opacity-50"}>{item.label}</span>
                                    </>
                                )
                            }}
                        </Link>
                    </BottomNavbar.Item>
                ))}
            </nav>
        </BottomNavbar>
    )
}

const RootHeader = ({ children }: PropsWithChildren) => {
    return (
        <div data-scope="view" data-part="header" className="size-full pb-2">
            {children}
        </div>
    )
}
const RootHeaderIsland = () => {
    const matchTokenHistory = useMatch({ from: PATHNAME_ROUTE_TOKEN_HISTORY, shouldThrow: false })
    if (matchTokenHistory) return null
    return (
        <RootHeader>
            <UserDetails />
        </RootHeader>
    )
}
/**
 * A specific content layout structure within a `<Screen />`
 * Handles organization of GUI elements. Its content changes based on user actions, but are always
 * displayed within the same Screen.
 *
 * @example
 * ```tsx
 *   <Screen.View>
 *     <header>Fixed header</header>
 *     <Screen.View.Scrollable>
 *       Scrollable content here
 *     </Screen.View.Scrollable>
 *     <p>Another fixed paragraph.</p>
 *     <Screen.View.BottomNavbarIsland />
 *     <Screen.View.DialogsIsland />
 *   </Screen.View>
 * ```
 */
export const View = Object.assign(RootView, {
    Scrollable,
    BottomNavbar,
    BottomNavbarIsland: RootBottomNavbarIsland,
    HeaderIsland: RootHeaderIsland,
    DialogsIsland: RootDialogsIsland,
})

/**
 * Creates the visual boundary between device shell and digital content.
 * Remains constant while different views (`<View />`) are displayed within it.
 *
 * @example
 * ```tsx
 * <Screen>
 *    <Screen.View>
 *      <div>
 *         This would look fixed
 *      </div>
 *      <Screen.View.Scrollable>
 *       <p>This will be scrollable</p>
 *      </Screen.View.Scrollable>
 *      <Screen.BottomNavbar>
 *         <Screen.BottomNavbar.Item>Hello</Screen.BottomNavbar.Item>
 *        <Screen.BottomNavbar.Item>World</Screen.BottomNavbar.Item>
 *      </Screen.BottomNavbar>
 *    </Screen.View>
 * </Screen>
 * ```
 */
export const Screen = Object.assign(RootScreen, {
    View,
})<|MERGE_RESOLUTION|>--- conflicted
+++ resolved
@@ -5,16 +5,13 @@
 import { useAtomValue } from "jotai"
 import { type HTMLAttributes, type PropsWithChildren, forwardRef } from "react"
 import { userAtom } from "#src/state/user"
-<<<<<<< HEAD
+import { PATHNAME_ROUTE_GAMES } from "#src/v2/screens/games/Games"
+import { PATHNAME_ROUTE_HISTORY } from "#src/v2/screens/history/History"
+import { PATHNAME_ROUTE_TOKENS } from "#src/v2/screens/tokens/Tokens"
 import { BottomNavbarSendToken, PATHNAME_ROUTE_SEND_TOKEN } from "#src/v2/screens/send/Send"
-import { PATHNAME_ROUTE_TOKENS } from "#src/v2/screens/tokens/Tokens"
-import { PATHNAME_ROUTE_HISTORY } from "#src/v2/screens/history/History"
 import { BottomNavbarTokenHistory, PATHNAME_ROUTE_TOKEN_HISTORY } from "#src/v2/screens/tokens/history/TokenHistory"
 import { RootDialogsIsland } from "./dialogs"
 import { UserDetails } from "./user"
-=======
-import { PATHNAME_ROUTE_GAMES } from "#src/v2/screens/games/Games"
->>>>>>> 7fc256a3
 
 /**
  * The display area and simulated screen reflection effect.
@@ -198,11 +195,7 @@
                     },
                     {
                         label: "Games",
-<<<<<<< HEAD
-                        pathname: "/games",
-=======
                         pathname: PATHNAME_ROUTE_GAMES,
->>>>>>> 7fc256a3
                     },
                     {
                         label: "History",

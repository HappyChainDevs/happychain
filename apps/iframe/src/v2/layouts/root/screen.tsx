import { type HTMLArkProps, ark } from "@ark-ui/react"
import { Button, type GuiButtonProps } from "@happy.tech/uikit-react"
import { Link, useLocation, useMatch } from "@tanstack/react-router"
import { cx } from "cva"
import { useAtomValue } from "jotai"
import { type HTMLAttributes, type PropsWithChildren, forwardRef } from "react"
import { userAtom } from "#src/state/user"
<<<<<<< HEAD
import { BottomNavbarSendToken, PATHNAME_ROUTE_SEND_TOKEN } from "#src/v2/screens/send/Send"
import { PATHNAME_ROUTE_TOKENS } from "#src/v2/screens/tokens/Tokens"
import { BottomNavbarTokenHistory, PATHNAME_ROUTE_TOKEN_HISTORY } from "#src/v2/screens/tokens/history/TokenHistory"
import { RootDialogsIsland } from "./dialogs"
import { UserDetails } from "./user"
=======
import { PATHNAME_ROUTE_HISTORY } from "#src/v2/screens/history/History"
>>>>>>> c36111e3

/**
 * The display area and simulated screen reflection effect.
 *
 */
const RootScreen = ({ children }: PropsWithChildren) => {
    return (
        <div data-scope="device" data-part="screen" className="relative">
            <main
                data-scope="screen"
                data-part="display"
                className={cx(
                    "relative rounded-hds-xs h-[360px] w-full",
                    "border",
                    "overflow-hidden",
                    "flex flex-col",
                    "font-hds-system-gui-display",
                    "text-hds-system-gui-foreground-default",
                    "text-hds-system-gui-base",
                    "tracking-hds-loose",
                    "bg-hds-system-skeuo-surface-default",
                    "px-3 pt-3",
                )}
            >
                {children}
            </main>
            <div
                data-scope="screen"
                data-part="reflection"
                aria-hidden="true"
                className={cx(
                    "pointer-events-none",
                    "absolute inset-0 size-full",
                    "before:sticky before:block before:inset-0 before:size-full before:rounded-inherit ",
                    "before:bg-gradient-hds-utility-tint-30-transparent",
                    "before:pointer-events-none",
                    "before:z-1",
                )}
            />
        </div>
    )
}

/**
 * A fixed-sized, no-overflow container that provides a structured way to organize content within a `<Screen />`.
 */
const RootView = ({ className = "", children, ...props }: HTMLAttributes<HTMLDivElement>) => {
    return (
        <div
            data-scope="display"
            data-part="view"
            className={cx("relative group grid h-full", "grid-rows-[auto_1fr_auto]", className)}
            {...props}
        >
            {children}
        </div>
    )
}

/**
 * Creates a scrollable region within a `<View />`.
 */
export const Scrollable = forwardRef<HTMLDivElement, HTMLArkProps<"div">>(
    ({ className = "", children, asChild, ...props }, ref) => {
        return (
            <ark.div
                className={cx("grid overflow-auto min-h-0 pb-2", className)}
                asChild={asChild}
                ref={ref}
                data-scope="view"
                data-part="scrollable"
                {...props}
            >
                {children}
            </ark.div>
        )
    },
)

const NavbarItem = forwardRef<HTMLButtonElement, GuiButtonProps>(
    ({ className = "", children, asChild, ...props }, ref) => {
        return (
            <Button.Gui
                ref={ref}
                data-scope="navbar"
                data-part="item"
                className="pt-0.5 data-[scope=navbar]:tracking-normal first:justify-start first:ps-0 last:not-only:pe-0 justify-center last:not-only:justify-end uppercase"
                asChild={asChild}
                {...props}
            >
                {children}
            </Button.Gui>
        )
    },
)

const RootNavbar = forwardRef<HTMLDivElement, HTMLArkProps<"div">>(
    ({ className = "", children, asChild, ...props }, ref) => {
        return (
            <div
                data-scope="view"
                data-part="footer"
                className={cx(
                    "w-full pt-2 sticky mt-auto bottom-0 start-0 bg-hds-system-skeuo-surface-default",
                    className,
                )}
            >
                <div
                    data-scope="footer"
                    data-part="navbar"
                    className="px-1.25 border-t border-hds-system-skeuo-foreground-default/50 "
                >
                    <ark.div
                        ref={ref}
                        data-scope="navbar"
                        data-part="root"
                        className="grid gap-2 grid-cols-3"
                        asChild={asChild}
                        {...props}
                    >
                        {children}
                    </ark.div>
                </div>
            </div>
        )
    },
)

export const BottomNavbar = Object.assign(RootNavbar, {
    Item: NavbarItem,
})

const PROTECTED_PATHNAMES: Array<string> = []

/**
 * Dynamically renders the appropriate navbar based on the current route and user state.
 *
 * @example - Go back navbar
 * ```tsx
 *  <BottomNavbar asChild>
 *     <nav>
 *       <BottomNavbar.Item asChild>
 *           <Link to="/" className="gap-2">
 *               <span
 *                   aria-hidden="true"
 *                   className="h-3.5 block aspect-square mask-icon-hds-system-gui-arrow-left bg-current"
 *               />
 *               <span>Back</span>
 *           </Link>
 *       </BottomNavbar.Item>
 *     </nav>
 *  </BottomNavbar>
 * ```
 */
const RootBottomNavbarIsland = () => {
    const { pathname } = useLocation()
    const matchTokenHistory = useMatch({ from: PATHNAME_ROUTE_TOKEN_HISTORY, shouldThrow: false })
    const user = useAtomValue(userAtom)

    // Prevents rendering the navbar if user isn't connected
    if (PROTECTED_PATHNAMES.includes(pathname) || !user) return null

    if (pathname === PATHNAME_ROUTE_SEND_TOKEN) return <BottomNavbarSendToken />
    if (matchTokenHistory) return <BottomNavbarTokenHistory />
    // @todo - ... render conditionally any other navbar here ..

    // Default navbar
    return (
        <BottomNavbar asChild>
            <nav>
                {[
                    {
                        label: "Tokens",
                        pathname: PATHNAME_ROUTE_TOKENS,
                    },
                    {
                        label: "Games",
                        pathname: "/games",
                    },
                    {
                        label: "History",
<<<<<<< HEAD
                        pathname: "/history",
=======
                        pathname: PATHNAME_ROUTE_HISTORY,
>>>>>>> c36111e3
                    },
                ].map((item) => (
                    <BottomNavbar.Item asChild key={`island-bottomnav-${item.pathname}`}>
                        <Link to={item.pathname}>
                            {({ isActive }) => {
                                return (
                                    <>
                                        <span className={isActive ? "opacity-100" : "opacity-50"}>{item.label}</span>
                                    </>
                                )
                            }}
                        </Link>
                    </BottomNavbar.Item>
                ))}
            </nav>
        </BottomNavbar>
    )
}

const RootHeader = ({ children }: PropsWithChildren) => {
    return (
        <div data-scope="view" data-part="header" className="size-full pb-2">
            {children}
        </div>
    )
}
const RootHeaderIsland = () => {
    const matchTokenHistory = useMatch({ from: PATHNAME_ROUTE_TOKEN_HISTORY, shouldThrow: false })
    if (matchTokenHistory) return null
    return (
        <RootHeader>
            <UserDetails />
        </RootHeader>
    )
}
/**
 * A specific content layout structure within a `<Screen />`
 * Handles organization of GUI elements. Its content changes based on user actions, but are always
 * displayed within the same Screen.
 *
 * @example
 * ```tsx
 *   <Screen.View>
 *     <header>Fixed header</header>
 *     <Screen.View.Scrollable>
 *       Scrollable content here
 *     </Screen.View.Scrollable>
 *     <p>Another fixed paragraph.</p>
 *     <Screen.View.BottomNavbarIsland />
 *     <Screen.View.DialogsIsland />
 *   </Screen.View>
 * ```
 */
export const View = Object.assign(RootView, {
    Scrollable,
    BottomNavbar,
    BottomNavbarIsland: RootBottomNavbarIsland,
    HeaderIsland: RootHeaderIsland,
    DialogsIsland: RootDialogsIsland,
})

/**
 * Creates the visual boundary between device shell and digital content.
 * Remains constant while different views (`<View />`) are displayed within it.
 *
 * @example
 * ```tsx
 * <Screen>
 *    <Screen.View>
 *      <div>
 *         This would look fixed
 *      </div>
 *      <Screen.View.Scrollable>
 *       <p>This will be scrollable</p>
 *      </Screen.View.Scrollable>
 *      <Screen.BottomNavbar>
 *         <Screen.BottomNavbar.Item>Hello</Screen.BottomNavbar.Item>
 *        <Screen.BottomNavbar.Item>World</Screen.BottomNavbar.Item>
 *      </Screen.BottomNavbar>
 *    </Screen.View>
 * </Screen>
 * ```
 */
export const Screen = Object.assign(RootScreen, {
    View,
})<|MERGE_RESOLUTION|>--- conflicted
+++ resolved
@@ -5,15 +5,12 @@
 import { useAtomValue } from "jotai"
 import { type HTMLAttributes, type PropsWithChildren, forwardRef } from "react"
 import { userAtom } from "#src/state/user"
-<<<<<<< HEAD
 import { BottomNavbarSendToken, PATHNAME_ROUTE_SEND_TOKEN } from "#src/v2/screens/send/Send"
 import { PATHNAME_ROUTE_TOKENS } from "#src/v2/screens/tokens/Tokens"
+import { PATHNAME_ROUTE_HISTORY } from "#src/v2/screens/history/History"
 import { BottomNavbarTokenHistory, PATHNAME_ROUTE_TOKEN_HISTORY } from "#src/v2/screens/tokens/history/TokenHistory"
 import { RootDialogsIsland } from "./dialogs"
 import { UserDetails } from "./user"
-=======
-import { PATHNAME_ROUTE_HISTORY } from "#src/v2/screens/history/History"
->>>>>>> c36111e3
 
 /**
  * The display area and simulated screen reflection effect.
@@ -195,11 +192,7 @@
                     },
                     {
                         label: "History",
-<<<<<<< HEAD
-                        pathname: "/history",
-=======
                         pathname: PATHNAME_ROUTE_HISTORY,
->>>>>>> c36111e3
                     },
                 ].map((item) => (
                     <BottomNavbar.Item asChild key={`island-bottomnav-${item.pathname}`}>

--- conflicted
+++ resolved
@@ -3,6 +3,7 @@
 import type { PropsWithChildren } from "react"
 import { ActionsSendToken, PATHNAME_ROUTE_SEND_TOKEN } from "#src/v2/screens/send/Send"
 import { LayoutState, useRootLayout } from "./provider"
+import { cx } from "cva"
 
 /**
  * Controls bottom navigation in screens.
@@ -133,7 +134,6 @@
                     aria-hidden="true"
                     data-scope="actions"
                     data-part="shutter"
-<<<<<<< HEAD
                     className={cx(
                         "rounded-[inherit]",
                         "drop-shadow-[0_25px_25px_var(--color-hds-utility-shade-50))]",
@@ -158,28 +158,6 @@
                         "after:bottom-2 after:start-1/2 after:-translate-x-1/2",
                         "after:shadow-[var(--shadow-hds-overflow-edge-top),var(--shadow-hds-inwards-200)]",
                     )}
-=======
-                    className={`
-                        rounded-[inherit]
-                        drop-shadow-[0_25px_25px_var(--color-hds-utility-shade-50))]
-                        motion-safe:transition-all
-                        motion-safe:group-[[data-state=transitioning]]:animate-[shutter-close_450ms_ease-in-out_forwards]
-                        motion-safe:group-[[data-state=ready]]:animate-[shutter-open_350ms_ease-in-out_forwards]
-                        absolute size-full block z-1 inset-0
-                        shadow-hds-bevel-inwards-advanced
-                        bg-gradient-hds-154deg-system-skeuo-surface-850-700
-                        before:absolute before:content-[' '] before:rounded-[inherit]
-                        before:inset-0 before:block before:size-full
-                        before:[background:var(--texture-hds-metal)]
-                        before:mix-blend-multiply before:opacity-15
-                        before:pointer-events-none
-                        after:pointer-events-none
-                        after:content-[' '] after:w-6 after:h-0.75 after:absolute after:rounded-hds-sm
-                        after:bg-gradient-hds-system-skeuo-surface-500-425
-                        after:bottom-2 after:start-1/2 after:-translate-x-1/2
-                        after:shadow-[var(--shadow-hds-overflow-edge-top),var(--shadow-hds-inwards-200)]
-                    `}
->>>>>>> 7fc256a3
                 />
             </div>
         </div>
